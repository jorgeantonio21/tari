// Copyright 2022 The Tari Project
// SPDX-License-Identifier: BSD-3-Clause

pub mod proto;
pub mod storage;

mod hash;
mod template_id;

pub use hash::Hash;
<<<<<<< HEAD
use tari_common::hashing_domain::HashingDomain;
pub use template_id::TemplateId;

/// The DAN layer domain separated hashing domain
/// Usage:
///   let hash = dan_layer_hash_domain().digest::<Blake256>(b"my secret");
///   etc.
pub fn dan_layer_hash_domain() -> HashingDomain {
    HashingDomain::new("dan_layer")
}
=======
pub use template_id::TemplateId;
>>>>>>> 27afc0fe
<|MERGE_RESOLUTION|>--- conflicted
+++ resolved
@@ -8,17 +8,4 @@
 mod template_id;
 
 pub use hash::Hash;
-<<<<<<< HEAD
-use tari_common::hashing_domain::HashingDomain;
-pub use template_id::TemplateId;
-
-/// The DAN layer domain separated hashing domain
-/// Usage:
-///   let hash = dan_layer_hash_domain().digest::<Blake256>(b"my secret");
-///   etc.
-pub fn dan_layer_hash_domain() -> HashingDomain {
-    HashingDomain::new("dan_layer")
-}
-=======
-pub use template_id::TemplateId;
->>>>>>> 27afc0fe
+pub use template_id::TemplateId;