--- conflicted
+++ resolved
@@ -12,16 +12,4 @@
 pub mod instruction;
 pub mod packager;
 pub mod runtime;
-<<<<<<< HEAD
-pub mod traits;
-
-/// The DAN layer engine domain separated hashing domain
-/// Usage:
-///   let hash = dan_layer_engine_hash_domain().digest::<Blake256>(b"my secret");
-///   etc.
-pub fn dan_layer_engine_hash_domain() -> HashingDomain {
-    HashingDomain::new("dan_layer.engine")
-}
-=======
-pub mod traits;
->>>>>>> 27afc0fe
+pub mod traits;