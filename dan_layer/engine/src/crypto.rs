//  Copyright 2022. The Tari Project
//
//  Redistribution and use in source and binary forms, with or without modification, are permitted provided that the
//  following conditions are met:
//
//  1. Redistributions of source code must retain the above copyright notice, this list of conditions and the following
//  disclaimer.
//
//  2. Redistributions in binary form must reproduce the above copyright notice, this list of conditions and the
//  following disclaimer in the documentation and/or other materials provided with the distribution.
//
//  3. Neither the name of the copyright holder nor the names of its contributors may be used to endorse or promote
//  products derived from this software without specific prior written permission.
//
//  THIS SOFTWARE IS PROVIDED BY THE COPYRIGHT HOLDERS AND CONTRIBUTORS "AS IS" AND ANY EXPRESS OR IMPLIED WARRANTIES,
//  INCLUDING, BUT NOT LIMITED TO, THE IMPLIED WARRANTIES OF MERCHANTABILITY AND FITNESS FOR A PARTICULAR PURPOSE ARE
//  DISCLAIMED. IN NO EVENT SHALL THE COPYRIGHT HOLDER OR CONTRIBUTORS BE LIABLE FOR ANY DIRECT, INDIRECT, INCIDENTAL,
//  SPECIAL, EXEMPLARY, OR CONSEQUENTIAL DAMAGES (INCLUDING, BUT NOT LIMITED TO, PROCUREMENT OF SUBSTITUTE GOODS OR
//  SERVICES; LOSS OF USE, DATA, OR PROFITS; OR BUSINESS INTERRUPTION) HOWEVER CAUSED AND ON ANY THEORY OF LIABILITY,
//  WHETHER IN CONTRACT, STRICT LIABILITY, OR TORT (INCLUDING NEGLIGENCE OR OTHERWISE) ARISING IN ANY WAY OUT OF THE
//  USE OF THIS SOFTWARE, EVEN IF ADVISED OF THE POSSIBILITY OF SUCH DAMAGE.

use digest::Digest;
use rand::rngs::OsRng;
use tari_common_types::types::{PrivateKey, PublicKey};
use tari_crypto::{hash::blake2::Blake256, hash_domain, hashing::DomainSeparatedHasher, keys::PublicKey as PublicKeyT};

hash_domain!(TariEngineHashDomain, "tari.dan.engine", 0);

pub type TariEngineHasher = DomainSeparatedHasher<Blake256, TariEngineHashDomain>;

pub fn hasher(label: &'static str) -> impl Digest<OutputSize = digest::consts::U32> {
<<<<<<< HEAD
    TariEngineHasher::new(label)
=======
    TariEngineHasher::new_with_label(label)
>>>>>>> 27afc0fe
}

pub fn create_key_pair() -> (PrivateKey, PublicKey) {
    PublicKey::random_keypair(&mut OsRng)
}<|MERGE_RESOLUTION|>--- conflicted
+++ resolved
@@ -30,11 +30,7 @@
 pub type TariEngineHasher = DomainSeparatedHasher<Blake256, TariEngineHashDomain>;
 
 pub fn hasher(label: &'static str) -> impl Digest<OutputSize = digest::consts::U32> {
-<<<<<<< HEAD
-    TariEngineHasher::new(label)
-=======
     TariEngineHasher::new_with_label(label)
->>>>>>> 27afc0fe
 }
 
 pub fn create_key_pair() -> (PrivateKey, PublicKey) {
