--- conflicted
+++ resolved
@@ -76,23 +76,6 @@
 }
 
 impl TryFrom<GlobalConfig> for MergeMiningProxyConfig {
-<<<<<<< HEAD
-    type Error = String;
-
-    fn try_from(config: GlobalConfig) -> Result<Self, Self::Error> {
-        let inner = config
-            .merge_mining_config
-            .ok_or_else(|| "Merge mining config was missing".to_string())?;
-        Ok(Self {
-            network: config.network,
-            monerod_url: inner.monerod_url,
-            monerod_username: inner.monerod_username,
-            monerod_password: inner.monerod_password,
-            monerod_use_auth: inner.monerod_use_auth,
-            grpc_base_node_address: inner.base_node_grpc_address,
-            grpc_console_wallet_address: inner.wallet_grpc_address,
-            proxy_host_address: inner.proxy_host_address,
-=======
     type Error = std::io::Error;
 
     fn try_from(config: GlobalConfig) -> Result<Self, Self::Error> {
@@ -107,7 +90,6 @@
             grpc_base_node_address,
             grpc_console_wallet_address,
             proxy_host_address: config.proxy_host_address,
->>>>>>> 5b0c7c94
             proxy_submit_to_origin: config.proxy_submit_to_origin,
             wait_for_initial_sync_at_startup: config.wait_for_initial_sync_at_startup,
         })
