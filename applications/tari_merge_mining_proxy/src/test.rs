--- conflicted
+++ resolved
@@ -20,61 +20,6 @@
 //  WHETHER IN CONTRACT, STRICT LIABILITY, OR TORT (INCLUDING NEGLIGENCE OR OTHERWISE) ARISING IN ANY WAY OUT OF THE
 //  USE OF THIS SOFTWARE, EVEN IF ADVISED OF THE POSSIBILITY OF SUCH DAMAGE.
 
-<<<<<<< HEAD
-use crate::{common::proxy, proxy::MergeMiningProxyConfig};
-use hyper::Body;
-use tari_common::Network;
-
-fn default_test_config() -> MergeMiningProxyConfig {
-    MergeMiningProxyConfig {
-        network: Network::Rincewind,
-        monerod_url: "".to_string(),
-        monerod_username: "".to_string(),
-        monerod_password: "".to_string(),
-        monerod_use_auth: false,
-        grpc_base_node_address: "127.0.0.1:9999".parse().unwrap(),
-        grpc_console_wallet_address: "127.0.0.1:9998".parse().unwrap(),
-        proxy_host_address: "127.0.0.1:9997".parse().unwrap(),
-        proxy_submit_to_origin: false,
-        wait_for_initial_sync_at_startup: true,
-    }
-}
-
-async fn read_body_as_json(body: &mut Body) -> serde_json::Value {
-    serde_json::from_slice(&proxy::read_body_until_end(body).await.unwrap()).unwrap()
-}
-
-mod merge_mining_proxy_service {
-    use super::*;
-    use crate::{block_template_data::BlockTemplateRepository, proxy::MergeMiningProxyService};
-    use futures::task::Poll;
-    use futures_test::task::noop_context;
-    use hyper::{service::Service, Body, Request};
-
-    #[test]
-    fn it_is_always_ready() {
-        let mut service = MergeMiningProxyService::new(default_test_config(), BlockTemplateRepository::new());
-        let mut cx = noop_context();
-        let poll = service.poll_ready(&mut cx);
-        match poll {
-            Poll::Ready(v) => v.unwrap(),
-            Poll::Pending => panic!("not ready"),
-        }
-    }
-
-    #[tokio_macros::test]
-    async fn it_returns_an_error_response_empty_request() {
-        let mut service = MergeMiningProxyService::new(default_test_config(), BlockTemplateRepository::new());
-        let req = Request::new(Body::empty());
-        let mut resp = service.call(req).await.unwrap();
-        assert!(!resp.status().is_success());
-        let json = read_body_as_json(resp.body_mut()).await;
-        assert_eq!(json["error"]["message"], "Internal error");
-    }
-}
-
-=======
->>>>>>> e64b1ffc
 mod add_aux_data {
     use crate::{
         common::json_rpc,
