--- conflicted
+++ resolved
@@ -23,11 +23,7 @@
 use std::convert::TryInto;
 
 use tari_app_grpc::tari_rpc::BlockHeader as grpc_header;
-<<<<<<< HEAD
-use tari_core::{blocks::BlockHeader, proof_of_work::sha3_difficulty};
-=======
 use tari_core::{blocks::BlockHeader, proof_of_work::sha3x_difficulty};
->>>>>>> 9162b4fa
 use tari_utilities::epoch_time::EpochTime;
 
 use crate::errors::MinerError;
@@ -71,11 +67,7 @@
     #[inline]
     pub fn difficulty(&mut self) -> Difficulty {
         self.hashes = self.hashes.saturating_add(1);
-<<<<<<< HEAD
-        sha3_difficulty(&self.header).into()
-=======
         sha3x_difficulty(&self.header).into()
->>>>>>> 9162b4fa
     }
 
     #[allow(clippy::cast_possible_wrap)]
