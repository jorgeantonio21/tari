// Copyright 2020. The Tari Project
//
// Redistribution and use in source and binary forms, with or without modification, are permitted provided that the
// following conditions are met:
//
// 1. Redistributions of source code must retain the above copyright notice, this list of conditions and the following
// disclaimer.
//
// 2. Redistributions in binary form must reproduce the above copyright notice, this list of conditions and the
// following disclaimer in the documentation and/or other materials provided with the distribution.
//
// 3. Neither the name of the copyright holder nor the names of its contributors may be used to endorse or promote
// products derived from this software without specific prior written permission.
//
// THIS SOFTWARE IS PROVIDED BY THE COPYRIGHT HOLDERS AND CONTRIBUTORS "AS IS" AND ANY EXPRESS OR IMPLIED WARRANTIES,
// INCLUDING, BUT NOT LIMITED TO, THE IMPLIED WARRANTIES OF MERCHANTABILITY AND FITNESS FOR A PARTICULAR PURPOSE ARE
// DISCLAIMED. IN NO EVENT SHALL THE COPYRIGHT HOLDER OR CONTRIBUTORS BE LIABLE FOR ANY DIRECT, INDIRECT, INCIDENTAL,
// SPECIAL, EXEMPLARY, OR CONSEQUENTIAL DAMAGES (INCLUDING, BUT NOT LIMITED TO, PROCUREMENT OF SUBSTITUTE GOODS OR
// SERVICES; LOSS OF USE, DATA, OR PROFITS; OR BUSINESS INTERRUPTION) HOWEVER CAUSED AND ON ANY THEORY OF LIABILITY,
// WHETHER IN CONTRACT, STRICT LIABILITY, OR TORT (INCLUDING NEGLIGENCE OR OTHERWISE) ARISING IN ANY WAY OUT OF THE
// USE OF THIS SOFTWARE, EVEN IF ADVISED OF THE POSSIBILITY OF SUCH DAMAGE.

use std::{fs, io::Stdout, path::PathBuf};

use clap::Parser;
use log::*;
use rand::{rngs::OsRng, seq::SliceRandom};
use tari_app_grpc::authentication::ServerAuthenticationInterceptor;
use tari_common::exit_codes::{ExitCode, ExitError};
use tari_common_types::grpc_authentication::GrpcAuthentication;
use tari_comms::{multiaddr::Multiaddr, peer_manager::Peer, utils::multiaddr::multiaddr_to_socketaddr};
use tari_wallet::{WalletConfig, WalletSqlite};
use tokio::{runtime::Handle, sync::broadcast};
use tonic::transport::Server;
use tui::backend::CrosstermBackend;

use crate::{
    automation::commands::command_runner,
    cli::{Cli, CliCommands},
    grpc::WalletGrpcServer,
    notifier::Notifier,
    recovery::wallet_recovery,
    ui,
    ui::App,
    utils::db::get_custom_base_node_peer_from_db,
};

pub const LOG_TARGET: &str = "wallet::app::main";

#[derive(Debug, Clone)]
pub enum WalletMode {
    Tui,
    Grpc,
    Script(PathBuf),
    Command(Box<CliCommands>),
    RecoveryDaemon,
    RecoveryTui,
    Invalid,
}

#[derive(Debug, Clone)]
pub struct ConsoleWalletConfig {
    pub base_node_config: PeerConfig,
    pub base_node_selected: Peer,
    pub notify_script: Option<PathBuf>,
    pub wallet_mode: WalletMode,
    pub grpc_address: Option<Multiaddr>,
    pub recovery_retry_limit: usize,
}

#[derive(Debug, Clone)]
pub struct PeerConfig {
    pub base_node_custom: Option<Peer>,
    pub base_node_peers: Vec<Peer>,
    pub peer_seeds: Vec<Peer>,
}

impl PeerConfig {
    /// Create a new PeerConfig
    pub fn new(base_node_custom: Option<Peer>, base_node_peers: Vec<Peer>, peer_seeds: Vec<Peer>) -> Self {
        Self {
            base_node_custom,
            base_node_peers,
            peer_seeds,
        }
    }

    /// Get the prioritised base node peer from the PeerConfig.
    /// 1. Custom Base Node
    /// 2. First configured Base Node Peer
    /// 3. Random configured Peer Seed
    pub fn get_base_node_peer(&self) -> Result<Peer, ExitError> {
        if let Some(base_node) = self.base_node_custom.clone() {
            Ok(base_node)
        } else if !self.base_node_peers.is_empty() {
            Ok(self
                .base_node_peers
                .first()
                .ok_or_else(|| ExitError::new(ExitCode::ConfigError, "Configured base node peer has no address!"))?
                .clone())
        } else if !self.peer_seeds.is_empty() {
            // pick a random peer seed
            Ok(self
                .peer_seeds
                .choose(&mut OsRng)
                .ok_or_else(|| ExitError::new(ExitCode::ConfigError, "Peer seeds was empty."))?
                .clone())
        } else {
            Err(ExitError::new(
                ExitCode::ConfigError,
                &"No peer seeds or base node peer defined in config!",
            ))
        }
    }

    /// Returns all the peers from the PeerConfig.
    /// In order: Custom base node, service peers, peer seeds.
    pub fn get_all_peers(&self) -> Vec<Peer> {
        let num_peers = self.base_node_peers.len();
        let num_seeds = self.peer_seeds.len();

        let mut peers = if let Some(peer) = self.base_node_custom.clone() {
            let mut peers = Vec::with_capacity(1 + num_peers + num_seeds);
            peers.push(peer);
            peers
        } else {
            Vec::with_capacity(num_peers + num_seeds)
        };

        peers.extend(self.base_node_peers.clone());
        peers.extend(self.peer_seeds.clone());

        peers
    }
}

pub(crate) fn command_mode(
    handle: Handle,
    cli: &Cli,
    config: &WalletConfig,
    base_node_config: &PeerConfig,
    wallet: WalletSqlite,
    command: CliCommands,
) -> Result<(), ExitError> {
    let commands = vec![command];

    // Do not remove this println!
    const CUCUMBER_TEST_MARKER_A: &str = "Tari Console Wallet running... (Command mode started)";
    println!("{}", CUCUMBER_TEST_MARKER_A);

    info!(target: LOG_TARGET, "Starting wallet command mode");
    handle.block_on(command_runner(config, commands, wallet.clone()))?;

    // Do not remove this println!
    const CUCUMBER_TEST_MARKER_B: &str = "Tari Console Wallet running... (Command mode completed)";
    println!("{}", CUCUMBER_TEST_MARKER_B);

    info!(target: LOG_TARGET, "Completed wallet command mode");

    wallet_or_exit(handle, cli, config, base_node_config, wallet)
}

pub(crate) fn parse_command_file(script: String) -> Result<Vec<CliCommands>, ExitError> {
    let mut commands: Vec<CliCommands> = Vec::new();
    let cli_parse_prefix = "tari_console_wallet --command n/a".to_string();

    for command in script.lines() {
        // skip empty lines and 'comments' starting with #
        if !command.trim().is_empty() && !command.trim().starts_with('#') {
            let command_trimmed = cli_parse_prefix.to_owned() + " " + command.trim();
            let parse_vec: Vec<&str> = command_trimmed.split(' ').collect();
            let cli_parsed = Cli::try_parse_from(&parse_vec);
            match cli_parsed {
                Ok(result) => {
                    if let Some(sub_command) = result.command2 {
                        commands.push(sub_command);
                    }
                },
                Err(e) => {
                    println!("\nError! parsing '{}' ({})\n", command, e);
                    return Err(ExitError::new(ExitCode::CommandError, e.to_string()));
                },
            }
        }
    }
    Ok(commands)
}

pub(crate) fn script_mode(
    handle: Handle,
    cli: &Cli,
    config: &WalletConfig,
    base_node_config: &PeerConfig,
    wallet: WalletSqlite,
    path: PathBuf,
) -> Result<(), ExitError> {
    info!(target: LOG_TARGET, "Starting wallet script mode");
    println!("Starting wallet script mode");
    let script = fs::read_to_string(path).map_err(|e| ExitError::new(ExitCode::InputError, e))?;

    if script.is_empty() {
        return Err(ExitError::new(ExitCode::InputError, "Input file is empty!"));
    };

    println!("Parsing commands...");
    let commands = parse_command_file(script)?;
    println!("{} commands parsed successfully.", commands.len());

    // Do not remove this println!
    const CUCUMBER_TEST_MARKER_A: &str = "Tari Console Wallet running... (Script mode started)";
    println!("{}", CUCUMBER_TEST_MARKER_A);

    println!("Starting the command runner!");
    handle.block_on(command_runner(config, commands, wallet.clone()))?;

    // Do not remove this println!
    const CUCUMBER_TEST_MARKER_B: &str = "Tari Console Wallet running... (Script mode completed)";
    println!("{}", CUCUMBER_TEST_MARKER_B);

    info!(target: LOG_TARGET, "Completed wallet script mode");

    wallet_or_exit(handle, cli, config, base_node_config, wallet)
}

/// Prompts the user to continue to the wallet, or exit.
fn wallet_or_exit(
    handle: Handle,
    cli: &Cli,
    config: &WalletConfig,
    base_node_config: &PeerConfig,
    wallet: WalletSqlite,
) -> Result<(), ExitError> {
    if cli.command_mode_auto_exit {
        info!(target: LOG_TARGET, "Auto exit argument supplied - exiting.");
        return Ok(());
    }

    if cli.non_interactive_mode {
        info!(target: LOG_TARGET, "Starting GRPC server.");
        grpc_mode(handle, config, wallet)
    } else {
        debug!(target: LOG_TARGET, "Prompting for run or exit key.");
        println!("\nPress Enter to continue to the wallet, or type q (or quit) followed by Enter.");
        let mut buf = String::new();
        std::io::stdin()
            .read_line(&mut buf)
            .map_err(|e| ExitError::new(ExitCode::IOError, e))?;

        match buf.as_str().trim() {
            "quit" | "q" | "exit" => {
                info!(target: LOG_TARGET, "Exiting.");
                Ok(())
            },
            _ => {
                info!(target: LOG_TARGET, "Starting TUI.");
                tui_mode(handle, config, base_node_config, wallet)
            },
        }
    }
}

pub fn tui_mode(
    handle: Handle,
    config: &WalletConfig,
    base_node_config: &PeerConfig,
    mut wallet: WalletSqlite,
) -> Result<(), ExitError> {
    let (events_broadcaster, _events_listener) = broadcast::channel(100);
    if config.grpc_enabled {
        if let Some(address) = config.grpc_address.clone() {
            let grpc = WalletGrpcServer::new(wallet.clone());
            handle.spawn(run_grpc(grpc, address, config.grpc_authentication.clone()));
        }
    }

    let notifier = Notifier::new(
        config.notify_file.clone(),
        handle.clone(),
        wallet.clone(),
        events_broadcaster,
    );

    let base_node_selected;
    if let Some(peer) = base_node_config.base_node_custom.clone() {
        base_node_selected = peer;
    } else if let Some(peer) = get_custom_base_node_peer_from_db(&mut wallet) {
        base_node_selected = peer;
    } else if let Some(peer) = handle.block_on(wallet.get_base_node_peer()) {
        base_node_selected = peer;
    } else {
        return Err(ExitError::new(ExitCode::WalletError, "Could not select a base node"));
    }

    let app = App::<CrosstermBackend<Stdout>>::new(
        "Tari Console Wallet".into(),
        wallet,
        config.network,
        config.clone(),
        base_node_selected,
        base_node_config.clone(),
        notifier,
    );

    info!(target: LOG_TARGET, "Starting app");

    // Do not remove this println!
    const CUCUMBER_TEST_MARKER: &str = "Tari Console Wallet running... (TUI mode started)";
    println!("{}", CUCUMBER_TEST_MARKER);

    {
        let _enter = handle.enter();
        ui::run(app)?;
    }

    info!(
        target: LOG_TARGET,
        "Termination signal received from user. Shutting wallet down."
    );

    Ok(())
}

pub fn recovery_mode(
    handle: Handle,
    base_node_config: &PeerConfig,
    wallet_config: &WalletConfig,
    wallet_mode: WalletMode,
    wallet: WalletSqlite,
) -> Result<(), ExitError> {
    // Do not remove this println!
    const CUCUMBER_TEST_MARKER_A: &str = "Tari Console Wallet running... (Recovery mode started)";
    println!("{}", CUCUMBER_TEST_MARKER_A);

    println!("Starting recovery...");
    match handle.block_on(wallet_recovery(
        &wallet,
        base_node_config,
        wallet_config.recovery_retry_limit,
    )) {
        Ok(_) => println!("Wallet recovered!"),
        Err(e) => {
            error!(target: LOG_TARGET, "Recovery failed: {}", e);
            println!(
                "Recovery failed. Restarting the console wallet will restart the recovery process from where you left \
                 off. If you want to start with a fresh wallet then delete the wallet data file"
            );

            return Err(e);
        },
    }

    // Do not remove this println!
    const CUCUMBER_TEST_MARKER_B: &str = "Tari Console Wallet running... (Recovery mode completed)";
    println!("{}", CUCUMBER_TEST_MARKER_B);

    println!("Starting TUI.");

    match wallet_mode {
        WalletMode::RecoveryDaemon => grpc_mode(handle, wallet_config, wallet),
        WalletMode::RecoveryTui => tui_mode(handle, wallet_config, base_node_config, wallet),
        _ => Err(ExitError::new(
            ExitCode::RecoveryError,
            &"Unsupported post recovery mode",
        )),
    }
}

pub fn grpc_mode(handle: Handle, config: &WalletConfig, wallet: WalletSqlite) -> Result<(), ExitError> {
    info!(target: LOG_TARGET, "Starting grpc server");
    if let Some(address) = config.grpc_address.as_ref().filter(|_| config.grpc_enabled).cloned() {
        let grpc = WalletGrpcServer::new(wallet);
        let auth = config.grpc_authentication.clone();
        handle
            .block_on(run_grpc(grpc, address, auth))
            .map_err(|e| ExitError::new(ExitCode::GrpcError, e))?;
    } else {
        println!("GRPC server is disabled");
    }
    info!(target: LOG_TARGET, "Shutting down");
    Ok(())
}

async fn run_grpc(
    grpc: WalletGrpcServer,
    grpc_listener_addr: Multiaddr,
    auth_config: GrpcAuthentication,
) -> Result<(), String> {
    // Do not remove this println!
    const CUCUMBER_TEST_MARKER_A: &str = "Tari Console Wallet running... (gRPC mode started)";
    println!("{}", CUCUMBER_TEST_MARKER_A);

    info!(target: LOG_TARGET, "Starting GRPC on {}", grpc_listener_addr);
    let address = multiaddr_to_socketaddr(&grpc_listener_addr).map_err(|e| e.to_string())?;
    let auth = ServerAuthenticationInterceptor::new(auth_config);
    let service = tari_app_grpc::tari_rpc::wallet_server::WalletServer::with_interceptor(grpc, auth);

    Server::builder()
        .add_service(service)
        .serve(address)
        .await
        .map_err(|e| format!("GRPC server returned error:{}", e))?;

    // Do not remove this println!
    const CUCUMBER_TEST_MARKER_B: &str = "Tari Console Wallet running... (gRPC mode completed)";
    println!("{}", CUCUMBER_TEST_MARKER_B);

    info!(target: LOG_TARGET, "Stopping GRPC");
    Ok(())
}

#[cfg(test)]
mod test {
    use crate::{cli::CliCommands, wallet_modes::parse_command_file};

    #[test]
    fn clap_parses_user_defined_commands_as_expected() {
        let script = "
            # Beginning of script file

            get-balance

            whois 5c4f2a4b3f3f84e047333218a84fd24f581a9d7e4f23b78e3714e9d174427d61

            discover-peer f6b2ca781342a3ebe30ee1643655c96f1d7c14f4d49f077695395de98ae73665

            send-tari --message Our_secret! 125T 5c4f2a4b3f3f84e047333218a84fd24f581a9d7e4f23b78e3714e9d174427d61
            
            burn-tari --message Ups_these_funds_will_be_burned! 100T

            create-key-pair pie 
<<<<<<< HEAD

            create-aggregate-signature-utxo 125T 100 10 1 5c4f2a4b3f3f84e047333218a84fd24f581a9d7e4f23b78e3714e9d174427d61 ff
=======
>>>>>>> 1b2c5731

            coin-split --message Make_many_dust_UTXOs! --fee-per-gram 2 0.001T 499

            make-it-rain --duration 100 --transactions-per-second 10 --start-amount 0.009200T --increase-amount 0T \
                      --start-time now --message Stressing_it_a_bit...!_(from_Feeling-a-bit-Generous) \
                      5c4f2a4b3f3f84e047333218a84fd24f581a9d7e4f23b78e3714e9d174427d61

            # End of script file
            "
        .to_string();

        let commands = parse_command_file(script).unwrap();

        let mut get_balance = false;
        let mut send_tari = false;
        let mut burn_tari = false;
        let mut create_key_pair = false;
<<<<<<< HEAD
        let mut create_aggregate_signature_utxo = false;
=======
>>>>>>> 1b2c5731
        let mut make_it_rain = false;
        let mut coin_split = false;
        let mut discover_peer = false;
        let mut whois = false;
        for command in commands {
            match command {
                CliCommands::GetBalance => get_balance = true,
                CliCommands::SendTari(_) => send_tari = true,
                CliCommands::BurnTari(_) => burn_tari = true,
                CliCommands::CreateKeyPair(_) => create_key_pair = true,
<<<<<<< HEAD
                CliCommands::CreateAggregateSignatureUtxo(_) => create_aggregate_signature_utxo = true,
=======
>>>>>>> 1b2c5731
                CliCommands::SendOneSided(_) => {},
                CliCommands::SendOneSidedToStealthAddress(_) => {},
                CliCommands::MakeItRain(_) => make_it_rain = true,
                CliCommands::CoinSplit(_) => coin_split = true,
                CliCommands::DiscoverPeer(_) => discover_peer = true,
                CliCommands::Whois(_) => whois = true,
                CliCommands::ExportUtxos(_) => {},
                CliCommands::ExportSpentUtxos(_) => {},
                CliCommands::CountUtxos => {},
                CliCommands::SetBaseNode(_) => {},
                CliCommands::SetCustomBaseNode(_) => {},
                CliCommands::ClearCustomBaseNode => {},
                CliCommands::InitShaAtomicSwap(_) => {},
                CliCommands::FinaliseShaAtomicSwap(_) => {},
                CliCommands::ClaimShaAtomicSwapRefund(_) => {},
                CliCommands::RevalidateWalletDb => {},
                CliCommands::HashGrpcPassword(_) => {},
            }
        }
        assert!(
            get_balance &&
                send_tari &&
                burn_tari &&
                create_key_pair &&
<<<<<<< HEAD
                create_aggregate_signature_utxo &&
=======
>>>>>>> 1b2c5731
                make_it_rain &&
                coin_split &&
                discover_peer &&
                whois
        );
    }
}<|MERGE_RESOLUTION|>--- conflicted
+++ resolved
@@ -428,11 +428,9 @@
             burn-tari --message Ups_these_funds_will_be_burned! 100T
 
             create-key-pair pie 
-<<<<<<< HEAD
-
-            create-aggregate-signature-utxo 125T 100 10 1 5c4f2a4b3f3f84e047333218a84fd24f581a9d7e4f23b78e3714e9d174427d61 ff
-=======
->>>>>>> 1b2c5731
+
+            create-aggregate-signature-utxo 125T 100 10 1 \
+                      5c4f2a4b3f3f84e047333218a84fd24f581a9d7e4f23b78e3714e9d174427d61 ff
 
             coin-split --message Make_many_dust_UTXOs! --fee-per-gram 2 0.001T 499
 
@@ -450,13 +448,8 @@
         let mut send_tari = false;
         let mut burn_tari = false;
         let mut create_key_pair = false;
-<<<<<<< HEAD
         let mut create_aggregate_signature_utxo = false;
-=======
->>>>>>> 1b2c5731
         let mut make_it_rain = false;
-        let mut coin_split = false;
-        let mut discover_peer = false;
         let mut whois = false;
         for command in commands {
             match command {
@@ -464,10 +457,7 @@
                 CliCommands::SendTari(_) => send_tari = true,
                 CliCommands::BurnTari(_) => burn_tari = true,
                 CliCommands::CreateKeyPair(_) => create_key_pair = true,
-<<<<<<< HEAD
                 CliCommands::CreateAggregateSignatureUtxo(_) => create_aggregate_signature_utxo = true,
-=======
->>>>>>> 1b2c5731
                 CliCommands::SendOneSided(_) => {},
                 CliCommands::SendOneSidedToStealthAddress(_) => {},
                 CliCommands::MakeItRain(_) => make_it_rain = true,
@@ -492,10 +482,7 @@
                 send_tari &&
                 burn_tari &&
                 create_key_pair &&
-<<<<<<< HEAD
                 create_aggregate_signature_utxo &&
-=======
->>>>>>> 1b2c5731
                 make_it_rain &&
                 coin_split &&
                 discover_peer &&
