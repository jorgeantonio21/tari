--- conflicted
+++ resolved
@@ -179,13 +179,8 @@
     base_node_selected: Peer,
     base_node_config: PeerConfig,
     notify_script: Option<PathBuf>,
-<<<<<<< HEAD
+    bootstrap: &ConfigBootstrap,
 ) -> Result<(), ExitCodes> {
-=======
-    bootstrap: &ConfigBootstrap,
-) -> Result<(), ExitCodes>
-{
->>>>>>> f27cc244
     let peer_seed_public_keys: Vec<CommsPublicKey> = base_node_config
         .peer_seeds
         .iter()
