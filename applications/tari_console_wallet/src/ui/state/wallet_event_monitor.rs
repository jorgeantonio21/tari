// Copyright 2020. The Tari Project
//
// Redistribution and use in source and binary forms, with or without modification, are permitted provided that the
// following conditions are met:
//
// 1. Redistributions of source code must retain the above copyright notice, this list of conditions and the following
// disclaimer.
//
// 2. Redistributions in binary form must reproduce the above copyright notice, this list of conditions and the
// following disclaimer in the documentation and/or other materials provided with the distribution.
//
// 3. Neither the name of the copyright holder nor the names of its contributors may be used to endorse or promote
// products derived from this software without specific prior written permission.
//
// THIS SOFTWARE IS PROVIDED BY THE COPYRIGHT HOLDERS AND CONTRIBUTORS "AS IS" AND ANY EXPRESS OR IMPLIED WARRANTIES,
// INCLUDING, BUT NOT LIMITED TO, THE IMPLIED WARRANTIES OF MERCHANTABILITY AND FITNESS FOR A PARTICULAR PURPOSE ARE
// DISCLAIMED. IN NO EVENT SHALL THE COPYRIGHT HOLDER OR CONTRIBUTORS BE LIABLE FOR ANY DIRECT, INDIRECT, INCIDENTAL,
// SPECIAL, EXEMPLARY, OR CONSEQUENTIAL DAMAGES (INCLUDING, BUT NOT LIMITED TO, PROCUREMENT OF SUBSTITUTE GOODS OR
// SERVICES; LOSS OF USE, DATA, OR PROFITS; OR BUSINESS INTERRUPTION) HOWEVER CAUSED AND ON ANY THEORY OF LIABILITY,
// WHETHER IN CONTRACT, STRICT LIABILITY, OR TORT (INCLUDING NEGLIGENCE OR OTHERWISE) ARISING IN ANY WAY OUT OF THE
// USE OF THIS SOFTWARE, EVEN IF ADVISED OF THE POSSIBILITY OF SUCH DAMAGE.

use std::sync::Arc;

use log::*;
use tari_common_types::transaction::TxId;
use tari_comms::{connectivity::ConnectivityEvent, peer_manager::Peer};
use tari_wallet::{
    base_node_service::{handle::BaseNodeEvent, service::BaseNodeState},
    connectivity_service::WalletConnectivityInterface,
    output_manager_service::handle::OutputManagerEvent,
    transaction_service::handle::TransactionEvent,
};
use tokio::sync::{broadcast, RwLock};

<<<<<<< HEAD
use crate::{
    notifier::Notifier,
    ui::state::{AppStateInner, EventListItem},
};
=======
use crate::{notifier::Notifier, ui::state::AppStateInner};
>>>>>>> 5b0c7c94

const LOG_TARGET: &str = "wallet::console_wallet::wallet_event_monitor";

pub struct WalletEventMonitor {
    app_state_inner: Arc<RwLock<AppStateInner>>,
    balance_enquiry_debounce_tx: broadcast::Sender<()>,
}

impl WalletEventMonitor {
    pub fn new(
        app_state_inner: Arc<RwLock<AppStateInner>>,
        balance_enquiry_debounce_tx: broadcast::Sender<()>,
    ) -> Self {
        Self {
            app_state_inner,
            balance_enquiry_debounce_tx,
        }
    }

    pub async fn run(mut self, notifier: Notifier) {
        let mut shutdown_signal = self.app_state_inner.read().await.get_shutdown_signal();
        let mut transaction_service_events = self.app_state_inner.read().await.get_transaction_service_event_stream();

        let mut output_manager_service_events = self
            .app_state_inner
            .read()
            .await
            .get_output_manager_service_event_stream();

        let mut connectivity_events = self.app_state_inner.read().await.get_connectivity_event_stream();
        let wallet_connectivity = self.app_state_inner.read().await.get_wallet_connectivity();
        let mut connectivity_status = wallet_connectivity.get_connectivity_status_watch();
        let mut base_node_changed = wallet_connectivity.get_current_base_node_watcher();

        let mut base_node_events = self.app_state_inner.read().await.get_base_node_event_stream();
        let mut software_update_notif = self
            .app_state_inner
            .read()
            .await
            .get_software_updater()
            .new_update_notifier()
            .clone();

        info!(target: LOG_TARGET, "Wallet Event Monitor starting");
        loop {
            tokio::select! {
                    result = transaction_service_events.recv() => {
                        match result {
                            Ok(msg) => {
                                trace!(target: LOG_TARGET, "Wallet Event Monitor received wallet transaction service event {:?}", msg);
                            self.app_state_inner.write().await.add_event(EventListItem{event_type: "TransactionEvent".to_string(), desc: (&*msg).to_string() });
                                match (*msg).clone() {
                                    TransactionEvent::ReceivedFinalizedTransaction(tx_id) => {
                                        self.trigger_tx_state_refresh(tx_id).await;
                                        self.trigger_balance_refresh();
                                        notifier.transaction_received(tx_id);
                                    },
                                    TransactionEvent::TransactionMinedUnconfirmed{tx_id, num_confirmations, is_valid: _} => {
                                        self.trigger_confirmations_refresh(tx_id, num_confirmations).await;
                                        self.trigger_tx_state_refresh(tx_id).await;
                                        self.trigger_balance_refresh();
                                        notifier.transaction_mined_unconfirmed(tx_id, num_confirmations);
                                    },
                                    TransactionEvent::TransactionMined{tx_id, is_valid: _} => {
                                        self.trigger_confirmations_cleanup(tx_id).await;
                                        self.trigger_tx_state_refresh(tx_id).await;
                                        self.trigger_balance_refresh();
                                        notifier.transaction_mined(tx_id);
                                    },
                                    TransactionEvent::TransactionCancelled(tx_id, _) => {
                                        self.trigger_tx_state_refresh(tx_id).await;
                                        self.trigger_balance_refresh();
                                        notifier.transaction_cancelled(tx_id);
                                    },
                                    TransactionEvent::ReceivedTransaction(tx_id) |
                                    TransactionEvent::ReceivedTransactionReply(tx_id) |
                                    TransactionEvent::TransactionBroadcast(tx_id) |
                                    TransactionEvent::TransactionMinedRequestTimedOut(tx_id) | TransactionEvent::TransactionImported(tx_id) => {
                                        self.trigger_tx_state_refresh(tx_id).await;
                                        self.trigger_balance_refresh();
                                    },
                                    TransactionEvent::TransactionDirectSendResult(tx_id, true) |
                                    TransactionEvent::TransactionStoreForwardSendResult(tx_id, true) |
                                    TransactionEvent::TransactionCompletedImmediately(tx_id) => {
                                        self.trigger_tx_state_refresh(tx_id).await;
                                        self.trigger_balance_refresh();
                                        notifier.transaction_sent(tx_id);
                                    },
                                    TransactionEvent::TransactionValidationStateChanged(_) => {
                                        self.trigger_full_tx_state_refresh().await;
                                        self.trigger_balance_refresh();
                                    },
                                    // Only the above variants trigger state refresh
                                    _ => (),
                                }
                            },
                            Err(broadcast::error::RecvError::Lagged(n)) => {
                                warn!(target: LOG_TARGET, "Missed {} from Transaction events", n);
                            }
                            Err(broadcast::error::RecvError::Closed) => {}
                        }
                    },
                    Ok(_) = connectivity_status.changed() => {
                        trace!(target: LOG_TARGET, "Wallet Event Monitor received wallet connectivity status changed");
                        self.trigger_peer_state_refresh().await;
                    },
                    Ok(_) = software_update_notif.changed() => {
                        trace!(target: LOG_TARGET, "Wallet Event Monitor received wallet auto update status changed");
                        let update = software_update_notif.borrow().as_ref().cloned();
                        if let Some(update) = update {
                            self.add_notification(format!(
                                "Version {} of the {} is available: {} (sha: {})",
                                update.version(),
                                update.app(),
                                update.download_url(),
                                update.to_hash_hex()
                            )).await;
                        }
                    },
                    result = connectivity_events.recv() => {
                        match result {
                            Ok(msg) => {
                                trace!(target: LOG_TARGET, "Wallet Event Monitor received wallet connectivity event {:?}", msg);
                                match msg {
                                    ConnectivityEvent::PeerConnected(_) |
                                    ConnectivityEvent::PeerDisconnected(_) => {
                                        self.trigger_peer_state_refresh().await;
                                    },
                                    // Only the above variants trigger state refresh
                                    _ => (),
                                }
                            },
                            Err(broadcast::error::RecvError::Lagged(n)) => {
                                warn!(target: LOG_TARGET, "Missed {} from Connectivity events", n);
                            }
                            Err(broadcast::error::RecvError::Closed) => {}
                        }
                    },
                    _ = base_node_changed.changed() => {
                        let peer = base_node_changed.borrow().as_ref().cloned();
                        if let Some(peer) = peer {
                            self.trigger_base_node_peer_refresh(peer).await;
                            self.trigger_balance_refresh();
                        }
                    }
                    result = base_node_events.recv() => {
                        match result {
                            Ok(msg) => {
                                trace!(target: LOG_TARGET, "Wallet Event Monitor received base node event {:?}", msg);
<<<<<<< HEAD
                              self.app_state_inner.write().await.add_event(EventListItem{event_type: "BaseNodeEvent".to_string(), desc: (&*msg).to_string() });
                                match (*msg).clone() {
                                    BaseNodeEvent::BaseNodeStateChanged(state) => {
=======
                                if let BaseNodeEvent::BaseNodeStateChanged(state) = (*msg).clone() {
>>>>>>> 5b0c7c94
                                        self.trigger_base_node_state_refresh(state).await;
                                }
                            },
                            Err(broadcast::error::RecvError::Lagged(n)) => {
                                warn!(target: LOG_TARGET, "Missed {} from Base node Service events", n);
                            }
                            Err(broadcast::error::RecvError::Closed) => {}
                        }
                    },
                    result = output_manager_service_events.recv() => {
                        match result {
                            Ok(msg) => {
                                trace!(target: LOG_TARGET, "Output Manager Service Callback Handler event {:?}", msg);
                                if let OutputManagerEvent::TxoValidationSuccess(_) = &*msg {
                                    self.trigger_balance_refresh();
                                }
                            },
                            Err(broadcast::error::RecvError::Lagged(n)) => {
                                warn!(target: LOG_TARGET, "Missed {} from Output Manager Service events", n);
                            }
                            Err(broadcast::error::RecvError::Closed) => {}
                        }
                    },
                    _ = shutdown_signal.wait() => {
                        info!(target: LOG_TARGET, "Wallet Event Monitor shutting down because the shutdown signal was received");
                        break;
                    },
            }
        }
    }

    async fn trigger_tx_state_refresh(&mut self, tx_id: TxId) {
        let mut inner = self.app_state_inner.write().await;

        if let Err(e) = inner.refresh_single_transaction_state(tx_id).await {
            warn!(target: LOG_TARGET, "Error refresh app_state: {}", e);
        }
    }

    async fn trigger_confirmations_refresh(&mut self, tx_id: TxId, confirmations: u64) {
        let mut inner = self.app_state_inner.write().await;

        if let Err(e) = inner.refresh_single_confirmation_state(tx_id, confirmations).await {
            warn!(target: LOG_TARGET, "Error refresh app_state: {}", e);
        }
    }

    async fn trigger_confirmations_cleanup(&mut self, tx_id: TxId) {
        let mut inner = self.app_state_inner.write().await;

        if let Err(e) = inner.cleanup_single_confirmation_state(tx_id).await {
            warn!(target: LOG_TARGET, "Error refresh app_state: {}", e);
        }
    }

    async fn trigger_full_tx_state_refresh(&mut self) {
        let mut inner = self.app_state_inner.write().await;

        if let Err(e) = inner.refresh_full_transaction_state().await {
            warn!(target: LOG_TARGET, "Error refresh app_state: {}", e);
        }
    }

    async fn trigger_peer_state_refresh(&mut self) {
        let mut inner = self.app_state_inner.write().await;

        if let Err(e) = inner.refresh_connected_peers_state().await {
            warn!(target: LOG_TARGET, "Error refresh app_state: {}", e);
        }
    }

    async fn trigger_base_node_state_refresh(&mut self, state: BaseNodeState) {
        let mut inner = self.app_state_inner.write().await;

        if let Err(e) = inner.refresh_base_node_state(state).await {
            warn!(target: LOG_TARGET, "Error refresh app_state: {}", e);
        }

        if inner.has_time_locked_balance() {
            if let Err(e) = self.balance_enquiry_debounce_tx.send(()) {
                warn!(target: LOG_TARGET, "Error refresh app_state: {}", e);
            }
        }
    }

    async fn trigger_base_node_peer_refresh(&mut self, peer: Peer) {
        let mut inner = self.app_state_inner.write().await;

        if let Err(e) = inner.refresh_base_node_peer(peer).await {
            warn!(target: LOG_TARGET, "Error refresh app_state: {}", e);
        }
    }

    fn trigger_balance_refresh(&mut self) {
        if let Err(e) = self.balance_enquiry_debounce_tx.send(()) {
            warn!(target: LOG_TARGET, "Error refresh app_state: {}", e);
        }
    }

    async fn add_notification(&mut self, notification: String) {
        let mut inner = self.app_state_inner.write().await;
        inner.add_notification(notification);
    }
}<|MERGE_RESOLUTION|>--- conflicted
+++ resolved
@@ -33,14 +33,7 @@
 };
 use tokio::sync::{broadcast, RwLock};
 
-<<<<<<< HEAD
-use crate::{
-    notifier::Notifier,
-    ui::state::{AppStateInner, EventListItem},
-};
-=======
 use crate::{notifier::Notifier, ui::state::AppStateInner};
->>>>>>> 5b0c7c94
 
 const LOG_TARGET: &str = "wallet::console_wallet::wallet_event_monitor";
 
@@ -190,13 +183,7 @@
                         match result {
                             Ok(msg) => {
                                 trace!(target: LOG_TARGET, "Wallet Event Monitor received base node event {:?}", msg);
-<<<<<<< HEAD
-                              self.app_state_inner.write().await.add_event(EventListItem{event_type: "BaseNodeEvent".to_string(), desc: (&*msg).to_string() });
-                                match (*msg).clone() {
-                                    BaseNodeEvent::BaseNodeStateChanged(state) => {
-=======
                                 if let BaseNodeEvent::BaseNodeStateChanged(state) = (*msg).clone() {
->>>>>>> 5b0c7c94
                                         self.trigger_base_node_state_refresh(state).await;
                                 }
                             },
