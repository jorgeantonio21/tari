// Copyright 2020. The Tari Project
//
// Redistribution and use in source and binary forms, with or without modification, are permitted provided that the
// following conditions are met:
//
// 1. Redistributions of source code must retain the above copyright notice, this list of conditions and the following
// disclaimer.
//
// 2. Redistributions in binary form must reproduce the above copyright notice, this list of conditions and the
// following disclaimer in the documentation and/or other materials provided with the distribution.
//
// 3. Neither the name of the copyright holder nor the names of its contributors may be used to endorse or promote
// products derived from this software without specific prior written permission.
//
// THIS SOFTWARE IS PROVIDED BY THE COPYRIGHT HOLDERS AND CONTRIBUTORS "AS IS" AND ANY EXPRESS OR IMPLIED WARRANTIES,
// INCLUDING, BUT NOT LIMITED TO, THE IMPLIED WARRANTIES OF MERCHANTABILITY AND FITNESS FOR A PARTICULAR PURPOSE ARE
// DISCLAIMED. IN NO EVENT SHALL THE COPYRIGHT HOLDER OR CONTRIBUTORS BE LIABLE FOR ANY DIRECT, INDIRECT, INCIDENTAL,
// SPECIAL, EXEMPLARY, OR CONSEQUENTIAL DAMAGES (INCLUDING, BUT NOT LIMITED TO, PROCUREMENT OF SUBSTITUTE GOODS OR
// SERVICES; LOSS OF USE, DATA, OR PROFITS; OR BUSINESS INTERRUPTION) HOWEVER CAUSED AND ON ANY THEORY OF LIABILITY,
// WHETHER IN CONTRACT, STRICT LIABILITY, OR TORT (INCLUDING NEGLIGENCE OR OTHERWISE) ARISING IN ANY WAY OUT OF THE
// USE OF THIS SOFTWARE, EVEN IF ADVISED OF THE POSSIBILITY OF SUCH DAMAGE.

use std::{
    convert::{From, TryInto},
    fs,
    fs::File,
    io,
    io::{LineWriter, Write},
    path::{Path, PathBuf},
    time::{Duration, Instant},
};

use chrono::{DateTime, Utc};
use digest::Digest;
use futures::FutureExt;
use log::*;
use serde::{de::DeserializeOwned, Serialize};
use sha2::Sha256;
use strum_macros::{Display, EnumIter, EnumString};
use tari_app_grpc::authentication::salted_password::create_salted_hashed_password;
use tari_common_types::{
    emoji::EmojiId,
    transaction::TxId,
    types::{CommitmentFactory, FixedHash, PublicKey},
};
use tari_comms::{
    connectivity::{ConnectivityEvent, ConnectivityRequester},
    multiaddr::Multiaddr,
    types::CommsPublicKey,
};
use tari_comms_dht::{envelope::NodeDestination, DhtDiscoveryRequester};
use tari_core::transactions::{
    tari_amount::{uT, MicroTari, Tari},
    transaction_components::{OutputFeatures, TransactionOutput, UnblindedOutput},
};
use tari_utilities::{hex::Hex, ByteArray};
use tari_wallet::{
    connectivity_service::WalletConnectivityInterface,
    error::WalletError,
    key_manager_service::{KeyManagerInterface, NextKeyResult},
    output_manager_service::{handle::OutputManagerHandle, UtxoSelectionCriteria},
    transaction_service::handle::{TransactionEvent, TransactionServiceHandle},
    TransactionStage,
    WalletConfig,
    WalletSqlite,
};
use tokio::{
    sync::{broadcast, mpsc},
    time::{sleep, timeout},
};
use zeroize::Zeroizing;

use super::error::CommandError;
use crate::{
    cli::{CliCommands, MakeItRainTransactionType},
    utils::db::{CUSTOM_BASE_NODE_ADDRESS_KEY, CUSTOM_BASE_NODE_PUBLIC_KEY_KEY},
};

pub const LOG_TARGET: &str = "wallet::automation::commands";

/// Enum representing commands used by the wallet
#[derive(Clone, PartialEq, Debug, Display, EnumIter, EnumString)]
#[strum(serialize_all = "kebab_case")]
pub enum WalletCommand {
    GetBalance,
    SendTari,
    SendOneSided,
    CreateKeyPair,
<<<<<<< HEAD
    CreateAggregateSignatureUtxo,
=======
>>>>>>> 1b2c5731
    MakeItRain,
    CoinSplit,
    DiscoverPeer,
    Whois,
    ExportUtxos,
    ExportSpentUtxos,
    CountUtxos,
    SetBaseNode,
    SetCustomBaseNode,
    ClearCustomBaseNode,
    InitShaAtomicSwap,
    FinaliseShaAtomicSwap,
    ClaimShaAtomicSwapRefund,
    RegisterAsset,
    MintTokens,
    CreateInitialCheckpoint,
    RevalidateWalletDb,
}

#[derive(Debug)]
pub struct SentTransaction {}

/// Send a normal negotiated transaction to a recipient
pub async fn send_tari(
    mut wallet_transaction_service: TransactionServiceHandle,
    fee_per_gram: u64,
    amount: MicroTari,
    dest_pubkey: PublicKey,
    message: String,
) -> Result<TxId, CommandError> {
    wallet_transaction_service
        .send_transaction(
            dest_pubkey,
            amount,
            UtxoSelectionCriteria::default(),
            OutputFeatures::default(),
            fee_per_gram * uT,
            message,
        )
        .await
        .map_err(CommandError::TransactionServiceError)
}

pub async fn burn_tari(
    mut wallet_transaction_service: TransactionServiceHandle,
    fee_per_gram: u64,
    amount: MicroTari,
    message: String,
) -> Result<TxId, CommandError> {
    wallet_transaction_service
        .burn_tari(amount, UtxoSelectionCriteria::default(), fee_per_gram * uT, message)
        .await
        .map_err(CommandError::TransactionServiceError)
}

<<<<<<< HEAD
pub async fn create_key_pair<TBackend: KeyManagerBackend + 'static>(
    key_manager_service: KeyManagerHandle<TBackend>,
    key_seed: String,
) -> Result<(PrivateKey, PublicKey), CommandError> {
    key_manager_service
        .create_key_pair(key_seed)
        .await
        .map_err(CommandError::KeyManagerError)
}

pub async fn create_aggregate_signature_utxo(
    mut wallet_transaction_service: TransactionServiceHandle,
    amount: MicroTari,
    fee_per_gram: MicroTari,
    n: u8,
    m: u8,
    public_keys: Vec<PublicKey>,
    message: String,
) -> Result<(TxId, FixedHash), CommandError> {
    let mut msg = [0u8; 32];
    msg.copy_from_slice(message.as_bytes());

    wallet_transaction_service
        .create_aggregate_signature_utxo(amount, fee_per_gram, n, m, public_keys, msg)
        .await
        .map_err(CommandError::TransactionServiceError)
}

=======
>>>>>>> 1b2c5731
/// publishes a tari-SHA atomic swap HTLC transaction
pub async fn init_sha_atomic_swap(
    mut wallet_transaction_service: TransactionServiceHandle,
    fee_per_gram: u64,
    amount: MicroTari,
    selection_criteria: UtxoSelectionCriteria,
    dest_pubkey: PublicKey,
    message: String,
) -> Result<(TxId, PublicKey, TransactionOutput), CommandError> {
    let (tx_id, pre_image, output) = wallet_transaction_service
        .send_sha_atomic_swap_transaction(dest_pubkey, amount, selection_criteria, fee_per_gram * uT, message)
        .await
        .map_err(CommandError::TransactionServiceError)?;
    Ok((tx_id, pre_image, output))
}

/// claims a tari-SHA atomic swap HTLC transaction
pub async fn finalise_sha_atomic_swap(
    mut output_service: OutputManagerHandle,
    mut transaction_service: TransactionServiceHandle,
    output_hash: FixedHash,
    pre_image: PublicKey,
    fee_per_gram: MicroTari,
    message: String,
) -> Result<TxId, CommandError> {
    let (tx_id, _fee, amount, tx) = output_service
        .create_claim_sha_atomic_swap_transaction(output_hash, pre_image, fee_per_gram)
        .await?;
    transaction_service
        .submit_transaction(tx_id, tx, amount, message)
        .await?;
    Ok(tx_id)
}

/// claims a HTLC refund transaction
pub async fn claim_htlc_refund(
    mut output_service: OutputManagerHandle,
    mut transaction_service: TransactionServiceHandle,
    output_hash: FixedHash,
    fee_per_gram: MicroTari,
    message: String,
) -> Result<TxId, CommandError> {
    let (tx_id, _fee, amount, tx) = output_service
        .create_htlc_refund_transaction(output_hash, fee_per_gram)
        .await?;
    transaction_service
        .submit_transaction(tx_id, tx, amount, message)
        .await?;
    Ok(tx_id)
}

/// Send a one-sided transaction to a recipient
pub async fn send_one_sided(
    mut wallet_transaction_service: TransactionServiceHandle,
    fee_per_gram: u64,
    amount: MicroTari,
    selection_criteria: UtxoSelectionCriteria,
    dest_pubkey: PublicKey,
    message: String,
) -> Result<TxId, CommandError> {
    wallet_transaction_service
        .send_one_sided_transaction(
            dest_pubkey,
            amount,
            selection_criteria,
            OutputFeatures::default(),
            fee_per_gram * uT,
            message,
        )
        .await
        .map_err(CommandError::TransactionServiceError)
}

pub async fn send_one_sided_to_stealth_address(
    mut wallet_transaction_service: TransactionServiceHandle,
    fee_per_gram: u64,
    amount: MicroTari,
    selection_criteria: UtxoSelectionCriteria,
    dest_pubkey: PublicKey,
    message: String,
) -> Result<TxId, CommandError> {
    wallet_transaction_service
        .send_one_sided_to_stealth_address_transaction(
            dest_pubkey,
            amount,
            selection_criteria,
            OutputFeatures::default(),
            fee_per_gram * uT,
            message,
        )
        .await
        .map_err(CommandError::TransactionServiceError)
}

pub async fn coin_split(
    amount_per_split: MicroTari,
    num_splits: usize,
    fee_per_gram: MicroTari,
    message: String,
    output_service: &mut OutputManagerHandle,
    transaction_service: &mut TransactionServiceHandle,
) -> Result<TxId, CommandError> {
    let (tx_id, tx, amount) = output_service
        .create_coin_split(vec![], amount_per_split, num_splits as usize, fee_per_gram)
        .await?;
    transaction_service
        .submit_transaction(tx_id, tx, amount, message)
        .await?;

    Ok(tx_id)
}

async fn wait_for_comms(connectivity_requester: &ConnectivityRequester) -> Result<(), CommandError> {
    let mut connectivity = connectivity_requester.get_event_subscription();
    print!("Waiting for connectivity... ");
    let timeout = sleep(Duration::from_secs(30));
    tokio::pin!(timeout);
    let mut timeout = timeout.fuse();
    loop {
        tokio::select! {
            // Wait for the first base node connection
            Ok(ConnectivityEvent::PeerConnected(conn)) = connectivity.recv() => {
                if conn.peer_features().is_node() {
                    println!("✅");
                    return Ok(());
                }
            },
            () = &mut timeout => {
                println!("❌");
                return Err(CommandError::Comms("Timed out".to_string()));
            }
        }
    }
}

async fn set_base_node_peer(
    mut wallet: WalletSqlite,
    public_key: PublicKey,
    address: Multiaddr,
) -> Result<(CommsPublicKey, Multiaddr), CommandError> {
    println!("Setting base node peer...");
    println!("{}::{}", public_key, address);
    wallet.set_base_node_peer(public_key.clone(), address.clone()).await?;
    Ok((public_key, address))
}

pub async fn discover_peer(
    mut dht_service: DhtDiscoveryRequester,
    dest_public_key: PublicKey,
) -> Result<(), CommandError> {
    let start = Instant::now();
    println!("🌎 Peer discovery started.");
    match dht_service
        .discover_peer(
            dest_public_key.clone(),
            NodeDestination::PublicKey(Box::new(dest_public_key)),
        )
        .await
    {
        Ok(peer) => {
            println!("⚡️ Discovery succeeded in {}ms.", start.elapsed().as_millis());
            println!("{}", peer);
        },
        Err(err) => {
            println!("💀 Discovery failed: '{:?}'", err);
        },
    }

    Ok(())
}

#[allow(clippy::too_many_lines)]
pub async fn make_it_rain(
    wallet_transaction_service: TransactionServiceHandle,
    fee_per_gram: u64,
    transactions_per_second: u32,
    duration: Duration,
    start_amount: MicroTari,
    increase_amount: MicroTari,
    start_time: DateTime<Utc>,
    destination: PublicKey,
    transaction_type: MakeItRainTransactionType,
    message: String,
) -> Result<(), CommandError> {
    // We are spawning this command in parallel, thus not collecting transaction IDs
    tokio::task::spawn(async move {
        // Wait until specified test start time
        let now = Utc::now();
        let delay_ms = if start_time > now {
            println!(
                "`make-it-rain` scheduled to start at {}: msg \"{}\"",
                start_time, message
            );
            (start_time - now).num_milliseconds() as u64
        } else {
            0
        };

        debug!(
            target: LOG_TARGET,
            "make-it-rain delaying for {:?} ms - scheduled to start at {}", delay_ms, start_time
        );
        sleep(Duration::from_millis(delay_ms)).await;

        let num_txs = (f64::from(transactions_per_second) * duration.as_secs() as f64) as usize;
        let started_at = Utc::now();

        struct TransactionSendStats {
            i: usize,
            tx_id: Result<TxId, CommandError>,
            delayed_for: Duration,
            submit_time: Duration,
        }
        println!(
            "\n`make-it-rain` starting {} {} transactions \"{}\"\n",
            num_txs, transaction_type, message
        );
        let (sender, mut receiver) = mpsc::channel(num_txs);
        {
            let sender = sender;
            for i in 0..num_txs {
                debug!(
                    target: LOG_TARGET,
                    "make-it-rain starting {} of {} {} transactions",
                    i + 1,
                    num_txs,
                    transaction_type
                );
                let loop_started_at = Instant::now();
                let tx_service = wallet_transaction_service.clone();
                // Transaction details
                let amount = start_amount + increase_amount * (i as u64);

                // Manage transaction submission rate
                let actual_ms = (Utc::now() - started_at).num_milliseconds();
                let target_ms = (i as f64 / f64::from(transactions_per_second) / 1000.0) as i64;
                if target_ms - actual_ms > 0 {
                    // Maximum delay between Txs set to 120 s
                    sleep(Duration::from_millis((target_ms - actual_ms).min(120_000i64) as u64)).await;
                }
                let delayed_for = Instant::now();
                let sender_clone = sender.clone();
                let fee = fee_per_gram;
                let pk = destination.clone();
                let msg = message.clone();
                tokio::task::spawn(async move {
                    let spawn_start = Instant::now();
                    // Send transaction
                    let tx_id = match transaction_type {
                        MakeItRainTransactionType::Interactive => {
                            send_tari(tx_service, fee, amount, pk.clone(), msg.clone()).await
                        },
                        MakeItRainTransactionType::OneSided => {
                            send_one_sided(
                                tx_service,
                                fee,
                                amount,
                                UtxoSelectionCriteria::default(),
                                pk.clone(),
                                msg.clone(),
                            )
                            .await
                        },
                        MakeItRainTransactionType::StealthOneSided => {
                            send_one_sided_to_stealth_address(
                                tx_service,
                                fee,
                                amount,
                                UtxoSelectionCriteria::default(),
                                pk.clone(),
                                msg.clone(),
                            )
                            .await
                        },
                    };
                    let submit_time = Instant::now();

                    if let Err(e) = sender_clone
                        .send(TransactionSendStats {
                            i: i + 1,
                            tx_id,
                            delayed_for: delayed_for.duration_since(loop_started_at),
                            submit_time: submit_time.duration_since(spawn_start),
                        })
                        .await
                    {
                        warn!(
                            target: LOG_TARGET,
                            "make-it-rain: Error sending transaction send stats to channel: {}",
                            e.to_string()
                        );
                    }
                });
            }
        }
        while let Some(send_stats) = receiver.recv().await {
            match send_stats.tx_id {
                Ok(tx_id) => {
                    print!("{} ", send_stats.i);
                    io::stdout().flush().unwrap();
                    debug!(
                        target: LOG_TARGET,
                        "make-it-rain transaction {} ({}) submitted to queue, tx_id: {}, delayed for ({}ms), submit \
                         time ({}ms)",
                        send_stats.i,
                        transaction_type,
                        tx_id,
                        send_stats.delayed_for.as_millis(),
                        send_stats.submit_time.as_millis()
                    );
                },
                Err(e) => {
                    warn!(
                        target: LOG_TARGET,
                        "make-it-rain transaction {} ({}) error: {}",
                        send_stats.i,
                        transaction_type,
                        e.to_string(),
                    );
                },
            }
        }
        debug!(
            target: LOG_TARGET,
            "make-it-rain concluded {} {} transactions", num_txs, transaction_type
        );
        println!(
            "\n`make-it-rain` concluded {} {} transactions (\"{}\") at {}",
            num_txs,
            transaction_type,
            message,
            Utc::now(),
        );
    });

    Ok(())
}

pub async fn monitor_transactions(
    transaction_service: TransactionServiceHandle,
    tx_ids: Vec<TxId>,
    wait_stage: TransactionStage,
) -> Vec<SentTransaction> {
    let mut event_stream = transaction_service.get_event_stream();
    let mut results = Vec::new();
    debug!(target: LOG_TARGET, "monitor transactions wait_stage: {:?}", wait_stage);
    println!(
        "Monitoring {} sent transactions to {:?} stage...",
        tx_ids.len(),
        wait_stage
    );

    loop {
        match event_stream.recv().await {
            Ok(event) => match &*event {
                TransactionEvent::TransactionSendResult(id, status) if tx_ids.contains(id) => {
                    debug!(target: LOG_TARGET, "tx send event for tx_id: {}, {}", *id, status);
                    if wait_stage == TransactionStage::DirectSendOrSaf &&
                        (status.direct_send_result || status.store_and_forward_send_result)
                    {
                        results.push(SentTransaction {});
                        if results.len() == tx_ids.len() {
                            break;
                        }
                    }
                },
                TransactionEvent::ReceivedTransactionReply(id) if tx_ids.contains(id) => {
                    debug!(target: LOG_TARGET, "tx reply event for tx_id: {}", *id);
                    if wait_stage == TransactionStage::Negotiated {
                        results.push(SentTransaction {});
                        if results.len() == tx_ids.len() {
                            break;
                        }
                    }
                },
                TransactionEvent::TransactionBroadcast(id) if tx_ids.contains(id) => {
                    debug!(target: LOG_TARGET, "tx mempool broadcast event for tx_id: {}", *id);
                    if wait_stage == TransactionStage::Broadcast {
                        results.push(SentTransaction {});
                        if results.len() == tx_ids.len() {
                            break;
                        }
                    }
                },
                TransactionEvent::TransactionMinedUnconfirmed {
                    tx_id,
                    num_confirmations,
                    is_valid,
                } if tx_ids.contains(tx_id) => {
                    debug!(
                        target: LOG_TARGET,
                        "tx mined unconfirmed event for tx_id: {}, confirmations: {}, is_valid: {}",
                        *tx_id,
                        num_confirmations,
                        is_valid
                    );
                    if wait_stage == TransactionStage::MinedUnconfirmed {
                        results.push(SentTransaction {});
                        if results.len() == tx_ids.len() {
                            break;
                        }
                    }
                },
                TransactionEvent::TransactionMined { tx_id, is_valid } if tx_ids.contains(tx_id) => {
                    debug!(
                        target: LOG_TARGET,
                        "tx mined confirmed event for tx_id: {}, is_valid:{}", *tx_id, is_valid
                    );
                    if wait_stage == TransactionStage::Mined {
                        results.push(SentTransaction {});
                        if results.len() == tx_ids.len() {
                            break;
                        }
                    }
                },
                _ => {},
            },
            // All event senders have gone (i.e. we take it that the node is shutting down)
            Err(broadcast::error::RecvError::Closed) => {
                debug!(
                    target: LOG_TARGET,
                    "All Transaction event senders have gone. Exiting `monitor_transactions` loop."
                );
                break;
            },
            Err(err) => {
                warn!(target: LOG_TARGET, "monitor_transactions: {}", err);
            },
        }
    }

    results
}

#[allow(clippy::too_many_lines)]
pub async fn command_runner(
    config: &WalletConfig,
    commands: Vec<CliCommands>,
    wallet: WalletSqlite,
) -> Result<(), CommandError> {
    let wait_stage = config.command_send_wait_stage;

    let mut transaction_service = wallet.transaction_service.clone();
    let mut output_service = wallet.output_manager_service.clone();
    let key_manager_service = wallet.key_manager_service.clone();
    let dht_service = wallet.dht_service.discovery_service_requester().clone();
    let connectivity_requester = wallet.comms.connectivity();
    let mut online = false;

    let mut tx_ids = Vec::new();

    println!("==============");
    println!("Command Runner");
    println!("==============");

    #[allow(clippy::enum_glob_use)]
    for (idx, parsed) in commands.into_iter().enumerate() {
        println!("\n{}. {:?}\n", idx + 1, parsed);
        use crate::cli::CliCommands::*;
        match parsed {
            GetBalance => match output_service.clone().get_balance().await {
                Ok(balance) => {
                    debug!(target: LOG_TARGET, "get-balance concluded");
                    println!("{}", balance);
                },
                Err(e) => eprintln!("GetBalance error! {}", e),
            },
            DiscoverPeer(args) => {
                if !online {
                    match wait_for_comms(&connectivity_requester).await {
                        Ok(..) => {
                            online = true;
                        },
                        Err(e) => {
                            eprintln!("DiscoverPeer error! {}", e);
                            continue;
                        },
                    }
                }
                if let Err(e) = discover_peer(dht_service.clone(), args.dest_public_key.into()).await {
                    eprintln!("DiscoverPeer error! {}", e);
                }
            },
            BurnTari(args) => {
                match burn_tari(
                    transaction_service.clone(),
                    config.fee_per_gram,
                    args.amount,
                    args.message,
                )
                .await
                {
                    Ok(tx_id) => {
                        debug!(target: LOG_TARGET, "burn tari concluded with tx_id {}", tx_id);
                        tx_ids.push(tx_id);
                    },
                    Err(e) => eprintln!("BurnTari error! {}", e),
                }
            },
<<<<<<< HEAD
            CreateKeyPair(args) => match create_key_pair(key_manager_service.clone(), args.key_seed).await {
=======
            CreateKeyPair(args) => match key_manager_service.create_key_pair(args.key_branch).await {
>>>>>>> 1b2c5731
                Ok((sk, pk)) => {
                    println!(
                        "New key pair: 
                                1. secret key: {}, 
                                2. public key: {}",
                        *Zeroizing::new(sk.to_hex()),
                        pk.to_hex()
                    )
                },
                Err(e) => eprintln!("CreateKeyPair error! {}", e),
<<<<<<< HEAD
            },
            CreateAggregateSignatureUtxo(args) => match create_aggregate_signature_utxo(
                transaction_service.clone(),
                args.amount,
                args.fee_per_gram,
                args.n,
                args.m,
                args.public_keys
                    .iter()
                    .map(|pk| (PublicKey::from(pk.clone())))
                    .collect(),
                args.message,
            )
            .await
            {
                Ok((tx_id, output_hash)) => {
                    println!(
                        "Create a utxo with n-of-m aggregate public key, with: 
                            1. n = {},
                            2. m = {}, 
                            3. tx id = {},
                            4. output hash = {}",
                        args.n, args.m, tx_id, output_hash
                    )
                },
                Err(e) => eprintln!("CreateAggregateSignatureUtxo error! {}", e),
=======
>>>>>>> 1b2c5731
            },
            SendTari(args) => {
                match send_tari(
                    transaction_service.clone(),
                    config.fee_per_gram,
                    args.amount,
                    args.destination.into(),
                    args.message,
                )
                .await
                {
                    Ok(tx_id) => {
                        debug!(target: LOG_TARGET, "send-tari concluded with tx_id {}", tx_id);
                        tx_ids.push(tx_id);
                    },
                    Err(e) => eprintln!("SendTari error! {}", e),
                }
            },
            SendOneSided(args) => {
                match send_one_sided(
                    transaction_service.clone(),
                    config.fee_per_gram,
                    args.amount,
                    UtxoSelectionCriteria::default(),
                    args.destination.into(),
                    args.message,
                )
                .await
                {
                    Ok(tx_id) => {
                        debug!(target: LOG_TARGET, "send-one-sided concluded with tx_id {}", tx_id);
                        tx_ids.push(tx_id);
                    },
                    Err(e) => eprintln!("SendOneSided error! {}", e),
                }
            },
            SendOneSidedToStealthAddress(args) => {
                match send_one_sided_to_stealth_address(
                    transaction_service.clone(),
                    config.fee_per_gram,
                    args.amount,
                    UtxoSelectionCriteria::default(),
                    args.destination.into(),
                    args.message,
                )
                .await
                {
                    Ok(tx_id) => {
                        debug!(
                            target: LOG_TARGET,
                            "send-one-sided-to-stealth-address concluded with tx_id {}", tx_id
                        );
                        tx_ids.push(tx_id);
                    },
                    Err(e) => eprintln!("SendOneSidedToStealthAddress error! {}", e),
                }
            },
            MakeItRain(args) => {
                let transaction_type = args.transaction_type();
                if let Err(e) = make_it_rain(
                    transaction_service.clone(),
                    config.fee_per_gram,
                    args.transactions_per_second,
                    args.duration,
                    args.start_amount,
                    args.increase_amount,
                    args.start_time.unwrap_or_else(Utc::now),
                    args.destination.into(),
                    transaction_type,
                    args.message,
                )
                .await
                {
                    eprintln!("MakeItRain error! {}", e);
                }
            },
            CoinSplit(args) => {
                match coin_split(
                    args.amount_per_split,
                    args.num_splits,
                    args.fee_per_gram,
                    args.message,
                    &mut output_service,
                    &mut transaction_service.clone(),
                )
                .await
                {
                    Ok(tx_id) => {
                        tx_ids.push(tx_id);
                        debug!(target: LOG_TARGET, "coin-split concluded with tx_id {}", tx_id);
                        println!("Coin split succeeded");
                    },
                    Err(e) => eprintln!("CoinSplit error! {}", e),
                }
            },
            Whois(args) => {
                let public_key = args.public_key.into();
                let emoji_id = EmojiId::from_public_key(&public_key).to_emoji_string();

                println!("Public Key: {}", public_key.to_hex());
                println!("Emoji ID  : {}", emoji_id);
            },
            ExportUtxos(args) => match output_service.get_unspent_outputs().await {
                Ok(utxos) => {
                    let count = utxos.len();
                    let sum: MicroTari = utxos.iter().map(|utxo| utxo.value).sum();
                    if let Some(file) = args.output_file {
                        if let Err(e) = write_utxos_to_csv_file(utxos, file) {
                            eprintln!("ExportUtxos error! {}", e);
                        }
                    } else {
                        for (i, utxo) in utxos.iter().enumerate() {
                            println!("{}. Value: {} {}", i + 1, utxo.value, utxo.features);
                        }
                    }
                    println!("Total number of UTXOs: {}", count);
                    println!("Total value of UTXOs: {}", sum);
                },
                Err(e) => eprintln!("ExportUtxos error! {}", e),
            },
            ExportSpentUtxos(args) => match output_service.get_spent_outputs().await {
                Ok(utxos) => {
                    let count = utxos.len();
                    let sum: MicroTari = utxos.iter().map(|utxo| utxo.value).sum();
                    if let Some(file) = args.output_file {
                        if let Err(e) = write_utxos_to_csv_file(utxos, file) {
                            eprintln!("ExportSpentUtxos error! {}", e);
                        }
                    } else {
                        for (i, utxo) in utxos.iter().enumerate() {
                            println!("{}. Value: {} {}", i + 1, utxo.value, utxo.features);
                        }
                    }
                    println!("Total number of UTXOs: {}", count);
                    println!("Total value of UTXOs: {}", sum);
                },
                Err(e) => eprintln!("ExportSpentUtxos error! {}", e),
            },
            CountUtxos => match output_service.get_unspent_outputs().await {
                Ok(utxos) => {
                    let count = utxos.len();
                    let values: Vec<MicroTari> = utxos.iter().map(|utxo| utxo.value).collect();
                    let sum: MicroTari = values.iter().sum();
                    println!("Total number of UTXOs: {}", count);
                    println!("Total value of UTXOs : {}", sum);
                    if let Some(min) = values.iter().min() {
                        println!("Minimum value UTXO   : {}", min);
                    }
                    if count > 0 {
                        let average = f64::from(sum) / count as f64;
                        let average = Tari::from(MicroTari(average.round() as u64));
                        println!("Average value UTXO   : {}", average);
                    }
                    if let Some(max) = values.iter().max() {
                        println!("Maximum value UTXO   : {}", max);
                    }
                },
                Err(e) => eprintln!("CountUtxos error! {}", e),
            },
            SetBaseNode(args) => {
                if let Err(e) = set_base_node_peer(wallet.clone(), args.public_key.into(), args.address).await {
                    eprintln!("SetBaseNode error! {}", e);
                }
            },
            SetCustomBaseNode(args) => {
                match set_base_node_peer(wallet.clone(), args.public_key.into(), args.address).await {
                    Ok((public_key, net_address)) => {
                        if let Err(e) = wallet
                            .db
                            .set_client_key_value(CUSTOM_BASE_NODE_PUBLIC_KEY_KEY.to_string(), public_key.to_string())
                        {
                            eprintln!("SetCustomBaseNode error! {}", e);
                        } else if let Err(e) = wallet
                            .db
                            .set_client_key_value(CUSTOM_BASE_NODE_ADDRESS_KEY.to_string(), net_address.to_string())
                        {
                            eprintln!("SetCustomBaseNode error! {}", e);
                        } else {
                            println!("Custom base node peer saved in wallet database.");
                        }
                    },
                    Err(e) => eprintln!("SetCustomBaseNode error! {}", e),
                }
            },
            ClearCustomBaseNode => {
                match wallet
                    .db
                    .clear_client_value(CUSTOM_BASE_NODE_PUBLIC_KEY_KEY.to_string())
                {
                    Ok(_) => match wallet.db.clear_client_value(CUSTOM_BASE_NODE_ADDRESS_KEY.to_string()) {
                        Ok(true) => {
                            println!("Custom base node peer cleared from wallet database.")
                        },
                        Ok(false) => {
                            println!("Warning - custom base node peer not cleared from wallet database.")
                        },
                        Err(e) => eprintln!("ClearCustomBaseNode error! {}", e),
                    },
                    Err(e) => eprintln!("ClearCustomBaseNode error! {}", e),
                }
            },
            InitShaAtomicSwap(args) => {
                match init_sha_atomic_swap(
                    transaction_service.clone(),
                    config.fee_per_gram,
                    args.amount,
                    UtxoSelectionCriteria::default(),
                    args.destination.into(),
                    args.message,
                )
                .await
                {
                    Ok((tx_id, pre_image, output)) => {
                        debug!(target: LOG_TARGET, "tari HTLC tx_id {}", tx_id);
                        let hash: [u8; 32] = Sha256::digest(pre_image.as_bytes()).into();
                        println!("pre_image hex: {}", pre_image.to_hex());
                        println!("pre_image hash: {}", hash.to_hex());
                        println!("Output hash: {}", output.hash().to_hex());
                        tx_ids.push(tx_id);
                    },
                    Err(e) => eprintln!("InitShaAtomicSwap error! {}", e),
                }
            },
            FinaliseShaAtomicSwap(args) => match args.output_hash[0].clone().try_into() {
                Ok(hash) => {
                    match finalise_sha_atomic_swap(
                        output_service.clone(),
                        transaction_service.clone(),
                        hash,
                        args.pre_image.into(),
                        config.fee_per_gram.into(),
                        args.message,
                    )
                    .await
                    {
                        Ok(tx_id) => {
                            debug!(target: LOG_TARGET, "claiming tari HTLC tx_id {}", tx_id);
                            tx_ids.push(tx_id);
                        },
                        Err(e) => eprintln!("FinaliseShaAtomicSwap error! {}", e),
                    }
                },
                Err(e) => eprintln!("FinaliseShaAtomicSwap error! {}", e),
            },
            ClaimShaAtomicSwapRefund(args) => match args.output_hash[0].clone().try_into() {
                Ok(hash) => {
                    match claim_htlc_refund(
                        output_service.clone(),
                        transaction_service.clone(),
                        hash,
                        config.fee_per_gram.into(),
                        args.message,
                    )
                    .await
                    {
                        Ok(tx_id) => {
                            debug!(target: LOG_TARGET, "claiming tari HTLC tx_id {}", tx_id);
                            tx_ids.push(tx_id);
                        },
                        Err(e) => eprintln!("ClaimShaAtomicSwapRefund error! {}", e),
                    }
                },
                Err(e) => eprintln!("FinaliseShaAtomicSwap error! {}", e),
            },

            RevalidateWalletDb => {
                if let Err(e) = output_service
                    .revalidate_all_outputs()
                    .await
                    .map_err(CommandError::OutputManagerError)
                {
                    eprintln!("RevalidateWalletDb error! {}", e);
                }
                if let Err(e) = transaction_service
                    .revalidate_all_transactions()
                    .await
                    .map_err(CommandError::TransactionServiceError)
                {
                    eprintln!("RevalidateWalletDb error! {}", e);
                }
            },
            HashGrpcPassword(args) => {
                match config
                    .grpc_authentication
                    .username_password()
                    .ok_or_else(|| CommandError::General("GRPC basic auth is not configured".to_string()))
                {
                    Ok((username, password)) => {
                        match create_salted_hashed_password(password.reveal())
                            .map_err(|e| CommandError::General(e.to_string()))
                        {
                            Ok(hashed_password) => {
                                if args.short {
                                    println!("{}", *hashed_password);
                                } else {
                                    println!("Your hashed password is:");
                                    println!("{}", *hashed_password);
                                    println!();
                                    println!(
                                        "Use HTTP basic auth with username '{}' and the hashed password to make GRPC \
                                         requests",
                                        username
                                    );
                                }
                            },
                            Err(e) => eprintln!("HashGrpcPassword error! {}", e),
                        }
                    },
                    Err(e) => eprintln!("HashGrpcPassword error! {}", e),
                }
            },
        }
    }

    // listen to event stream
    if tx_ids.is_empty() {
        trace!(
            target: LOG_TARGET,
            "Wallet command runner - no transactions to monitor."
        );
    } else {
        let duration = config.command_send_wait_timeout;
        debug!(
            target: LOG_TARGET,
            "wallet monitor_transactions timeout duration {:.2?}", duration
        );
        match timeout(
            duration,
            monitor_transactions(transaction_service.clone(), tx_ids, wait_stage),
        )
        .await
        {
            Ok(txs) => {
                debug!(
                    target: LOG_TARGET,
                    "monitor_transactions done to stage {:?} with tx_ids: {:?}", wait_stage, txs
                );
                println!("Done! All transactions monitored to {:?} stage.", wait_stage);
            },
            Err(_e) => {
                println!(
                    "The configured timeout ({:#?}) was reached before all transactions reached the {:?} stage. See \
                     the logs for more info.",
                    duration, wait_stage
                );
            },
        }
    }

    Ok(())
}

fn write_utxos_to_csv_file(utxos: Vec<UnblindedOutput>, file_path: PathBuf) -> Result<(), CommandError> {
    let factory = CommitmentFactory::default();
    let file = File::create(file_path).map_err(|e| CommandError::CSVFile(e.to_string()))?;
    let mut csv_file = LineWriter::new(file);
    writeln!(
        csv_file,
        r##""index","value","spending_key","commitment","flags","maturity","script","input_data","script_private_key","sender_offset_public_key","public_nonce","signature_u","signature_v""##
    )
    .map_err(|e| CommandError::CSVFile(e.to_string()))?;
    for (i, utxo) in utxos.iter().enumerate() {
        writeln!(
            csv_file,
            r##""{}","{}","{}","{}","{:?}","{}","{}","{}","{}","{}","{}","{}","{}""##,
            i + 1,
            utxo.value.0,
            utxo.spending_key.to_hex(),
            utxo.as_transaction_input(&factory)?
                .commitment()
                .map_err(|e| CommandError::WalletError(WalletError::TransactionError(e)))?
                .to_hex(),
            utxo.features.output_type,
            utxo.features.maturity,
            utxo.script.to_hex(),
            utxo.input_data.to_hex(),
            utxo.script_private_key.to_hex(),
            utxo.sender_offset_public_key.to_hex(),
            utxo.metadata_signature.public_nonce().to_hex(),
            utxo.metadata_signature.u().to_hex(),
            utxo.metadata_signature.v().to_hex(),
        )
        .map_err(|e| CommandError::CSVFile(e.to_string()))?;
    }
    Ok(())
}
#[allow(dead_code)]
fn write_json_file<P: AsRef<Path>, T: Serialize>(path: P, data: &T) -> Result<(), CommandError> {
    fs::create_dir_all(path.as_ref().parent().unwrap()).map_err(|e| CommandError::JsonFile(e.to_string()))?;
    let file = File::create(path).map_err(|e| CommandError::JsonFile(e.to_string()))?;
    serde_json::to_writer_pretty(file, data).map_err(|e| CommandError::JsonFile(e.to_string()))?;
    Ok(())
}

#[allow(dead_code)]
fn read_json_file<P: AsRef<Path>, T: DeserializeOwned>(path: P) -> Result<T, CommandError> {
    let file = File::open(path).map_err(|e| CommandError::JsonFile(e.to_string()))?;
    serde_json::from_reader(file).map_err(|e| CommandError::JsonFile(e.to_string()))
}

#[allow(dead_code)]
fn write_to_issuer_key_file<P: AsRef<Path>>(path: P, key_result: NextKeyResult) -> Result<(), CommandError> {
    let file_exists = path.as_ref().exists();
    let mut root = if file_exists {
        read_json_file::<_, Vec<serde_json::Value>>(&path).map_err(|e| CommandError::JsonFile(e.to_string()))?
    } else {
        vec![]
    };
    let json = serde_json::json!({
        "name": format!("issuer-key-{}", key_result.index),
        "public_key": key_result.to_public_key().to_hex(),
        "secret_key": key_result.key.to_hex(),
    });
    root.push(json);
    write_json_file(path, &root).map_err(|e| CommandError::JsonFile(e.to_string()))?;
    Ok(())
}

#[allow(dead_code)]
async fn get_tip_height(wallet: &WalletSqlite) -> Option<u64> {
    let client = wallet
        .wallet_connectivity
        .clone()
        .obtain_base_node_wallet_rpc_client_timeout(Duration::from_secs(10))
        .await;

    match client {
        Some(mut client) => client
            .get_tip_info()
            .await
            .ok()
            .and_then(|t| t.metadata)
            .and_then(|m| m.height_of_longest_chain),
        None => None,
    }
}<|MERGE_RESOLUTION|>--- conflicted
+++ resolved
@@ -86,10 +86,7 @@
     SendTari,
     SendOneSided,
     CreateKeyPair,
-<<<<<<< HEAD
     CreateAggregateSignatureUtxo,
-=======
->>>>>>> 1b2c5731
     MakeItRain,
     CoinSplit,
     DiscoverPeer,
@@ -145,7 +142,6 @@
         .map_err(CommandError::TransactionServiceError)
 }
 
-<<<<<<< HEAD
 pub async fn create_key_pair<TBackend: KeyManagerBackend + 'static>(
     key_manager_service: KeyManagerHandle<TBackend>,
     key_seed: String,
@@ -174,8 +170,6 @@
         .map_err(CommandError::TransactionServiceError)
 }
 
-=======
->>>>>>> 1b2c5731
 /// publishes a tari-SHA atomic swap HTLC transaction
 pub async fn init_sha_atomic_swap(
     mut wallet_transaction_service: TransactionServiceHandle,
@@ -675,11 +669,7 @@
                     Err(e) => eprintln!("BurnTari error! {}", e),
                 }
             },
-<<<<<<< HEAD
-            CreateKeyPair(args) => match create_key_pair(key_manager_service.clone(), args.key_seed).await {
-=======
             CreateKeyPair(args) => match key_manager_service.create_key_pair(args.key_branch).await {
->>>>>>> 1b2c5731
                 Ok((sk, pk)) => {
                     println!(
                         "New key pair: 
@@ -690,7 +680,6 @@
                     )
                 },
                 Err(e) => eprintln!("CreateKeyPair error! {}", e),
-<<<<<<< HEAD
             },
             CreateAggregateSignatureUtxo(args) => match create_aggregate_signature_utxo(
                 transaction_service.clone(),
@@ -717,8 +706,6 @@
                     )
                 },
                 Err(e) => eprintln!("CreateAggregateSignatureUtxo error! {}", e),
-=======
->>>>>>> 1b2c5731
             },
             SendTari(args) => {
                 match send_tari(
