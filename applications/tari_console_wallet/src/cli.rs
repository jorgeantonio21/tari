//  Copyright 2022. The Tari Project
//
//  Redistribution and use in source and binary forms, with or without modification, are permitted provided that the
//  following conditions are met:
//
//  1. Redistributions of source code must retain the above copyright notice, this list of conditions and the following
//  disclaimer.
//
//  2. Redistributions in binary form must reproduce the above copyright notice, this list of conditions and the
//  following disclaimer in the documentation and/or other materials provided with the distribution.
//
//  3. Neither the name of the copyright holder nor the names of its contributors may be used to endorse or promote
//  products derived from this software without specific prior written permission.
//
//  THIS SOFTWARE IS PROVIDED BY THE COPYRIGHT HOLDERS AND CONTRIBUTORS "AS IS" AND ANY EXPRESS OR IMPLIED WARRANTIES,
//  INCLUDING, BUT NOT LIMITED TO, THE IMPLIED WARRANTIES OF MERCHANTABILITY AND FITNESS FOR A PARTICULAR PURPOSE ARE
//  DISCLAIMED. IN NO EVENT SHALL THE COPYRIGHT HOLDER OR CONTRIBUTORS BE LIABLE FOR ANY DIRECT, INDIRECT, INCIDENTAL,
//  SPECIAL, EXEMPLARY, OR CONSEQUENTIAL DAMAGES (INCLUDING, BUT NOT LIMITED TO, PROCUREMENT OF SUBSTITUTE GOODS OR
//  SERVICES; LOSS OF USE, DATA, OR PROFITS; OR BUSINESS INTERRUPTION) HOWEVER CAUSED AND ON ANY THEORY OF LIABILITY,
//  WHETHER IN CONTRACT, STRICT LIABILITY, OR TORT (INCLUDING NEGLIGENCE OR OTHERWISE) ARISING IN ANY WAY OUT OF THE
//  USE OF THIS SOFTWARE, EVEN IF ADVISED OF THE POSSIBILITY OF SUCH DAMAGE.

use std::{
    fmt::{Display, Formatter},
    path::PathBuf,
    time::Duration,
};

use chrono::{DateTime, Utc};
use clap::{Args, Parser, Subcommand};
use tari_app_utilities::{common_cli_args::CommonCliArgs, utilities::UniPublicKey};
use tari_common::configuration::{ConfigOverrideProvider, Network};
use tari_comms::multiaddr::Multiaddr;
use tari_core::transactions::{tari_amount, tari_amount::MicroTari};
use tari_utilities::{
    hex::{Hex, HexError},
    SafePassword,
};

#[derive(Parser, Debug)]
#[clap(author, version, about, long_about = None)]
#[clap(propagate_version = true)]
#[allow(clippy::struct_excessive_bools)]
pub(crate) struct Cli {
    #[clap(flatten)]
    pub common: CommonCliArgs,
    /// Enable tracing
    #[clap(long, aliases = &["tracing", "enable-tracing"])]
    pub tracing_enabled: bool,
    /// Supply the password for the console wallet. It's very bad security practice to provide the password on the
    /// command line, since it's visible using `ps ax` from anywhere on the system, so always use the env var where
    /// possible.
    #[clap(long, env = "TARI_WALLET_PASSWORD", hide_env_values = true)]
    pub password: Option<SafePassword>,
    /// Change the password for the console wallet
    #[clap(long, alias = "update-password")]
    pub change_password: bool,
    /// Force wallet recovery
    #[clap(long, alias = "recover")]
    pub recovery: bool,
    /// Supply the optional wallet seed words for recovery on the command line
    #[clap(long, alias = "seed-words")]
    pub seed_words: Option<String>,
    /// Supply the optional file name to save the wallet seed words into
    #[clap(long, aliases = &["seed_words_file_name", "seed-words-file"], parse(from_os_str))]
    pub seed_words_file_name: Option<PathBuf>,
    /// Run in non-interactive mode, with no UI.
    #[clap(short, long, alias = "non-interactive")]
    pub non_interactive_mode: bool,
    /// Path to input file of commands
    #[clap(short, long, aliases = &["input", "script"], parse(from_os_str))]
    pub input_file: Option<PathBuf>,
    /// Single input command
    #[clap(long)]
    pub command: Option<String>,
    /// Wallet notify script
    #[clap(long, alias = "notify")]
    pub wallet_notify: Option<PathBuf>,
    /// Automatically exit wallet command/script mode when done
    #[clap(long, alias = "auto-exit")]
    pub command_mode_auto_exit: bool,
    /// Supply a network (overrides existing configuration)
    #[clap(long, env = "TARI_NETWORK")]
    pub network: Option<String>,
    #[clap(long, env = "TARI_WALLET_ENABLE_GRPC", alias = "enable-grpc")]
    pub grpc_enabled: bool,
    #[clap(long, env = "TARI_WALLET_GRPC_ADDRESS")]
    pub grpc_address: Option<String>,
    #[clap(subcommand)]
    pub command2: Option<CliCommands>,
}

impl ConfigOverrideProvider for Cli {
    fn get_config_property_overrides(&self, default_network: Network) -> Vec<(String, String)> {
        let mut overrides = self.common.get_config_property_overrides(default_network);
        let network = self.network.clone().unwrap_or_else(|| default_network.to_string());
        overrides.push(("wallet.network".to_string(), network.clone()));
        overrides.push(("wallet.override_from".to_string(), network.clone()));
        overrides.push(("p2p.seeds.override_from".to_string(), network));
        // Either of these configs enable grpc
        if let Some(ref addr) = self.grpc_address {
            overrides.push(("wallet.grpc_enabled".to_string(), "true".to_string()));
            overrides.push(("wallet.grpc_address".to_string(), addr.clone()));
        } else if self.grpc_enabled {
            overrides.push(("wallet.grpc_enabled".to_string(), "true".to_string()));
        } else {
            // GRPC is disabled
        }
        overrides
    }
}

#[allow(clippy::large_enum_variant)]
#[derive(Debug, Subcommand, Clone)]
pub enum CliCommands {
    GetBalance,
    SendTari(SendTariArgs),
    BurnTari(BurnTariArgs),
    CreateKeyPair(CreateKeyPairArgs),
<<<<<<< HEAD
    SignMessage(SignMessageArgs),
    CreateNMUtxo(CreateNMUtxoArgs),
=======
    CreateAggregateSignatureUtxo(CreateAggregateSignatureUtxoArgs),
>>>>>>> c82ea6e5
    SendOneSided(SendTariArgs),
    SendOneSidedToStealthAddress(SendTariArgs),
    MakeItRain(MakeItRainArgs),
    CoinSplit(CoinSplitArgs),
    DiscoverPeer(DiscoverPeerArgs),
    Whois(WhoisArgs),
    ExportUtxos(ExportUtxosArgs),
    ExportSpentUtxos(ExportUtxosArgs),
    CountUtxos,
    SetBaseNode(SetBaseNodeArgs),
    SetCustomBaseNode(SetBaseNodeArgs),
    ClearCustomBaseNode,
    InitShaAtomicSwap(SendTariArgs),
    FinaliseShaAtomicSwap(FinaliseShaAtomicSwapArgs),
    ClaimShaAtomicSwapRefund(ClaimShaAtomicSwapRefundArgs),
    RevalidateWalletDb,
    HashGrpcPassword(HashPasswordArgs),
}

#[derive(Debug, Args, Clone)]
pub struct DiscoverPeerArgs {
    pub dest_public_key: UniPublicKey,
}

#[derive(Debug, Args, Clone)]
pub struct SendTariArgs {
    pub amount: MicroTari,
    pub destination: UniPublicKey,
    #[clap(short, long, default_value = "<No message>")]
    pub message: String,
}

#[derive(Debug, Args, Clone)]
pub struct BurnTariArgs {
    pub amount: MicroTari,
    #[clap(short, long, default_value = "Burn funds")]
    pub message: String,
}

#[derive(Debug, Args, Clone)]
pub struct CreateKeyPairArgs {
    pub key_branch: String,
}

#[derive(Debug, Args, Clone)]
<<<<<<< HEAD
pub struct SignMessageArgs {
    pub private_key: String,
    pub challenge: String,
}

#[derive(Debug, Args, Clone)]
pub struct CreateNMUtxoArgs {
=======
pub struct CreateAggregateSignatureUtxoArgs {
>>>>>>> c82ea6e5
    pub amount: MicroTari,
    pub fee_per_gram: MicroTari,
    pub n: u8,
    pub m: u8,
<<<<<<< HEAD
    pub public_keys: Vec<UniPublicKey>,
    pub message: String,
=======
    pub message: String,
    #[clap(long)]
    pub public_keys: Vec<UniPublicKey>,
>>>>>>> c82ea6e5
}

#[derive(Debug, Args, Clone)]
pub struct MakeItRainArgs {
    pub destination: UniPublicKey,
    #[clap(short, long, alias="amount", default_value_t = tari_amount::T)]
    pub start_amount: MicroTari,
    #[clap(short, long, alias = "tps", default_value_t = 25)]
    pub transactions_per_second: u32,
    #[clap(short, long, parse(try_from_str = parse_duration), default_value="60")]
    pub duration: Duration,
    #[clap(long, default_value_t=tari_amount::T)]
    pub increase_amount: MicroTari,
    #[clap(long, parse(try_from_str=parse_start_time))]
    pub start_time: Option<DateTime<Utc>>,
    #[clap(short, long)]
    pub one_sided: bool,
    #[clap(long, alias = "stealth-one-sided")]
    pub stealth: bool,
    #[clap(short, long, default_value = "Make it rain")]
    pub message: String,
}

impl MakeItRainArgs {
    pub fn transaction_type(&self) -> MakeItRainTransactionType {
        if self.stealth {
            MakeItRainTransactionType::StealthOneSided
        } else if self.one_sided {
            MakeItRainTransactionType::OneSided
        } else {
            MakeItRainTransactionType::Interactive
        }
    }
}

#[derive(Debug, Clone, Copy)]
pub enum MakeItRainTransactionType {
    Interactive,
    OneSided,
    StealthOneSided,
}

impl Display for MakeItRainTransactionType {
    fn fmt(&self, f: &mut Formatter<'_>) -> std::fmt::Result {
        write!(f, "{:?}", self)
    }
}

fn parse_start_time(arg: &str) -> Result<DateTime<Utc>, chrono::ParseError> {
    let mut start_time = Utc::now();
    if !arg.is_empty() && arg.to_uppercase() != "NOW" {
        start_time = arg.parse()?;
    }
    Ok(start_time)
}

fn parse_duration(arg: &str) -> Result<std::time::Duration, std::num::ParseIntError> {
    let seconds = arg.parse()?;
    Ok(std::time::Duration::from_secs(seconds))
}

#[derive(Debug, Args, Clone)]
pub struct CoinSplitArgs {
    pub amount_per_split: MicroTari,
    pub num_splits: usize,
    #[clap(short, long, default_value = "1")]
    pub fee_per_gram: MicroTari,
    #[clap(short, long, default_value = "Coin split")]
    pub message: String,
}

#[derive(Debug, Args, Clone)]
pub struct WhoisArgs {
    pub public_key: UniPublicKey,
}

#[derive(Debug, Args, Clone)]
pub struct ExportUtxosArgs {
    #[clap(short, long)]
    pub output_file: Option<PathBuf>,
}

#[derive(Debug, Args, Clone)]
pub struct SetBaseNodeArgs {
    pub public_key: UniPublicKey,
    pub address: Multiaddr,
}

#[derive(Debug, Args, Clone)]
pub struct FinaliseShaAtomicSwapArgs {
    #[clap(short, long, parse(try_from_str = parse_hex), required=true )]
    pub output_hash: Vec<Vec<u8>>,
    #[clap(short, long)]
    pub pre_image: UniPublicKey,
    #[clap(short, long, default_value = "Claimed HTLC atomic swap")]
    pub message: String,
}

fn parse_hex(s: &str) -> Result<Vec<u8>, HexError> {
    Vec::<u8>::from_hex(s)
}

#[derive(Debug, Args, Clone)]
pub struct ClaimShaAtomicSwapRefundArgs {
    #[clap(short, long, parse(try_from_str = parse_hex), required = true)]
    pub output_hash: Vec<Vec<u8>>,
    #[clap(short, long, default_value = "Claimed HTLC atomic swap refund")]
    pub message: String,
}

#[derive(Debug, Args, Clone)]
pub struct HashPasswordArgs {
    /// If true, only output the hashed password and the salted password. Otherwise a usage explanation is output.
    pub short: bool,
}<|MERGE_RESOLUTION|>--- conflicted
+++ resolved
@@ -117,12 +117,8 @@
     SendTari(SendTariArgs),
     BurnTari(BurnTariArgs),
     CreateKeyPair(CreateKeyPairArgs),
-<<<<<<< HEAD
+    CreateAggregateSignatureUtxo(CreateAggregateSignatureUtxoArgs),
     SignMessage(SignMessageArgs),
-    CreateNMUtxo(CreateNMUtxoArgs),
-=======
-    CreateAggregateSignatureUtxo(CreateAggregateSignatureUtxoArgs),
->>>>>>> c82ea6e5
     SendOneSided(SendTariArgs),
     SendOneSidedToStealthAddress(SendTariArgs),
     MakeItRain(MakeItRainArgs),
@@ -168,29 +164,20 @@
 }
 
 #[derive(Debug, Args, Clone)]
-<<<<<<< HEAD
-pub struct SignMessageArgs {
-    pub private_key: String,
-    pub challenge: String,
-}
-
-#[derive(Debug, Args, Clone)]
-pub struct CreateNMUtxoArgs {
-=======
 pub struct CreateAggregateSignatureUtxoArgs {
->>>>>>> c82ea6e5
     pub amount: MicroTari,
     pub fee_per_gram: MicroTari,
     pub n: u8,
     pub m: u8,
-<<<<<<< HEAD
-    pub public_keys: Vec<UniPublicKey>,
-    pub message: String,
-=======
     pub message: String,
     #[clap(long)]
     pub public_keys: Vec<UniPublicKey>,
->>>>>>> c82ea6e5
+}
+
+#[derive(Debug, Args, Clone)]
+pub struct SignMessageArgs {
+    pub private_key: String,
+    pub challenge: String,
 }
 
 #[derive(Debug, Args, Clone)]
