--- conflicted
+++ resolved
@@ -116,12 +116,8 @@
     GetBalance,
     SendTari(SendTariArgs),
     BurnTari(BurnTariArgs),
-<<<<<<< HEAD
     CreateKeyPair(CreateKeyPairArgs),
-=======
-    CreateKeyCombo(CreateKeyComboArgs),
     CreateNMUtxo(CreateNMUtxoArgs),
->>>>>>> b9079628
     SendOneSided(SendTariArgs),
     SendOneSidedToStealthAddress(SendTariArgs),
     MakeItRain(MakeItRainArgs),
