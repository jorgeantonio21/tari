--- conflicted
+++ resolved
@@ -18,12 +18,8 @@
 tari_app_grpc = { path = "../tari_app_grpc" }
 tari_shutdown = { path = "../../infrastructure/shutdown" }
 tari_key_manager = { path = "../../base_layer/key_manager" }
-<<<<<<< HEAD
-tari_utilities = { git = "https://github.com/tari-project/tari_utilities.git", tag = "v0.4.5" }
+tari_utilities = { git = "https://github.com/tari-project/tari_utilities.git", tag="v0.4.7" }
 zeroize = "1.5"
-=======
-tari_utilities = { git = "https://github.com/tari-project/tari_utilities.git", tag="v0.4.7" }
->>>>>>> 978ee8f2
 
 # Uncomment for tokio tracing via tokio-console (needs "tracing" featurs)
 #console-subscriber = "0.1.3"
