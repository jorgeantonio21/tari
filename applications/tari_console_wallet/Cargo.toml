--- conflicted
+++ resolved
@@ -18,12 +18,7 @@
 tari_app_grpc = { path = "../tari_app_grpc" }
 tari_shutdown = { path = "../../infrastructure/shutdown" }
 tari_key_manager = { path = "../../base_layer/key_manager" }
-<<<<<<< HEAD
 tari_utilities = { git = "https://github.com/tari-project/tari_utilities.git", tag="v0.4.7" }
-=======
-tari_utilities = { git = "https://github.com/tari-project/tari_utilities.git", tag = "v0.4.5" }
-zeroize = "1.5"
->>>>>>> 1b2c5731
 
 # Uncomment for tokio tracing via tokio-console (needs "tracing" featurs)
 #console-subscriber = "0.1.3"
@@ -57,6 +52,7 @@
 tracing-subscriber = "0.2.20"
 unicode-segmentation = "1.6.0"
 unicode-width = "0.1"
+zeroize = "1.3"
 
 # network tracing, rt-tokio for async batch export
 opentelemetry = { version = "0.16", default-features = false, features = ["trace", "rt-tokio"] }
