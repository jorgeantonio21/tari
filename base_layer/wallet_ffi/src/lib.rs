// Copyright 2019. The Tari Project
//
// Redistribution and use in source and binary forms, with or without modification, are permitted provided that the
// following conditions are met:
//
// 1. Redistributions of source code must retain the above copyright notice, this list of conditions and the following
// disclaimer.
//
// 2. Redistributions in binary form must reproduce the above copyright notice, this list of conditions and the
// following disclaimer in the documentation and/or other materials provided with the distribution.
//
// 3. Neither the name of the copyright holder nor the names of its contributors may be used to endorse or promote
// products derived from this software without specific prior written permission.
//
// THIS SOFTWARE IS PROVIDED BY THE COPYRIGHT HOLDERS AND CONTRIBUTORS "AS IS" AND ANY EXPRESS OR IMPLIED WARRANTIES,
// INCLUDING, BUT NOT LIMITED TO, THE IMPLIED WARRANTIES OF MERCHANTABILITY AND FITNESS FOR A PARTICULAR PURPOSE ARE
// DISCLAIMED. IN NO EVENT SHALL THE COPYRIGHT HOLDER OR CONTRIBUTORS BE LIABLE FOR ANY DIRECT, INDIRECT, INCIDENTAL,
// SPECIAL, EXEMPLARY, OR CONSEQUENTIAL DAMAGES (INCLUDING, BUT NOT LIMITED TO, PROCUREMENT OF SUBSTITUTE GOODS OR
// SERVICES; LOSS OF USE, DATA, OR PROFITS; OR BUSINESS INTERRUPTION) HOWEVER CAUSED AND ON ANY THEORY OF LIABILITY,
// WHETHER IN CONTRACT, STRICT LIABILITY, OR TORT (INCLUDING NEGLIGENCE OR OTHERWISE) ARISING IN ANY WAY OUT OF THE
// USE OF THIS SOFTWARE, EVEN IF ADVISED OF THE POSSIBILITY OF SUCH DAMAGE.

#![cfg_attr(not(debug_assertions), deny(unused_variables))]
#![cfg_attr(not(debug_assertions), deny(unused_imports))]
#![cfg_attr(not(debug_assertions), deny(dead_code))]
#![cfg_attr(not(debug_assertions), deny(unused_extern_crates))]
#![deny(unused_must_use)]
#![deny(unreachable_patterns)]
#![deny(unknown_lints)]

//! # LibWallet API Definition
//! This module contains the Rust backend implementations of the functionality that a wallet for the Tari Base Layer
//! will require. The module contains a number of sub-modules that are implemented as async services. These services are
//! collected into the main Wallet container struct which manages spinning up all the component services and maintains a
//! collection of the handles required to interact with those services.
//! This files contains the API calls that will be exposed to external systems that make use of this module. The API
//! will be exposed via FFI and will consist of API calls that the FFI client can make into the Wallet module and a set
//! of Callbacks that the client must implement and provide to the Wallet module to receive asynchronous replies and
//! updates.
//!
//! # Wallet Flow Documentation
//! This documentation will described the flows of the core tasks that the Wallet library supports and will then
//! describe how to use the test functions to produce the behaviour of a second wallet without needing to set one up.
//!
//! ## Generate Test Data
//! The `generate_wallet_test_data(...)` function will generate some test data in the wallet. The data generated will be
//! as follows:
//!
//! - Some Contacts
//! - Add outputs to the wallet that make up its Available Balance that can be spent
//! - Create transaction history
//!    - Pending Inbound Transactions
//!    - Pending Outbound Transactions
//!    - Completed Transactions
//!
//! ## Send Transaction
//! To send a transaction your wallet must have available funds and you must had added the recipient's Public Key as a
//! `Contact`.
//!
//! To send a transaction:
//! 1.  Call the `send_transaction(dest_public_key, amount, fee_per_gram, message)` function which will result in a
//!     `PendingOutboundTransaction` being produced and transmitted to the recipient and the funds becoming
//!     encumbered and appearing in the `PendingOutgoingBalance` and any change will appear in the
//!     `PendingIncomingBalance`.
//! 2.  Wait until the recipient replies to the sent transaction which will result in the `PendingOutboundTransaction`
//!     becoming a `CompletedTransaction` with the `Completed` status. This means that the transaction has been
//!     negotiated between the parties and is now ready to be broadcast to the Base Layer. The funds are still
//!     encumbered as pending because the transaction has not been mined yet.
//! 3.  The finalized `CompletedTransaction' will be sent back to the the receiver so that they have a copy.
//! 4.  The wallet will broadcast the `CompletedTransaction` to a Base Node to be added to the mempool. its status will
//!     from `Completed` to `Broadcast.
//! 5.  Wait until the transaction is mined. The `CompleteTransaction` status will then move from `Broadcast` to `Mined`
//!     and the pending funds will be spent and received.
//!
//! ## Receive a Transaction
//! 1.  When a transaction is received it will appear as an `InboundTransaction` and the amount to be received will
//!     appear as a `PendingIncomingBalance`. The wallet backend will be listening for these transactions and will
//!     immediately reply to the sending wallet.
//! 2.  The sender will send back the finalized `CompletedTransaction`
//! 3.  This wallet will also broadcast the `CompletedTransaction` to a Base Node to be added to the mempool, its status
//!     will move from `Completed` to `Broadcast`. This is done so that the Receiver can be sure the finalized
//!     transaction is broadcast.
//! 6.  This wallet will then monitor the Base Layer to see when the transaction is mined which means the
//!     `CompletedTransaction` status will become `Mined` and the funds will then move from the `PendingIncomingBalance`
//!     to the `AvailableBalance`.
//!
//! ## Using the test functions
//! The above two flows both require a second wallet for this wallet to interact with. Because we do not yet have a live
//! Test Net and the communications layer is not quite ready the library supplies four functions to help simulate the
//! second wallets role in these flows. The following will describe how to use these functions to produce the flows.
//!
//! ### Send Transaction with test functions
//! 1.  Send Transaction as above to produce a `PendingOutboundTransaction`.
//! 2.  Call the `complete_sent_transaction(...)` function with the tx_id of the sent transaction to simulate a reply.
//!     This will move the `PendingOutboundTransaction` to become a `CompletedTransaction` with the `Completed` status.
//! 3.  Call the 'broadcast_transaction(...)` function with the tx_id of the sent transaction and its status will move
//!     from 'Completed' to 'Broadcast' which means it has been broadcast to the Base Layer Mempool but not mined yet.
//!     from 'Completed' to 'Broadcast' which means it has been broadcast to the Base Layer Mempool but not mined yet.
//! 4.  Call the `mined_transaction(...)` function with the tx_id of the sent transaction which will change
//!     the status of the `CompletedTransaction` from `Broadcast` to `Mined`. The pending funds will also become
//!     finalized as spent and available funds respectively.
//!
//! ### Receive Transaction with test functions
//! Under normal operation another wallet would initiate a Receive Transaction flow by sending you a transaction. We
//! will use the `receive_test_transaction(...)` function to initiate the flow:
//!
//! 1.  Calling `receive_test_transaction(...)` will produce an `InboundTransaction`, the amount of the transaction will
//!     appear under the `PendingIncomingBalance`.
//! 2.  To simulate detecting the `InboundTransaction` being broadcast to the Base Layer Mempool call
//!     `broadcast_transaction(...)` function. This will change the `InboundTransaction` to a
//!     `CompletedTransaction` with the `Broadcast` status. The funds will still reflect in the pending balance.
//! 3.  Call the `mined_transaction(...)` function with the tx_id of the received transaction which will
//!     change the status of the `CompletedTransaction` from    `Broadcast` to `Mined`. The pending funds will also
//!     become finalized as spent and available funds respectively

#![recursion_limit = "1024"]

#[cfg(test)]
#[macro_use]
extern crate lazy_static;
mod callback_handler;
mod enums;
mod error;
mod tasks;

use crate::{
    callback_handler::CallbackHandler,
    enums::SeedWordPushResult,
    error::{InterfaceError, TransactionError},
    tasks::recovery_event_monitoring,
};
use core::ptr;
use error::LibWalletError;
use futures::StreamExt;
use libc::{c_char, c_int, c_longlong, c_uchar, c_uint, c_ulonglong, c_ushort};
use log::{LevelFilter, *};
use log4rs::{
    append::{
        file::FileAppender,
        rolling_file::{
            policy::compound::{roll::fixed_window::FixedWindowRoller, trigger::size::SizeTrigger, CompoundPolicy},
            RollingFileAppender,
        },
        Append,
    },
    config::{Appender, Config, Root},
    encode::pattern::PatternEncoder,
};
use rand::rngs::OsRng;
use std::{
    boxed::Box,
    ffi::{CStr, CString},
    path::PathBuf,
    slice,
    sync::Arc,
    time::Duration,
};
use tari_comms::{
    multiaddr::Multiaddr,
    peer_manager::{NodeIdentity, PeerFeatures},
    socks,
    tor,
    types::CommsSecretKey,
};
use tari_comms_dht::{envelope::Network as DhtNetwork, DbConnectionUrl, DhtConfig};
use tari_core::{
    consensus::Network,
    transactions::{tari_amount::MicroTari, transaction::OutputFeatures, types::CryptoFactories},
};
use tari_crypto::{
    keys::{PublicKey, SecretKey},
    script::ExecutionStack,
    tari_utilities::ByteArray,
};
use tari_p2p::transport::{TorConfig, TransportType, TransportType::Tor};
use tari_shutdown::Shutdown;
use tari_utilities::{hex, hex::Hex};
use tari_wallet::{contacts_service::storage::database::Contact, error::{WalletError, WalletStorageError}, output_manager_service::protocols::txo_validation_protocol::TxoValidationType, storage::{
    database::WalletDatabase,
    sqlite_db::WalletSqliteDatabase,
    sqlite_utilities::{initialize_sqlite_database_backends, partial_wallet_backup},
}, testnet_utils::{
    broadcast_transaction,
    complete_sent_transaction,
    finalize_received_transaction,
    generate_wallet_test_data,
    get_next_memory_address,
    mine_transaction,
    receive_test_transaction,
}, transaction_service::{
    config::TransactionServiceConfig,
    error::TransactionServiceError,
    storage::{
        database::TransactionDatabase,
        models::{
            CompletedTransaction,
            InboundTransaction,
            OutboundTransaction,
            TransactionDirection,
            TransactionStatus,
        },
    },
<<<<<<< HEAD
}, types::ValidationRetryStrategy, util::emoji::{emoji_set, EmojiId}, Wallet, WalletSqlite, utxo_scanner_service::utxo_scanning::UtxoScannerService, WalletConfig};
=======
    util::emoji::{emoji_set, EmojiId},
    Wallet,
    WalletConfig,
};

use crate::{enums::SeedWordPushResult, tasks::recovery_event_monitoring};
use futures::StreamExt;
use log4rs::append::{
    rolling_file::{
        policy::compound::{roll::fixed_window::FixedWindowRoller, trigger::size::SizeTrigger, CompoundPolicy},
        RollingFileAppender,
    },
    Append,
};
use tari_comms_dht::envelope::Network as DhtNetwork;
use tari_core::{consensus::Network, transactions::transaction::OutputFeatures};
use tari_crypto::script::TariScript;
use tari_p2p::transport::TransportType::Tor;
use tari_wallet::{
    error::WalletStorageError,
    output_manager_service::protocols::txo_validation_protocol::TxoValidationType,
    types::ValidationRetryStrategy,
    util::emoji::EmojiIdError,
    utxo_scanner_service::utxo_scanning::UtxoScannerService,
    WalletSqlite,
};
>>>>>>> 266ad172
use tokio::runtime::Runtime;
use tari_wallet::util::emoji::EmojiIdError;

const LOG_TARGET: &str = "wallet_ffi";

pub type TariTransportType = tari_p2p::transport::TransportType;
pub type TariPublicKey = tari_comms::types::CommsPublicKey;
pub type TariPrivateKey = tari_comms::types::CommsSecretKey;
pub type TariCommsConfig = tari_p2p::initialization::CommsConfig;
pub type TariExcess = tari_core::transactions::types::Commitment;
pub type TariExcessPublicNonce = tari_crypto::ristretto::RistrettoPublicKey;
pub type TariExcessSignature = tari_crypto::ristretto::RistrettoSecretKey;

pub struct TariContacts(Vec<TariContact>);

pub type TariContact = tari_wallet::contacts_service::storage::database::Contact;
pub type TariCompletedTransaction = tari_wallet::transaction_service::storage::models::CompletedTransaction;

pub struct TariCompletedTransactions(Vec<TariCompletedTransaction>);

pub type TariPendingInboundTransaction = tari_wallet::transaction_service::storage::models::InboundTransaction;
pub type TariPendingOutboundTransaction = tari_wallet::transaction_service::storage::models::OutboundTransaction;

pub struct TariPendingInboundTransactions(Vec<TariPendingInboundTransaction>);

pub struct TariPendingOutboundTransactions(Vec<TariPendingOutboundTransaction>);

#[derive(Debug, PartialEq, Clone)]
pub struct ByteVector(Vec<c_uchar>); // declared like this so that it can be exposed to external header

#[derive(Debug, PartialEq)]
pub struct EmojiSet(Vec<ByteVector>);

pub struct TariSeedWords(Vec<String>);

pub struct TariWallet {
    wallet: WalletSqlite,
    runtime: Runtime,
    shutdown: Shutdown,
}

/// -------------------------------- Strings ------------------------------------------------ ///

/// Frees memory for a char array
///
/// ## Arguments
/// `ptr` - The pointer to be freed
///
/// ## Returns
/// `()` - Does not return a value, equivalent to void in C.
///
/// # Safety
/// None
#[no_mangle]
pub unsafe extern "C" fn string_destroy(ptr: *mut c_char) {
    if !ptr.is_null() {
        let _ = CString::from_raw(ptr);
    }
}

/// -------------------------------------------------------------------------------------------- ///

/// -------------------------------- ByteVector ------------------------------------------------ ///

/// Creates a ByteVector
///
/// ## Arguments
/// `byte_array` - The pointer to the byte array
/// `element_count` - The number of elements in byte_array
/// `error_out` - Pointer to an int which will be modified to an error code should one occur, may not be null. Functions
/// as an out parameter.
///
/// ## Returns
/// `*mut ByteVector` - Pointer to the created ByteVector. Note that it will be ptr::null_mut()
/// if the byte_array pointer was null or if the elements in the byte_vector don't match
/// element_count when it is created
///
/// # Safety
/// The ```byte_vector_destroy``` function must be called when finished with a ByteVector to prevent a memory leak
#[no_mangle]
pub unsafe extern "C" fn byte_vector_create(
    byte_array: *const c_uchar,
    element_count: c_uint,
    error_out: *mut c_int,
) -> *mut ByteVector {
    let mut error = 0;
    ptr::swap(error_out, &mut error as *mut c_int);
    let mut bytes = ByteVector(Vec::new());
    if byte_array.is_null() {
        error = LibWalletError::from(InterfaceError::NullError("byte_array".to_string())).code;
        ptr::swap(error_out, &mut error as *mut c_int);
        return ptr::null_mut();
    } else {
        let array: &[c_uchar] = slice::from_raw_parts(byte_array, element_count as usize);
        bytes.0 = array.to_vec();
        if bytes.0.len() != element_count as usize {
            error = LibWalletError::from(InterfaceError::AllocationError).code;
            ptr::swap(error_out, &mut error as *mut c_int);
            return ptr::null_mut();
        }
    }
    Box::into_raw(Box::new(bytes))
}

/// Frees memory for a ByteVector
///
/// ## Arguments
/// `bytes` - The pointer to a ByteVector
///
/// ## Returns
/// `()` - Does not return a value, equivalent to void in C
///
/// # Safety
/// None
#[no_mangle]
pub unsafe extern "C" fn byte_vector_destroy(bytes: *mut ByteVector) {
    if !bytes.is_null() {
        Box::from_raw(bytes);
    }
}

/// Gets a c_uchar at position in a ByteVector
///
/// ## Arguments
/// `ptr` - The pointer to a ByteVector
/// `position` - The integer position
/// `error_out` - Pointer to an int which will be modified to an error code should one occur, may not be null. Functions
/// as an out parameter.
///
/// ## Returns
/// `c_uchar` - Returns a character. Note that the character will be a null terminator (0) if ptr
/// is null or if the position is invalid
///
/// # Safety
/// None
#[no_mangle]
pub unsafe extern "C" fn byte_vector_get_at(ptr: *mut ByteVector, position: c_uint, error_out: *mut c_int) -> c_uchar {
    let mut error = 0;
    ptr::swap(error_out, &mut error as *mut c_int);
    if ptr.is_null() {
        error = LibWalletError::from(InterfaceError::NullError("ptr".to_string())).code;
        ptr::swap(error_out, &mut error as *mut c_int);
        return 0u8;
    }
    let len = byte_vector_get_length(ptr, error_out) as c_int - 1; // clamp to length
    if len < 0 || position > len as c_uint {
        error = LibWalletError::from(InterfaceError::PositionInvalidError).code;
        ptr::swap(error_out, &mut error as *mut c_int);
        return 0u8;
    }
    (*ptr).0[position as usize]
}

/// Gets the number of elements in a ByteVector
///
/// ## Arguments
/// `ptr` - The pointer to a ByteVector
/// `error_out` - Pointer to an int which will be modified to an error code should one occur, may not be null. Functions
/// as an out parameter.
///
/// ## Returns
/// `c_uint` - Returns the integer number of elements in the ByteVector. Note that it will be zero
/// if ptr is null
///
/// # Safety
/// None
#[no_mangle]
pub unsafe extern "C" fn byte_vector_get_length(vec: *const ByteVector, error_out: *mut c_int) -> c_uint {
    let mut error = 0;
    ptr::swap(error_out, &mut error as *mut c_int);
    if vec.is_null() {
        error = LibWalletError::from(InterfaceError::NullError("vec".to_string())).code;
        ptr::swap(error_out, &mut error as *mut c_int);
        return 0;
    }
    (*vec).0.len() as c_uint
}

/// -------------------------------------------------------------------------------------------- ///

/// -------------------------------- Public Key ------------------------------------------------ ///

/// Creates a TariPublicKey from a ByteVector
///
/// ## Arguments
/// `bytes` - The pointer to a ByteVector
/// `error_out` - Pointer to an int which will be modified to an error code should one occur, may not be null. Functions
/// as an out parameter.
///
/// ## Returns
/// `TariPublicKey` - Returns a public key. Note that it will be ptr::null_mut() if bytes is null or
/// if there was an error with the contents of bytes
///
/// # Safety
/// The ```public_key_destroy``` function must be called when finished with a TariPublicKey to prevent a memory leak
#[no_mangle]
pub unsafe extern "C" fn public_key_create(bytes: *mut ByteVector, error_out: *mut c_int) -> *mut TariPublicKey {
    let mut error = 0;
    ptr::swap(error_out, &mut error as *mut c_int);
    let v;
    if bytes.is_null() {
        error = LibWalletError::from(InterfaceError::NullError("bytes".to_string())).code;
        ptr::swap(error_out, &mut error as *mut c_int);
        return ptr::null_mut();
    } else {
        v = (*bytes).0.clone();
    }
    let pk = TariPublicKey::from_bytes(&v);
    match pk {
        Ok(pk) => Box::into_raw(Box::new(pk)),
        Err(e) => {
            error = LibWalletError::from(e).code;
            ptr::swap(error_out, &mut error as *mut c_int);
            ptr::null_mut()
        },
    }
}

/// Frees memory for a TariPublicKey
///
/// ## Arguments
/// `pk` - The pointer to a TariPublicKey
///
/// ## Returns
/// `()` - Does not return a value, equivalent to void in C
///
/// # Safety
/// None
#[no_mangle]
pub unsafe extern "C" fn public_key_destroy(pk: *mut TariPublicKey) {
    if !pk.is_null() {
        Box::from_raw(pk);
    }
}

/// Frees memory for a TariExcess
///
/// ## Arguments
/// `x` - The pointer to a TariExcess
///
/// ## Returns
/// `()` - Does not return a value, equivalent to void in C
///
/// # Safety
/// None
#[no_mangle]
pub unsafe extern "C" fn excess_destroy(x: *mut TariExcess) {
    if !x.is_null() {
        Box::from_raw(x);
    }
}

/// Frees memory for a TariExcessPublicNonce
///
/// ## Arguments
/// `r` - The pointer to a TariExcessPublicNonce
///
/// ## Returns
/// `()` - Does not return a value, equivalent to void in C
///
/// # Safety
/// None
#[no_mangle]
pub unsafe extern "C" fn nonce_destroy(r: *mut TariExcessPublicNonce) {
    if !r.is_null() {
        Box::from_raw(r);
    }
}

/// Frees memory for a TariExcessSignature
///
/// ## Arguments
/// `s` - The pointer to a TariExcessSignature
///
/// ## Returns
/// `()` - Does not return a value, equivalent to void in C
///
/// # Safety
/// None
#[no_mangle]
pub unsafe extern "C" fn signature_destroy(s: *mut TariExcessSignature) {
    if !s.is_null() {
        Box::from_raw(s);
    }
}

/// Gets a ByteVector from a TariPublicKey
///
/// ## Arguments
/// `pk` - The pointer to a TariPublicKey
/// `error_out` - Pointer to an int which will be modified to an error code should one occur, may not be null. Functions
/// as an out parameter.
///
/// ## Returns
/// `*mut ByteVector` - Returns a pointer to a ByteVector. Note that it returns ptr::null_mut() if pk is null
///
/// # Safety
/// The ```byte_vector_destroy``` function must be called when finished with the ByteVector to prevent a memory leak.
#[no_mangle]
pub unsafe extern "C" fn public_key_get_bytes(pk: *mut TariPublicKey, error_out: *mut c_int) -> *mut ByteVector {
    let mut error = 0;
    ptr::swap(error_out, &mut error as *mut c_int);
    let mut bytes = ByteVector(Vec::new());
    if pk.is_null() {
        error = LibWalletError::from(InterfaceError::NullError("pk".to_string())).code;
        ptr::swap(error_out, &mut error as *mut c_int);
        return ptr::null_mut();
    } else {
        bytes.0 = (*pk).to_vec();
    }
    Box::into_raw(Box::new(bytes))
}

/// Creates a TariPublicKey from a TariPrivateKey
///
/// ## Arguments
/// `secret_key` - The pointer to a TariPrivateKey
/// `error_out` - Pointer to an int which will be modified to an error code should one occur, may not be null. Functions
/// as an out parameter.
///
/// ## Returns
/// `*mut TariPublicKey` - Returns a pointer to a TariPublicKey
///
/// # Safety
/// The ```private_key_destroy``` method must be called when finished with a private key to prevent a memory leak
#[no_mangle]
pub unsafe extern "C" fn public_key_from_private_key(
    secret_key: *mut TariPrivateKey,
    error_out: *mut c_int,
) -> *mut TariPublicKey {
    let mut error = 0;
    ptr::swap(error_out, &mut error as *mut c_int);
    if secret_key.is_null() {
        error = LibWalletError::from(InterfaceError::NullError("secret_key".to_string())).code;
        ptr::swap(error_out, &mut error as *mut c_int);
        return ptr::null_mut();
    }
    let m = TariPublicKey::from_secret_key(&(*secret_key));
    Box::into_raw(Box::new(m))
}

/// Creates a TariPublicKey from a char array
///
/// ## Arguments
/// `key` - The pointer to a char array which is hex encoded
/// `error_out` - Pointer to an int which will be modified to an error code should one occur, may not be null. Functions
/// as an out parameter.
///
/// ## Returns
/// `*mut TariPublicKey` - Returns a pointer to a TariPublicKey. Note that it returns ptr::null_mut()
/// if key is null or if there was an error creating the TariPublicKey from key
///
/// # Safety
/// The ```public_key_destroy``` method must be called when finished with a TariPublicKey to prevent a memory leak
#[no_mangle]
pub unsafe extern "C" fn public_key_from_hex(key: *const c_char, error_out: *mut c_int) -> *mut TariPublicKey {
    let mut error = 0;
    ptr::swap(error_out, &mut error as *mut c_int);
    let key_str;
    if key.is_null() {
        error = LibWalletError::from(InterfaceError::NullError("key".to_string())).code;
        ptr::swap(error_out, &mut error as *mut c_int);
        return ptr::null_mut();
    } else {
        key_str = CStr::from_ptr(key).to_str().unwrap().to_owned();
    }

    let public_key = TariPublicKey::from_hex(key_str.as_str());
    match public_key {
        Ok(public_key) => Box::into_raw(Box::new(public_key)),
        Err(e) => {
            error!(target: LOG_TARGET, "Error creating a Public Key from Hex: {:?}", e);
            error = LibWalletError::from(e).code;
            ptr::swap(error_out, &mut error as *mut c_int);
            ptr::null_mut()
        },
    }
}

/// Creates a char array from a TariPublicKey in emoji format
///
/// ## Arguments
/// `pk` - The pointer to a TariPublicKey
/// `error_out` - Pointer to an int which will be modified to an error code should one occur, may not be null. Functions
/// as an out parameter.
///
/// ## Returns
/// `*mut c_char` - Returns a pointer to a char array. Note that it returns empty
/// if emoji is null or if there was an error creating the emoji string from TariPublicKey
///
/// # Safety
/// The ```string_destroy``` method must be called when finished with a string from rust to prevent a memory leak
#[no_mangle]
pub unsafe extern "C" fn public_key_to_emoji_id(pk: *mut TariPublicKey, error_out: *mut c_int) -> *mut c_char {
    let mut error = 0;
    let mut result = CString::new("").unwrap();
    ptr::swap(error_out, &mut error as *mut c_int);
    if pk.is_null() {
        error = LibWalletError::from(InterfaceError::NullError("key".to_string())).code;
        ptr::swap(error_out, &mut error as *mut c_int);
        return CString::into_raw(result);
    }

    let emoji = EmojiId::from_pubkey(&(*pk));
    result = CString::new(emoji.as_str()).unwrap();
    CString::into_raw(result)
}

/// Creates a TariPublicKey from a char array in emoji format
///
/// ## Arguments
/// `const *c_char` - The pointer to a TariPublicKey
/// `error_out` - Pointer to an int which will be modified to an error code should one occur, may not be null. Functions
/// as an out parameter.
///
/// ## Returns
/// `*mut c_char` - Returns a pointer to a TariPublicKey. Note that it returns null on error.
///
/// # Safety
/// The ```public_key_destroy``` method must be called when finished with a TariPublicKey to prevent a memory leak
#[no_mangle]
pub unsafe extern "C" fn emoji_id_to_public_key(emoji: *const c_char, error_out: *mut c_int) -> *mut TariPublicKey {
    let mut error = 0;
    ptr::swap(error_out, &mut error as *mut c_int);
    if emoji.is_null() {
        error = LibWalletError::from(InterfaceError::NullError("emoji".to_string())).code;
        ptr::swap(error_out, &mut error as *mut c_int);
        return ptr::null_mut();
    }

    match CStr::from_ptr(emoji)
        .to_str()
        .map_err(|_| EmojiIdError)
        .and_then(EmojiId::str_to_pubkey)
    {
        Ok(pk) => Box::into_raw(Box::new(pk)),
        Err(_) => {
            error = LibWalletError::from(InterfaceError::InvalidEmojiId).code;
            ptr::swap(error_out, &mut error as *mut c_int);
            ptr::null_mut()
        },
    }
}

/// -------------------------------------------------------------------------------------------- ///

/// -------------------------------- Private Key ----------------------------------------------- ///

/// Creates a TariPrivateKey from a ByteVector
///
/// ## Arguments
/// `bytes` - The pointer to a ByteVector
/// `error_out` - Pointer to an int which will be modified to an error code should one occur, may not be null. Functions
/// as an out parameter.
///
/// ## Returns
/// `*mut TariPrivateKey` - Returns a pointer to a TariPublicKey. Note that it returns ptr::null_mut()
/// if bytes is null or if there was an error creating the TariPrivateKey from bytes
///
/// # Safety
/// The ```private_key_destroy``` method must be called when finished with a TariPrivateKey to prevent a memory leak
#[no_mangle]
pub unsafe extern "C" fn private_key_create(bytes: *mut ByteVector, error_out: *mut c_int) -> *mut TariPrivateKey {
    let mut error = 0;
    ptr::swap(error_out, &mut error as *mut c_int);
    let v;
    if bytes.is_null() {
        error = LibWalletError::from(InterfaceError::NullError("bytes".to_string())).code;
        ptr::swap(error_out, &mut error as *mut c_int);
        return ptr::null_mut();
    } else {
        v = (*bytes).0.clone();
    }
    let pk = TariPrivateKey::from_bytes(&v);
    match pk {
        Ok(pk) => Box::into_raw(Box::new(pk)),
        Err(e) => {
            error = LibWalletError::from(e).code;
            ptr::swap(error_out, &mut error as *mut c_int);
            ptr::null_mut()
        },
    }
}

/// Frees memory for a TariPrivateKey
///
/// ## Arguments
/// `pk` - The pointer to a TariPrivateKey
///
/// ## Returns
/// `()` - Does not return a value, equivalent to void in C
///
/// # Safety
/// None
#[no_mangle]
pub unsafe extern "C" fn private_key_destroy(pk: *mut TariPrivateKey) {
    if !pk.is_null() {
        Box::from_raw(pk);
    }
}

/// Gets a ByteVector from a TariPrivateKey
///
/// ## Arguments
/// `pk` - The pointer to a TariPrivateKey
/// `error_out` - Pointer to an int which will be modified to an error code should one occur, may not be null. Functions
/// as an out parameter.
///
/// ## Returns
/// `*mut ByteVectror` - Returns a pointer to a ByteVector. Note that it returns ptr::null_mut()
/// if pk is null
///
/// # Safety
/// The ```byte_vector_destroy``` must be called when finished with a ByteVector to prevent a memory leak
#[no_mangle]
pub unsafe extern "C" fn private_key_get_bytes(pk: *mut TariPrivateKey, error_out: *mut c_int) -> *mut ByteVector {
    let mut error = 0;
    ptr::swap(error_out, &mut error as *mut c_int);
    let mut bytes = ByteVector(Vec::new());
    if pk.is_null() {
        error = LibWalletError::from(InterfaceError::NullError("pk".to_string())).code;
        ptr::swap(error_out, &mut error as *mut c_int);
        return ptr::null_mut();
    } else {
        bytes.0 = (*pk).to_vec();
    }
    Box::into_raw(Box::new(bytes))
}

/// Generates a TariPrivateKey
///
/// ## Arguments
/// `()` - Does  not take any arguments
///
/// ## Returns
/// `*mut TariPrivateKey` - Returns a pointer to a TariPrivateKey
///
/// # Safety
/// The ```private_key_destroy``` method must be called when finished with a TariPrivateKey to prevent a memory leak.
#[no_mangle]
pub unsafe extern "C" fn private_key_generate() -> *mut TariPrivateKey {
    let secret_key = TariPrivateKey::random(&mut OsRng);
    Box::into_raw(Box::new(secret_key))
}

/// Creates a TariPrivateKey from a char array
///
/// ## Arguments
/// `key` - The pointer to a char array which is hex encoded
/// `error_out` - Pointer to an int which will be modified to an error code should one occur, may not be null. Functions
/// as an out parameter.
///
/// ## Returns
/// `*mut TariPrivateKey` - Returns a pointer to a TariPublicKey. Note that it returns ptr::null_mut()
/// if key is null or if there was an error creating the TariPrivateKey from key
///
/// # Safety
/// The ```private_key_destroy``` method must be called when finished with a TariPrivateKey to prevent a memory leak
#[no_mangle]
pub unsafe extern "C" fn private_key_from_hex(key: *const c_char, error_out: *mut c_int) -> *mut TariPrivateKey {
    let mut error = 0;
    ptr::swap(error_out, &mut error as *mut c_int);
    let key_str;
    if key.is_null() {
        error = LibWalletError::from(InterfaceError::NullError("key".to_string())).code;
        ptr::swap(error_out, &mut error as *mut c_int);
        return ptr::null_mut();
    } else {
        key_str = CStr::from_ptr(key).to_str().unwrap().to_owned();
    }

    let secret_key = TariPrivateKey::from_hex(key_str.as_str());

    match secret_key {
        Ok(secret_key) => Box::into_raw(Box::new(secret_key)),
        Err(e) => {
            error!(target: LOG_TARGET, "Error creating a Public Key from Hex: {:?}", e);

            error = LibWalletError::from(e).code;
            ptr::swap(error_out, &mut error as *mut c_int);
            ptr::null_mut()
        },
    }
}

/// -------------------------------------------------------------------------------------------- ///
/// ----------------------------------- Seed Words ----------------------------------------------///

/// Create an empty instance of TariSeedWords
///
/// ## Arguments
/// None
///
/// ## Returns
/// `TariSeedWords` - Returns an empty TariSeedWords instance
///
/// # Safety
/// None
#[no_mangle]
pub unsafe extern "C" fn seed_words_create() -> *mut TariSeedWords {
    Box::into_raw(Box::new(TariSeedWords(Vec::new())))
}

/// Gets the length of TariSeedWords
///
/// ## Arguments
/// `seed_words` - The pointer to a TariSeedWords
/// `error_out` - Pointer to an int which will be modified to an error code should one occur, may not be null. Functions
/// as an out parameter.
///
/// ## Returns
/// `c_uint` - Returns number of elements in , zero if contacts is null
///
/// # Safety
/// None
#[no_mangle]
pub unsafe extern "C" fn seed_words_get_length(seed_words: *const TariSeedWords, error_out: *mut c_int) -> c_uint {
    let mut error = 0;
    ptr::swap(error_out, &mut error as *mut c_int);
    let mut len = 0;
    if seed_words.is_null() {
        error = LibWalletError::from(InterfaceError::NullError("seed words".to_string())).code;
        ptr::swap(error_out, &mut error as *mut c_int);
    } else {
        len = (*seed_words).0.len();
    }
    len as c_uint
}

/// Gets a seed word from TariSeedWords at position
///
/// ## Arguments
/// `seed_words` - The pointer to a TariSeedWords
/// `position` - The integer position
/// `error_out` - Pointer to an int which will be modified to an error code should one occur, may not be null. Functions
/// as an out parameter.
///
/// ## Returns
/// `*mut c_char` - Returns a pointer to a char array. Note that it returns an empty char array if
/// TariSeedWords collection is null or the position is invalid
///
/// # Safety
/// The ```string_destroy``` method must be called when finished with a string from rust to prevent a memory leak
#[no_mangle]
pub unsafe extern "C" fn seed_words_get_at(
    seed_words: *mut TariSeedWords,
    position: c_uint,
    error_out: *mut c_int,
) -> *mut c_char {
    let mut error = 0;
    ptr::swap(error_out, &mut error as *mut c_int);
    let mut word = CString::new("").unwrap();
    if seed_words.is_null() {
        error = LibWalletError::from(InterfaceError::NullError("seed words".to_string())).code;
        ptr::swap(error_out, &mut error as *mut c_int);
    } else {
        let len = (*seed_words).0.len();
        if position > len as u32 {
            error = LibWalletError::from(InterfaceError::PositionInvalidError).code;
            ptr::swap(error_out, &mut error as *mut c_int);
        } else {
            word = CString::new((*seed_words).0[position as usize].clone()).unwrap()
        }
    }
    CString::into_raw(word)
}

/// Add a word to the provided TariSeedWords instance
///
/// ## Arguments
/// `seed_words` - The pointer to a TariSeedWords
/// `word` - Word to add
/// `error_out` - Pointer to an int which will be modified to an error code should one occur, may not be null. Functions
/// as an out parameter.
///
/// ## Returns
/// 'c_uchar' - Returns a u8 version of the `SeedWordPushResult` enum indicating whether the word was not a valid seed
/// word, if the push was successful and whether the push was successful and completed the full Seed Phrase
///     '0' -> InvalidSeedWord
///     '1' -> SuccessfulPush
///     '2' -> SeedPhraseComplete
///     '3' -> InvalidSeedPhrase
/// # Safety
/// The ```string_destroy``` method must be called when finished with a string from rust to prevent a memory leak
#[no_mangle]
pub unsafe extern "C" fn seed_words_push_word(
    seed_words: *mut TariSeedWords,
    word: *const c_char,
    error_out: *mut c_int,
) -> c_uchar {
    use tari_key_manager::mnemonic::{Mnemonic, MnemonicLanguage};

    let mut error = 0;
    ptr::swap(error_out, &mut error as *mut c_int);
    if seed_words.is_null() {
        error = LibWalletError::from(InterfaceError::NullError("seed words".to_string())).code;
        ptr::swap(error_out, &mut error as *mut c_int);
    }

    let word_string;
    if word.is_null() {
        error = LibWalletError::from(InterfaceError::NullError("word".to_string())).code;
        ptr::swap(error_out, &mut error as *mut c_int);
        return SeedWordPushResult::InvalidSeedWord as u8;
    } else {
        word_string = CStr::from_ptr(word).to_str().unwrap().to_owned();
    }

    // Check word is from a word list
    if MnemonicLanguage::from(word_string.as_str()).is_err() {
        log::error!(target: LOG_TARGET, "{} is not a valid mnemonic seed word", word_string);
        return SeedWordPushResult::InvalidSeedWord as u8;
    }

    (*seed_words).0.push(word_string);
    if (*seed_words).0.len() >= 24 {
        if let Err(e) = TariPrivateKey::from_mnemonic(&(*seed_words).0) {
            log::error!(target: LOG_TARGET, "Problem building private key from seed phrase");
            error = LibWalletError::from(e).code;
            ptr::swap(error_out, &mut error as *mut c_int);
            return SeedWordPushResult::InvalidSeedPhrase as u8;
        } else {
            return SeedWordPushResult::SeedPhraseComplete as u8;
        }
    }

    SeedWordPushResult::SuccessfulPush as u8
}

/// Frees memory for a TariSeedWords
///
/// ## Arguments
/// `seed_words` - The pointer to a TariSeedWords
///
/// ## Returns
/// `()` - Does not return a value, equivalent to void in C
///
/// # Safety
/// None
#[no_mangle]
pub unsafe extern "C" fn seed_words_destroy(seed_words: *mut TariSeedWords) {
    if !seed_words.is_null() {
        Box::from_raw(seed_words);
    }
}

/// ----------------------------------- Contact -------------------------------------------------///

/// Creates a TariContact
///
/// ## Arguments
/// `alias` - The pointer to a char array
/// `public_key` - The pointer to a TariPublicKey
/// `error_out` - Pointer to an int which will be modified to an error code should one occur, may not be null. Functions
/// as an out parameter.
///
/// ## Returns
/// `*mut TariContact` - Returns a pointer to a TariContact. Note that it returns ptr::null_mut()
/// if alias is null or if pk is null
///
/// # Safety
/// The ```contact_destroy``` method must be called when finished with a TariContact
#[no_mangle]
pub unsafe extern "C" fn contact_create(
    alias: *const c_char,
    public_key: *mut TariPublicKey,
    error_out: *mut c_int,
) -> *mut TariContact {
    let mut error = 0;
    ptr::swap(error_out, &mut error as *mut c_int);
    let alias_string;
    if alias.is_null() {
        error = LibWalletError::from(InterfaceError::NullError("alias".to_string())).code;
        ptr::swap(error_out, &mut error as *mut c_int);
        return ptr::null_mut();
    } else {
        alias_string = CStr::from_ptr(alias).to_str().unwrap().to_owned();
    }

    if public_key.is_null() {
        error = LibWalletError::from(InterfaceError::NullError("public_key".to_string())).code;
        ptr::swap(error_out, &mut error as *mut c_int);
        return ptr::null_mut();
    }

    let contact = Contact {
        alias: alias_string,
        public_key: (*public_key).clone(),
    };
    Box::into_raw(Box::new(contact))
}

/// Gets the alias of the TariContact
///
/// ## Arguments
/// `contact` - The pointer to a TariContact
/// `error_out` - Pointer to an int which will be modified to an error code should one occur, may not be null. Functions
/// as an out parameter.
///
/// ## Returns
/// `*mut c_char` - Returns a pointer to a char array. Note that it returns an empty char array if
/// contact is null
///
/// # Safety
/// The ```string_destroy``` method must be called when finished with a string from rust to prevent a memory leak
#[no_mangle]
pub unsafe extern "C" fn contact_get_alias(contact: *mut TariContact, error_out: *mut c_int) -> *mut c_char {
    let mut error = 0;
    ptr::swap(error_out, &mut error as *mut c_int);
    let mut a = CString::new("").unwrap();
    if contact.is_null() {
        error = LibWalletError::from(InterfaceError::NullError("contact".to_string())).code;
        ptr::swap(error_out, &mut error as *mut c_int);
    } else {
        a = CString::new((*contact).alias.clone()).unwrap();
    }
    CString::into_raw(a)
}

/// Gets the TariPublicKey of the TariContact
///
/// ## Arguments
/// `contact` - The pointer to a TariContact
/// `error_out` - Pointer to an int which will be modified to an error code should one occur, may not be null. Functions
/// as an out parameter.
///
/// ## Returns
/// `*mut TariPublicKey` - Returns a pointer to a TariPublicKey. Note that it returns
/// ptr::null_mut() if contact is null
///
/// # Safety
/// The ```public_key_destroy``` method must be called when finished with a TariPublicKey to prevent a memory leak
#[no_mangle]
pub unsafe extern "C" fn contact_get_public_key(
    contact: *mut TariContact,
    error_out: *mut c_int,
) -> *mut TariPublicKey {
    let mut error = 0;
    ptr::swap(error_out, &mut error as *mut c_int);
    if contact.is_null() {
        error = LibWalletError::from(InterfaceError::NullError("contact".to_string())).code;
        ptr::swap(error_out, &mut error as *mut c_int);
        return ptr::null_mut();
    }
    Box::into_raw(Box::new((*contact).public_key.clone()))
}

/// Frees memory for a TariContact
///
/// ## Arguments
/// `contact` - The pointer to a TariContact
///
/// ## Returns
/// `()` - Does not return a value, equivalent to void in C
///
/// # Safety
/// None
#[no_mangle]
pub unsafe extern "C" fn contact_destroy(contact: *mut TariContact) {
    if !contact.is_null() {
        Box::from_raw(contact);
    }
}

/// ----------------------------------- Contacts -------------------------------------------------///

/// Gets the length of TariContacts
///
/// ## Arguments
/// `contacts` - The pointer to a TariContacts
/// `error_out` - Pointer to an int which will be modified to an error code should one occur, may not be null. Functions
/// as an out parameter.
///
/// ## Returns
/// `c_uint` - Returns number of elements in , zero if contacts is null
///
/// # Safety
/// None
#[no_mangle]
pub unsafe extern "C" fn contacts_get_length(contacts: *mut TariContacts, error_out: *mut c_int) -> c_uint {
    let mut error = 0;
    ptr::swap(error_out, &mut error as *mut c_int);
    let mut len = 0;
    if contacts.is_null() {
        error = LibWalletError::from(InterfaceError::NullError("contacts".to_string())).code;
        ptr::swap(error_out, &mut error as *mut c_int);
    } else {
        len = (*contacts).0.len();
    }
    len as c_uint
}

/// Gets a TariContact from TariContacts at position
///
/// ## Arguments
/// `contacts` - The pointer to a TariContacts
/// `position` - The integer position
/// `error_out` - Pointer to an int which will be modified to an error code should one occur, may not be null. Functions
/// as an out parameter.
///
/// ## Returns
/// `*mut TariContact` - Returns a TariContact, note that it returns ptr::null_mut() if contacts is
/// null or position is invalid
///
/// # Safety
/// The ```contact_destroy``` method must be called when finished with a TariContact to prevent a memory leak
#[no_mangle]
pub unsafe extern "C" fn contacts_get_at(
    contacts: *mut TariContacts,
    position: c_uint,
    error_out: *mut c_int,
) -> *mut TariContact {
    let mut error = 0;
    ptr::swap(error_out, &mut error as *mut c_int);
    if contacts.is_null() {
        error = LibWalletError::from(InterfaceError::NullError("contacts".to_string())).code;
        ptr::swap(error_out, &mut error as *mut c_int);
        return ptr::null_mut();
    }
    let len = contacts_get_length(contacts, error_out) as c_int - 1;
    if len < 0 || position > len as c_uint {
        error = LibWalletError::from(InterfaceError::PositionInvalidError).code;
        ptr::swap(error_out, &mut error as *mut c_int);
        return ptr::null_mut();
    }
    Box::into_raw(Box::new((*contacts).0[position as usize].clone()))
}

/// Frees memory for a TariContacts
///
/// ## Arguments
/// `contacts` - The pointer to a TariContacts
///
/// ## Returns
/// `()` - Does not return a value, equivalent to void in C
///
/// # Safety
/// None
#[no_mangle]
pub unsafe extern "C" fn contacts_destroy(contacts: *mut TariContacts) {
    if !contacts.is_null() {
        Box::from_raw(contacts);
    }
}

/// -------------------------------------------------------------------------------------------- ///

/// ----------------------------------- CompletedTransactions ----------------------------------- ///

/// Gets the length of a TariCompletedTransactions
///
/// ## Arguments
/// `transactions` - The pointer to a TariCompletedTransactions
/// `error_out` - Pointer to an int which will be modified to an error code should one occur, may not be null. Functions
/// as an out parameter.
///
/// ## Returns
/// `c_uint` - Returns the number of elements in a TariCompletedTransactions, note that it will be
/// zero if transactions is null
///
/// # Safety
/// None
#[no_mangle]
pub unsafe extern "C" fn completed_transactions_get_length(
    transactions: *mut TariCompletedTransactions,
    error_out: *mut c_int,
) -> c_uint {
    let mut error = 0;
    ptr::swap(error_out, &mut error as *mut c_int);
    let mut len = 0;
    if transactions.is_null() {
        error = LibWalletError::from(InterfaceError::NullError("transaction".to_string())).code;
        ptr::swap(error_out, &mut error as *mut c_int);
    } else {
        len = (*transactions).0.len();
    }
    len as c_uint
}

/// Gets a TariCompletedTransaction from a TariCompletedTransactions at position
///
/// ## Arguments
/// `transactions` - The pointer to a TariCompletedTransactions
/// `position` - The integer position
/// `error_out` - Pointer to an int which will be modified to an error code should one occur, may not be null. Functions
/// as an out parameter.
///
/// ## Returns
/// `*mut TariCompletedTransaction` - Returns a pointer to a TariCompletedTransaction,
/// note that ptr::null_mut() is returned if transactions is null or position is invalid
///
/// # Safety
/// The ```completed_transaction_destroy``` method must be called when finished with a TariCompletedTransaction to
/// prevent a memory leak
#[no_mangle]
pub unsafe extern "C" fn completed_transactions_get_at(
    transactions: *mut TariCompletedTransactions,
    position: c_uint,
    error_out: *mut c_int,
) -> *mut TariCompletedTransaction {
    let mut error = 0;
    ptr::swap(error_out, &mut error as *mut c_int);
    if transactions.is_null() {
        error = LibWalletError::from(InterfaceError::NullError("transactions".to_string())).code;
        ptr::swap(error_out, &mut error as *mut c_int);
        return ptr::null_mut();
    }
    let len = completed_transactions_get_length(transactions, error_out) as c_int - 1;
    if len < 0 || position > len as c_uint {
        error = LibWalletError::from(InterfaceError::PositionInvalidError).code;
        ptr::swap(error_out, &mut error as *mut c_int);
        return ptr::null_mut();
    }
    Box::into_raw(Box::new((*transactions).0[position as usize].clone()))
}

/// Frees memory for a TariCompletedTransactions
///
/// ## Arguments
/// `transactions` - The pointer to a TariCompletedTransaction
///
/// ## Returns
/// `()` - Does not return a value, equivalent to void in C
///
/// # Safety
/// None
#[no_mangle]
pub unsafe extern "C" fn completed_transactions_destroy(transactions: *mut TariCompletedTransactions) {
    if !transactions.is_null() {
        Box::from_raw(transactions);
    }
}

/// -------------------------------------------------------------------------------------------- ///

/// ----------------------------------- OutboundTransactions ------------------------------------ ///

/// Gets the length of a TariPendingOutboundTransactions
///
/// ## Arguments
/// `transactions` - The pointer to a TariPendingOutboundTransactions
/// `error_out` - Pointer to an int which will be modified to an error code should one occur, may not be null. Functions
/// as an out parameter.
///
/// ## Returns
/// `c_uint` - Returns the number of elements in a TariPendingOutboundTransactions, note that it will be
/// zero if transactions is null
///
/// # Safety
/// None
#[no_mangle]
pub unsafe extern "C" fn pending_outbound_transactions_get_length(
    transactions: *mut TariPendingOutboundTransactions,
    error_out: *mut c_int,
) -> c_uint {
    let mut error = 0;
    ptr::swap(error_out, &mut error as *mut c_int);
    let mut len = 0;
    if transactions.is_null() {
        error = LibWalletError::from(InterfaceError::NullError("transaction".to_string())).code;
        ptr::swap(error_out, &mut error as *mut c_int);
    } else {
        len = (*transactions).0.len();
    }

    len as c_uint
}

/// Gets a TariPendingOutboundTransaction of a TariPendingOutboundTransactions
///
/// ## Arguments
/// `transactions` - The pointer to a TariPendingOutboundTransactions
/// `position` - The integer position
/// `error_out` - Pointer to an int which will be modified to an error code should one occur, may not be null. Functions
/// as an out parameter.
///
/// ## Returns
/// `*mut TariPendingOutboundTransaction` - Returns a pointer to a TariPendingOutboundTransaction,
/// note that ptr::null_mut() is returned if transactions is null or position is invalid
///
/// # Safety
/// The ```pending_outbound_transaction_destroy``` method must be called when finished with a
/// TariPendingOutboundTransaction to prevent a memory leak
#[no_mangle]
pub unsafe extern "C" fn pending_outbound_transactions_get_at(
    transactions: *mut TariPendingOutboundTransactions,
    position: c_uint,
    error_out: *mut c_int,
) -> *mut TariPendingOutboundTransaction {
    let mut error = 0;
    ptr::swap(error_out, &mut error as *mut c_int);
    if transactions.is_null() {
        error = LibWalletError::from(InterfaceError::NullError("transaction".to_string())).code;
        ptr::swap(error_out, &mut error as *mut c_int);
        return ptr::null_mut();
    }
    let len = pending_outbound_transactions_get_length(transactions, error_out) as c_int - 1;
    if len < 0 || position > len as c_uint {
        error = LibWalletError::from(InterfaceError::PositionInvalidError).code;
        ptr::swap(error_out, &mut error as *mut c_int);
        return ptr::null_mut();
    }
    Box::into_raw(Box::new((*transactions).0[position as usize].clone()))
}

/// Frees memory for a TariPendingOutboundTransactions
///
/// ## Arguments
/// `transactions` - The pointer to a TariPendingOutboundTransactions
///
/// ## Returns
/// `()` - Does not return a value, equivalent to void in C
///
/// # Safety
/// None
#[no_mangle]
pub unsafe extern "C" fn pending_outbound_transactions_destroy(transactions: *mut TariPendingOutboundTransactions) {
    if !transactions.is_null() {
        Box::from_raw(transactions);
    }
}

/// -------------------------------------------------------------------------------------------- ///

/// ----------------------------------- InboundTransactions ------------------------------------- ///

/// Gets the length of a TariPendingInboundTransactions
///
/// ## Arguments
/// `transactions` - The pointer to a TariPendingInboundTransactions
/// `error_out` - Pointer to an int which will be modified to an error code should one occur, may not be null. Functions
/// as an out parameter.
///
/// ## Returns
/// `c_uint` - Returns the number of elements in a TariPendingInboundTransactions, note that
/// it will be zero if transactions is null
///
/// # Safety
/// None
#[no_mangle]
pub unsafe extern "C" fn pending_inbound_transactions_get_length(
    transactions: *mut TariPendingInboundTransactions,
    error_out: *mut c_int,
) -> c_uint {
    let mut error = 0;
    ptr::swap(error_out, &mut error as *mut c_int);
    let mut len = 0;
    if transactions.is_null() {
        error = LibWalletError::from(InterfaceError::NullError("transaction".to_string())).code;
        ptr::swap(error_out, &mut error as *mut c_int);
    } else {
        len = (*transactions).0.len();
    }
    len as c_uint
}

/// Gets a TariPendingInboundTransaction of a TariPendingInboundTransactions
///
/// ## Arguments
/// `transactions` - The pointer to a TariPendingInboundTransactions
/// `position` - The integer position
/// `error_out` - Pointer to an int which will be modified to an error code should one occur, may not be null. Functions
/// as an out parameter.
///
/// ## Returns
/// `*mut TariPendingOutboundTransaction` - Returns a pointer to a TariPendingInboundTransaction,
/// note that ptr::null_mut() is returned if transactions is null or position is invalid
///
/// # Safety
/// The ```pending_inbound_transaction_destroy``` method must be called when finished with a
/// TariPendingOutboundTransaction to prevent a memory leak
#[no_mangle]
pub unsafe extern "C" fn pending_inbound_transactions_get_at(
    transactions: *mut TariPendingInboundTransactions,
    position: c_uint,
    error_out: *mut c_int,
) -> *mut TariPendingInboundTransaction {
    let mut error = 0;
    ptr::swap(error_out, &mut error as *mut c_int);
    if transactions.is_null() {
        error = LibWalletError::from(InterfaceError::NullError("transaction".to_string())).code;
        ptr::swap(error_out, &mut error as *mut c_int);
        return ptr::null_mut();
    }
    let len = pending_inbound_transactions_get_length(transactions, error_out) as c_int - 1;
    if len < 0 || position > len as c_uint {
        error = LibWalletError::from(InterfaceError::PositionInvalidError).code;
        ptr::swap(error_out, &mut error as *mut c_int);
        return ptr::null_mut();
    }
    Box::into_raw(Box::new((*transactions).0[position as usize].clone()))
}

/// Frees memory for a TariPendingInboundTransactions
///
/// ## Arguments
/// `transactions` - The pointer to a TariPendingInboundTransactions
///
/// ## Returns
/// `()` - Does not return a value, equivalent to void in C
///
/// # Safety
/// None
#[no_mangle]
pub unsafe extern "C" fn pending_inbound_transactions_destroy(transactions: *mut TariPendingInboundTransactions) {
    if !transactions.is_null() {
        Box::from_raw(transactions);
    }
}

/// -------------------------------------------------------------------------------------------- ///

/// ----------------------------------- CompletedTransaction ------------------------------------- ///

/// Gets the TransactionID of a TariCompletedTransaction
///
/// ## Arguments
/// `transaction` - The pointer to a TariCompletedTransaction
/// `error_out` - Pointer to an int which will be modified to an error code should one occur, may not be null. Functions
/// as an out parameter.
///
/// ## Returns
/// `c_ulonglong` - Returns the TransactionID, note that it will be zero if transaction is null
///
/// # Safety
/// None
#[no_mangle]
pub unsafe extern "C" fn completed_transaction_get_transaction_id(
    transaction: *mut TariCompletedTransaction,
    error_out: *mut c_int,
) -> c_ulonglong {
    let mut error = 0;
    ptr::swap(error_out, &mut error as *mut c_int);
    if transaction.is_null() {
        error = LibWalletError::from(InterfaceError::NullError("transaction".to_string())).code;
        ptr::swap(error_out, &mut error as *mut c_int);
        return 0;
    }
    (*transaction).tx_id as c_ulonglong
}

/// Gets the destination TariPublicKey of a TariCompletedTransaction
///
/// ## Arguments
/// `transaction` - The pointer to a TariCompletedTransaction
/// `error_out` - Pointer to an int which will be modified to an error code should one occur, may not be null. Functions
/// as an out parameter.
///
/// ## Returns
/// `*mut TariPublicKey` - Returns the destination TariPublicKey, note that it will be
/// ptr::null_mut() if transaction is null
///
/// # Safety
/// The ```public_key_destroy``` method must be called when finished with a TariPublicKey to prevent a memory leak
#[no_mangle]
pub unsafe extern "C" fn completed_transaction_get_destination_public_key(
    transaction: *mut TariCompletedTransaction,
    error_out: *mut c_int,
) -> *mut TariPublicKey {
    let mut error = 0;
    ptr::swap(error_out, &mut error as *mut c_int);
    if transaction.is_null() {
        error = LibWalletError::from(InterfaceError::NullError("transaction".to_string())).code;
        ptr::swap(error_out, &mut error as *mut c_int);
        return ptr::null_mut();
    }
    let m = (*transaction).destination_public_key.clone();
    Box::into_raw(Box::new(m))
}

/// Gets the TariExcess of a TariCompletedTransaction
///
/// ## Arguments
/// `transaction` - The pointer to a TariCompletedTransaction
/// `error_out` - Pointer to an int which will be modified to an error code should one occur, may not be null. Functions
/// as an out parameter.
///
/// ## Returns
/// `*mut TariExcess` - Returns the transaction excess, note that it will be
/// ptr::null_mut() if transaction is null, if the transaction status is Pending, or if the number of kernels is not
/// exactly one.
///
/// # Safety
/// The ```excess_destroy``` method must be called when finished with a TariExcess to prevent a memory leak
#[no_mangle]
pub unsafe extern "C" fn completed_transaction_get_excess(
    transaction: *mut TariCompletedTransaction,
    error_out: *mut c_int,
) -> *mut TariExcess {
    let mut error = 0;
    ptr::swap(error_out, &mut error as *mut c_int);
    if transaction.is_null() {
        error = LibWalletError::from(InterfaceError::NullError("transaction".to_string())).code;
        ptr::swap(error_out, &mut error as *mut c_int);
        return ptr::null_mut();
    }

    // check the tx is not in pending state
    if matches!(
        (*transaction).status,
        TransactionStatus::Pending | TransactionStatus::Imported
    ) {
        let msg = format!("Incorrect transaction status: {}", (*transaction).status);
        error = LibWalletError::from(TransactionError::StatusError(msg)).code;
        ptr::swap(error_out, &mut error as *mut c_int);
        return ptr::null_mut();
    }

    let kernels = (*transaction).transaction.get_body().kernels();

    // currently we presume that each CompletedTransaction only has 1 kernel
    // if that changes this will need to be accounted for
    if kernels.len() != 1 {
        let msg = format!("Expected 1 kernel, got {}", kernels.len());
        error = LibWalletError::from(TransactionError::KernelError(msg)).code;
        ptr::swap(error_out, &mut error as *mut c_int);
        return ptr::null_mut();
    }

    let x = kernels[0].excess.clone();
    Box::into_raw(Box::new(x))
}

/// Gets the TariExcessPublicNonce of a TariCompletedTransaction
///
/// ## Arguments
/// `transaction` - The pointer to a TariCompletedTransaction
/// `error_out` - Pointer to an int which will be modified to an error code should one occur, may not be null. Functions
/// as an out parameter.
///
/// ## Returns
/// `*mut TariExcessPublicNonce` - Returns the transaction excess public nonce, note that it will be
/// ptr::null_mut() if transaction is null, if the transaction status is Pending, or if the number of kernels is not
/// exactly one.
///
/// # Safety
/// The ```nonce_destroy``` method must be called when finished with a TariExcessPublicNonce to prevent a memory leak
#[no_mangle]
pub unsafe extern "C" fn completed_transaction_get_public_nonce(
    transaction: *mut TariCompletedTransaction,
    error_out: *mut c_int,
) -> *mut TariExcessPublicNonce {
    let mut error = 0;
    ptr::swap(error_out, &mut error as *mut c_int);
    if transaction.is_null() {
        error = LibWalletError::from(InterfaceError::NullError("transaction".to_string())).code;
        ptr::swap(error_out, &mut error as *mut c_int);
        return ptr::null_mut();
    }

    // check the tx is not in pending state
    if matches!(
        (*transaction).status,
        TransactionStatus::Pending | TransactionStatus::Imported
    ) {
        let msg = format!("Incorrect transaction status: {}", (*transaction).status);
        error = LibWalletError::from(TransactionError::StatusError(msg)).code;
        ptr::swap(error_out, &mut error as *mut c_int);
        return ptr::null_mut();
    }

    let kernels = (*transaction).transaction.get_body().kernels();

    // currently we presume that each CompletedTransaction only has 1 kernel
    // if that changes this will need to be accounted for
    if kernels.len() != 1 {
        let msg = format!("Expected 1 kernel, got {}", kernels.len());
        error = LibWalletError::from(TransactionError::KernelError(msg)).code;
        ptr::swap(error_out, &mut error as *mut c_int);
        return ptr::null_mut();
    }

    let r = kernels[0].excess_sig.get_public_nonce().clone();
    Box::into_raw(Box::new(r))
}

/// Gets the TariExcessSignature of a TariCompletedTransaction
///
/// ## Arguments
/// `transaction` - The pointer to a TariCompletedTransaction
/// `error_out` - Pointer to an int which will be modified to an error code should one occur, may not be null. Functions
/// as an out parameter.
///
/// ## Returns
/// `*mut TariExcessSignature` - Returns the transaction excess signature, note that it will be
/// ptr::null_mut() if transaction is null, if the transaction status is Pending, or if the number of kernels is not
/// exactly one.
///
/// # Safety
/// The ```signature_destroy``` method must be called when finished with a TariExcessSignature to prevent a memory leak
#[no_mangle]
pub unsafe extern "C" fn completed_transaction_get_signature(
    transaction: *mut TariCompletedTransaction,
    error_out: *mut c_int,
) -> *mut TariExcessSignature {
    let mut error = 0;
    ptr::swap(error_out, &mut error as *mut c_int);
    if transaction.is_null() {
        error = LibWalletError::from(InterfaceError::NullError("transaction".to_string())).code;
        ptr::swap(error_out, &mut error as *mut c_int);
        return ptr::null_mut();
    }

    // check the tx is not in pending state
    if matches!(
        (*transaction).status,
        TransactionStatus::Pending | TransactionStatus::Imported
    ) {
        let msg = format!("Incorrect transaction status: {}", (*transaction).status);
        error = LibWalletError::from(TransactionError::StatusError(msg)).code;
        ptr::swap(error_out, &mut error as *mut c_int);
        return ptr::null_mut();
    }

    let kernels = (*transaction).transaction.get_body().kernels();

    // currently we presume that each CompletedTransaction only has 1 kernel
    // if that changes this will need to be accounted for
    if kernels.len() != 1 {
        let msg = format!("Expected 1 kernel, got {}", kernels.len());
        error = LibWalletError::from(TransactionError::KernelError(msg)).code;
        ptr::swap(error_out, &mut error as *mut c_int);
        return ptr::null_mut();
    }

    let s = kernels[0].excess_sig.get_signature().clone();
    Box::into_raw(Box::new(s))
}

/// Gets the source TariPublicKey of a TariCompletedTransaction
///
/// ## Arguments
/// `transaction` - The pointer to a TariCompletedTransaction
/// `error_out` - Pointer to an int which will be modified to an error code should one occur, may not be null. Functions
/// as an out parameter.
///
/// ## Returns
/// `*mut TariPublicKey` - Returns the source TariPublicKey, note that it will be
/// ptr::null_mut() if transaction is null
///
/// # Safety
/// The ```public_key_destroy``` method must be called when finished with a TariPublicKey to prevent a memory leak
#[no_mangle]
pub unsafe extern "C" fn completed_transaction_get_source_public_key(
    transaction: *mut TariCompletedTransaction,
    error_out: *mut c_int,
) -> *mut TariPublicKey {
    let mut error = 0;
    ptr::swap(error_out, &mut error as *mut c_int);
    if transaction.is_null() {
        error = LibWalletError::from(InterfaceError::NullError("transaction".to_string())).code;
        ptr::swap(error_out, &mut error as *mut c_int);
        return ptr::null_mut();
    }
    let m = (*transaction).source_public_key.clone();
    Box::into_raw(Box::new(m))
}

/// Gets the status of a TariCompletedTransaction
///
/// ## Arguments
/// `transaction` - The pointer to a TariCompletedTransaction
/// `error_out` - Pointer to an int which will be modified to an error code should one occur, may not be null. Functions
/// as an out parameter.
///
/// ## Returns
/// `c_int` - Returns the status which corresponds to:
/// | Value | Interpretation |
/// |---|---|
/// |  -1 | TxNullError         |
/// |   0 | Completed           |
/// |   1 | Broadcast           |
/// |   2 | MinedUnconfirmed    |
/// |   3 | Imported            |
/// |   4 | Pending             |
/// |   5 | Coinbase            |
/// |   6 | MinedConfirmed      |
///
/// # Safety
/// None
#[no_mangle]
pub unsafe extern "C" fn completed_transaction_get_status(
    transaction: *mut TariCompletedTransaction,
    error_out: *mut c_int,
) -> c_int {
    let mut error = 0;
    ptr::swap(error_out, &mut error as *mut c_int);
    if transaction.is_null() {
        error = LibWalletError::from(InterfaceError::NullError("transaction".to_string())).code;
        ptr::swap(error_out, &mut error as *mut c_int);
        return -1;
    }
    let status = (*transaction).status.clone();
    status as c_int
}

/// Gets the amount of a TariCompletedTransaction
///
/// ## Arguments
/// `transaction` - The pointer to a TariCompletedTransaction
/// `error_out` - Pointer to an int which will be modified to an error code should one occur, may not be null. Functions
/// as an out parameter.
///
/// ## Returns
/// `c_ulonglong` - Returns the amount, note that it will be zero if transaction is null
///
/// # Safety
/// None
#[no_mangle]
pub unsafe extern "C" fn completed_transaction_get_amount(
    transaction: *mut TariCompletedTransaction,
    error_out: *mut c_int,
) -> c_ulonglong {
    let mut error = 0;
    ptr::swap(error_out, &mut error as *mut c_int);
    if transaction.is_null() {
        error = LibWalletError::from(InterfaceError::NullError("transaction".to_string())).code;
        ptr::swap(error_out, &mut error as *mut c_int);
        return 0;
    }
    c_ulonglong::from((*transaction).amount)
}

/// Gets the fee of a TariCompletedTransaction
///
/// ## Arguments
/// `transaction` - The pointer to a TariCompletedTransaction
/// `error_out` - Pointer to an int which will be modified to an error code should one occur, may not be null. Functions
/// as an out parameter.
///
/// ## Returns
/// `c_ulonglong` - Returns the fee, note that it will be zero if transaction is null
///
/// # Safety
/// None
#[no_mangle]
pub unsafe extern "C" fn completed_transaction_get_fee(
    transaction: *mut TariCompletedTransaction,
    error_out: *mut c_int,
) -> c_ulonglong {
    let mut error = 0;
    ptr::swap(error_out, &mut error as *mut c_int);
    if transaction.is_null() {
        error = LibWalletError::from(InterfaceError::NullError("transaction".to_string())).code;
        ptr::swap(error_out, &mut error as *mut c_int);
        return 0;
    }
    c_ulonglong::from((*transaction).fee)
}

/// Gets the timestamp of a TariCompletedTransaction
///
/// ## Arguments
/// `transaction` - The pointer to a TariCompletedTransaction
/// `error_out` - Pointer to an int which will be modified to an error code should one occur, may not be null. Functions
/// as an out parameter.
///
/// ## Returns
/// `c_ulonglong` - Returns the timestamp, note that it will be zero if transaction is null
///
/// # Safety
/// None
#[no_mangle]
pub unsafe extern "C" fn completed_transaction_get_timestamp(
    transaction: *mut TariCompletedTransaction,
    error_out: *mut c_int,
) -> c_longlong {
    let mut error = 0;
    ptr::swap(error_out, &mut error as *mut c_int);
    if transaction.is_null() {
        error = LibWalletError::from(InterfaceError::NullError("transaction".to_string())).code;
        ptr::swap(error_out, &mut error as *mut c_int);
        return 0;
    }
    (*transaction).timestamp.timestamp() as c_longlong
}

/// Gets the message of a TariCompletedTransaction
///
/// ## Arguments
/// `transaction` - The pointer to a TariCompletedTransaction
/// `error_out` - Pointer to an int which will be modified to an error code should one occur, may not be null. Functions
/// as an out parameter.
///
/// ## Returns
/// `*const c_char` - Returns the pointer to the char array, note that it will return a pointer
/// to an empty char array if transaction is null
///
/// # Safety
/// The ```string_destroy``` method must be called when finished with string coming from rust to prevent a memory leak
#[no_mangle]
pub unsafe extern "C" fn completed_transaction_get_message(
    transaction: *mut TariCompletedTransaction,
    error_out: *mut c_int,
) -> *const c_char {
    let mut error = 0;
    ptr::swap(error_out, &mut error as *mut c_int);
    let message = (*transaction).message.clone();
    let mut result = CString::new("").unwrap();
    if transaction.is_null() {
        error = LibWalletError::from(InterfaceError::NullError("transaction".to_string())).code;
        ptr::swap(error_out, &mut error as *mut c_int);
        return result.into_raw();
    }

    result = CString::new(message).unwrap();
    result.into_raw()
}

/// Check if a TariCompletedTransaction is Valid or not
///
/// ## Arguments
/// `transaction` - The pointer to a TariCompletedTransaction
/// `error_out` - Pointer to an int which will be modified to an error code should one occur, may not be null. Functions
/// as an out parameter.
///
/// ## Returns
/// `bool` - Returns if the transaction was originally sent from the wallet
///
/// # Safety
/// None
#[no_mangle]
pub unsafe extern "C" fn completed_transaction_is_valid(
    transaction: *mut TariCompletedTransaction,
    error_out: *mut c_int,
) -> bool {
    let mut error = 0;
    ptr::swap(error_out, &mut error as *mut c_int);

    if transaction.is_null() {
        error = LibWalletError::from(InterfaceError::NullError("transaction".to_string())).code;
        ptr::swap(error_out, &mut error as *mut c_int);
        return false;
    }

    (*transaction).valid
}

/// This function checks to determine if a TariCompletedTransaction was originally a TariPendingOutboundTransaction
///
/// ## Arguments
/// `tx` - The TariCompletedTransaction
/// `error_out` - Pointer to an int which will be modified to an error code should one occur, may not be null. Functions
/// as an out parameter.
///
/// ## Returns
/// `bool` - Returns if the transaction was originally sent from the wallet
///
/// # Safety
/// None
#[no_mangle]
pub unsafe extern "C" fn completed_transaction_is_outbound(
    tx: *mut TariCompletedTransaction,
    error_out: *mut c_int,
) -> bool {
    let mut error = 0;
    ptr::swap(error_out, &mut error as *mut c_int);

    if tx.is_null() {
        error = LibWalletError::from(InterfaceError::NullError("tx".to_string())).code;
        ptr::swap(error_out, &mut error as *mut c_int);
        return false;
    }

    if (*tx).direction == TransactionDirection::Outbound {
        return true;
    }

    false
}

/// Gets the number of confirmations of a TariCompletedTransaction
///
/// ## Arguments
/// `tx` - The TariCompletedTransaction
/// `error_out` - Pointer to an int which will be modified to an error code should one occur, may not be null. Functions
/// as an out parameter.
///
/// ## Returns
/// `c_ulonglong` - Returns the number of confirmations of a Completed Transaction
///
/// # Safety
/// None
#[no_mangle]
pub unsafe extern "C" fn completed_transaction_get_confirmations(
    tx: *mut TariCompletedTransaction,
    error_out: *mut c_int,
) -> c_ulonglong {
    let mut error = 0;
    ptr::swap(error_out, &mut error as *mut c_int);

    if tx.is_null() {
        error = LibWalletError::from(InterfaceError::NullError("tx".to_string())).code;
        ptr::swap(error_out, &mut error as *mut c_int);
        return 0;
    }

    (*tx).confirmations.unwrap_or(0)
}

/// Frees memory for a TariCompletedTransaction
///
/// ## Arguments
/// `transaction` - The pointer to a TariCompletedTransaction
///
/// ## Returns
/// `()` - Does not return a value, equivalent to void in C
///
/// # Safety
/// None
#[no_mangle]
pub unsafe extern "C" fn completed_transaction_destroy(transaction: *mut TariCompletedTransaction) {
    if !transaction.is_null() {
        Box::from_raw(transaction);
    }
}

/// -------------------------------------------------------------------------------------------- ///

/// ----------------------------------- OutboundTransaction ------------------------------------- ///

/// Gets the TransactionId of a TariPendingOutboundTransaction
///
/// ## Arguments
/// `transaction` - The pointer to a TariPendingOutboundTransaction
/// `error_out` - Pointer to an int which will be modified to an error code should one occur, may not be null. Functions
/// as an out parameter.
///
/// ## Returns
/// `c_ulonglong` - Returns the TransactionID, note that it will be zero if transaction is null
///
/// # Safety
/// None
#[no_mangle]
pub unsafe extern "C" fn pending_outbound_transaction_get_transaction_id(
    transaction: *mut TariPendingOutboundTransaction,
    error_out: *mut c_int,
) -> c_ulonglong {
    let mut error = 0;
    ptr::swap(error_out, &mut error as *mut c_int);
    if transaction.is_null() {
        error = LibWalletError::from(InterfaceError::NullError("transaction".to_string())).code;
        ptr::swap(error_out, &mut error as *mut c_int);
        return 0;
    }
    (*transaction).tx_id as c_ulonglong
}

/// Gets the destination TariPublicKey of a TariPendingOutboundTransaction
///
/// ## Arguments
/// `transaction` - The pointer to a TariPendingOutboundTransaction
/// `error_out` - Pointer to an int which will be modified to an error code should one occur, may not be null. Functions
/// as an out parameter.
///
/// ## Returns
/// `*mut TariPublicKey` - Returns the destination TariPublicKey, note that it will be
/// ptr::null_mut() if transaction is null
///
/// # Safety
/// The ```public_key_destroy``` method must be called when finished with a TariPublicKey to prevent a memory leak
#[no_mangle]
pub unsafe extern "C" fn pending_outbound_transaction_get_destination_public_key(
    transaction: *mut TariPendingOutboundTransaction,
    error_out: *mut c_int,
) -> *mut TariPublicKey {
    let mut error = 0;
    ptr::swap(error_out, &mut error as *mut c_int);
    if transaction.is_null() {
        error = LibWalletError::from(InterfaceError::NullError("transaction".to_string())).code;
        ptr::swap(error_out, &mut error as *mut c_int);
        return ptr::null_mut();
    }
    let m = (*transaction).destination_public_key.clone();
    Box::into_raw(Box::new(m))
}

/// Gets the amount of a TariPendingOutboundTransaction
///
/// ## Arguments
/// `transaction` - The pointer to a TariPendingOutboundTransaction
/// `error_out` - Pointer to an int which will be modified to an error code should one occur, may not be null. Functions
/// as an out parameter.
///
/// ## Returns
/// `c_ulonglong` - Returns the amount, note that it will be zero if transaction is null
///
/// # Safety
/// None
#[no_mangle]
pub unsafe extern "C" fn pending_outbound_transaction_get_amount(
    transaction: *mut TariPendingOutboundTransaction,
    error_out: *mut c_int,
) -> c_ulonglong {
    let mut error = 0;
    ptr::swap(error_out, &mut error as *mut c_int);
    if transaction.is_null() {
        error = LibWalletError::from(InterfaceError::NullError("transaction".to_string())).code;
        ptr::swap(error_out, &mut error as *mut c_int);
        return 0;
    }
    c_ulonglong::from((*transaction).amount)
}

/// Gets the fee of a TariPendingOutboundTransaction
///
/// ## Arguments
/// `transaction` - The pointer to a TariPendingOutboundTransaction
/// `error_out` - Pointer to an int which will be modified to an error code should one occur, may not be null. Functions
/// as an out parameter.
///
/// ## Returns
/// `c_ulonglong` - Returns the fee, note that it will be zero if transaction is null
///
/// # Safety
/// None
#[no_mangle]
pub unsafe extern "C" fn pending_outbound_transaction_get_fee(
    transaction: *mut TariPendingOutboundTransaction,
    error_out: *mut c_int,
) -> c_ulonglong {
    let mut error = 0;
    ptr::swap(error_out, &mut error as *mut c_int);
    if transaction.is_null() {
        error = LibWalletError::from(InterfaceError::NullError("transaction".to_string())).code;
        ptr::swap(error_out, &mut error as *mut c_int);
        return 0;
    }
    c_ulonglong::from((*transaction).fee)
}

/// Gets the timestamp of a TariPendingOutboundTransaction
///
/// ## Arguments
/// `transaction` - The pointer to a TariPendingOutboundTransaction
/// `error_out` - Pointer to an int which will be modified to an error code should one occur, may not be null. Functions
/// as an out parameter.
///
/// ## Returns
/// `c_ulonglong` - Returns the timestamp, note that it will be zero if transaction is null
///
/// # Safety
/// None
#[no_mangle]
pub unsafe extern "C" fn pending_outbound_transaction_get_timestamp(
    transaction: *mut TariPendingOutboundTransaction,
    error_out: *mut c_int,
) -> c_longlong {
    let mut error = 0;
    ptr::swap(error_out, &mut error as *mut c_int);
    if transaction.is_null() {
        error = LibWalletError::from(InterfaceError::NullError("transaction".to_string())).code;
        ptr::swap(error_out, &mut error as *mut c_int);
        return 0;
    }
    (*transaction).timestamp.timestamp() as c_longlong
}

/// Gets the message of a TariPendingOutboundTransaction
///
/// ## Arguments
/// `transaction` - The pointer to a TariPendingOutboundTransaction
/// `error_out` - Pointer to an int which will be modified to an error code should one occur, may not be null. Functions
/// as an out parameter.
///
/// ## Returns
/// `*const c_char` - Returns the pointer to the char array, note that it will return a pointer
/// to an empty char array if transaction is null
///
/// # Safety
///  The ```string_destroy``` method must be called when finished with a string coming from rust to prevent a memory
/// leak
#[no_mangle]
pub unsafe extern "C" fn pending_outbound_transaction_get_message(
    transaction: *mut TariPendingOutboundTransaction,
    error_out: *mut c_int,
) -> *const c_char {
    let mut error = 0;
    ptr::swap(error_out, &mut error as *mut c_int);
    let message = (*transaction).message.clone();
    let mut result = CString::new("").unwrap();
    if transaction.is_null() {
        error = LibWalletError::from(InterfaceError::NullError("transaction".to_string())).code;
        ptr::swap(error_out, &mut error as *mut c_int);
        return result.into_raw();
    }

    result = CString::new(message).unwrap();
    result.into_raw()
}

/// Gets the status of a TariPendingOutboundTransaction
///
/// ## Arguments
/// `transaction` - The pointer to a TariPendingOutboundTransaction
/// `error_out` - Pointer to an int which will be modified to an error code should one occur, may not be null. Functions
/// as an out parameter.
///
/// ## Returns
/// `c_int` - Returns the status which corresponds to:
/// | Value | Interpretation |
/// |---|---|
/// |  -1 | TxNullError |
/// |   0 | Completed   |
/// |   1 | Broadcast   |
/// |   2 | Mined       |
/// |   3 | Imported    |
/// |   4 | Pending     |
///
/// # Safety
/// None
#[no_mangle]
pub unsafe extern "C" fn pending_outbound_transaction_get_status(
    transaction: *mut TariPendingOutboundTransaction,
    error_out: *mut c_int,
) -> c_int {
    let mut error = 0;
    ptr::swap(error_out, &mut error as *mut c_int);
    if transaction.is_null() {
        error = LibWalletError::from(InterfaceError::NullError("transaction".to_string())).code;
        ptr::swap(error_out, &mut error as *mut c_int);
        return -1;
    }
    let status = (*transaction).status.clone();
    status as c_int
}

/// Frees memory for a TariPendingOutboundTransaction
///
/// ## Arguments
/// `transaction` - The pointer to a TariPendingOutboundTransaction
///
/// ## Returns
/// `()` - Does not return a value, equivalent to void in C
///
/// # Safety
/// None
#[no_mangle]
pub unsafe extern "C" fn pending_outbound_transaction_destroy(transaction: *mut TariPendingOutboundTransaction) {
    if !transaction.is_null() {
        Box::from_raw(transaction);
    }
}

/// -------------------------------------------------------------------------------------------- ///
///
/// ----------------------------------- InboundTransaction ------------------------------------- ///

/// Gets the TransactionId of a TariPendingInboundTransaction
///
/// ## Arguments
/// `transaction` - The pointer to a TariPendingInboundTransaction
/// `error_out` - Pointer to an int which will be modified to an error code should one occur, may not be null. Functions
/// as an out parameter.
///
/// ## Returns
/// `c_ulonglong` - Returns the TransactonId, note that it will be zero if transaction is null
///
/// # Safety
/// None
#[no_mangle]
pub unsafe extern "C" fn pending_inbound_transaction_get_transaction_id(
    transaction: *mut TariPendingInboundTransaction,
    error_out: *mut c_int,
) -> c_ulonglong {
    let mut error = 0;
    ptr::swap(error_out, &mut error as *mut c_int);
    if transaction.is_null() {
        error = LibWalletError::from(InterfaceError::NullError("transaction".to_string())).code;
        ptr::swap(error_out, &mut error as *mut c_int);
        return 0;
    }
    (*transaction).tx_id as c_ulonglong
}

/// Gets the source TariPublicKey of a TariPendingInboundTransaction
///
/// ## Arguments
/// `transaction` - The pointer to a TariPendingInboundTransaction
/// `error_out` - Pointer to an int which will be modified to an error code should one occur, may not be null. Functions
/// as an out parameter.
///
/// ## Returns
/// `*mut TariPublicKey` - Returns a pointer to the source TariPublicKey, note that it will be
/// ptr::null_mut() if transaction is null
///
/// # Safety
///  The ```public_key_destroy``` method must be called when finished with a TariPublicKey to prevent a memory leak
#[no_mangle]
pub unsafe extern "C" fn pending_inbound_transaction_get_source_public_key(
    transaction: *mut TariPendingInboundTransaction,
    error_out: *mut c_int,
) -> *mut TariPublicKey {
    let mut error = 0;
    ptr::swap(error_out, &mut error as *mut c_int);
    if transaction.is_null() {
        error = LibWalletError::from(InterfaceError::NullError("transaction".to_string())).code;
        ptr::swap(error_out, &mut error as *mut c_int);
        return ptr::null_mut();
    }
    let m = (*transaction).source_public_key.clone();
    Box::into_raw(Box::new(m))
}

/// Gets the amount of a TariPendingInboundTransaction
///
/// ## Arguments
/// `transaction` - The pointer to a TariPendingInboundTransaction
/// `error_out` - Pointer to an int which will be modified to an error code should one occur, may not be null. Functions
/// as an out parameter.
///
/// ## Returns
/// `c_ulonglong` - Returns the amount, note that it will be zero if transaction is null
///
/// # Safety
/// None
#[no_mangle]
pub unsafe extern "C" fn pending_inbound_transaction_get_amount(
    transaction: *mut TariPendingInboundTransaction,
    error_out: *mut c_int,
) -> c_ulonglong {
    let mut error = 0;
    ptr::swap(error_out, &mut error as *mut c_int);
    if transaction.is_null() {
        error = LibWalletError::from(InterfaceError::NullError("transaction".to_string())).code;
        ptr::swap(error_out, &mut error as *mut c_int);
        return 0;
    }
    c_ulonglong::from((*transaction).amount)
}

/// Gets the timestamp of a TariPendingInboundTransaction
///
/// ## Arguments
/// `transaction` - The pointer to a TariPendingInboundTransaction
/// `error_out` - Pointer to an int which will be modified to an error code should one occur, may not be null. Functions
/// as an out parameter.
///
/// ## Returns
/// `c_ulonglong` - Returns the timestamp, note that it will be zero if transaction is null
///
/// # Safety
/// None
#[no_mangle]
pub unsafe extern "C" fn pending_inbound_transaction_get_timestamp(
    transaction: *mut TariPendingInboundTransaction,
    error_out: *mut c_int,
) -> c_longlong {
    let mut error = 0;
    ptr::swap(error_out, &mut error as *mut c_int);
    if transaction.is_null() {
        error = LibWalletError::from(InterfaceError::NullError("transaction".to_string())).code;
        ptr::swap(error_out, &mut error as *mut c_int);
        return 0;
    }
    (*transaction).timestamp.timestamp() as c_longlong
}

/// Gets the message of a TariPendingInboundTransaction
///
/// ## Arguments
/// `transaction` - The pointer to a TariPendingInboundTransaction
/// `error_out` - Pointer to an int which will be modified to an error code should one occur, may not be null. Functions
/// as an out parameter.
///
/// ## Returns
/// `*const c_char` - Returns the pointer to the char array, note that it will return a pointer
/// to an empty char array if transaction is null
///
/// # Safety
///  The ```string_destroy``` method must be called when finished with a string coming from rust to prevent a memory
/// leak
#[no_mangle]
pub unsafe extern "C" fn pending_inbound_transaction_get_message(
    transaction: *mut TariPendingInboundTransaction,
    error_out: *mut c_int,
) -> *const c_char {
    let mut error = 0;
    ptr::swap(error_out, &mut error as *mut c_int);
    let message = (*transaction).message.clone();
    let mut result = CString::new("").unwrap();
    if transaction.is_null() {
        error = LibWalletError::from(InterfaceError::NullError("transaction".to_string())).code;
        ptr::swap(error_out, &mut error as *mut c_int);
        return result.into_raw();
    }

    result = CString::new(message).unwrap();
    result.into_raw()
}

/// Gets the status of a TariPendingInboundTransaction
///
/// ## Arguments
/// `transaction` - The pointer to a TariPendingInboundTransaction
/// `error_out` - Pointer to an int which will be modified to an error code should one occur, may not be null. Functions
/// as an out parameter.
///
/// ## Returns
/// `c_int` - Returns the status which corresponds to:
/// | Value | Interpretation |
/// |---|---|
/// |  -1 | TxNullError |
/// |   0 | Completed   |
/// |   1 | Broadcast   |
/// |   2 | Mined       |
/// |   3 | Imported    |
/// |   4 | Pending     |
///
/// # Safety
/// None
#[no_mangle]
pub unsafe extern "C" fn pending_inbound_transaction_get_status(
    transaction: *mut TariPendingInboundTransaction,
    error_out: *mut c_int,
) -> c_int {
    let mut error = 0;
    ptr::swap(error_out, &mut error as *mut c_int);
    if transaction.is_null() {
        error = LibWalletError::from(InterfaceError::NullError("transaction".to_string())).code;
        ptr::swap(error_out, &mut error as *mut c_int);
        return -1;
    }
    let status = (*transaction).status.clone();
    status as c_int
}

/// Frees memory for a TariPendingInboundTransaction
///
/// ## Arguments
/// `transaction` - The pointer to a TariPendingInboundTransaction
///
/// ## Returns
/// `()` - Does not return a value, equivalent to void in C
///
/// # Safety
/// None
#[no_mangle]
pub unsafe extern "C" fn pending_inbound_transaction_destroy(transaction: *mut TariPendingInboundTransaction) {
    if !transaction.is_null() {
        Box::from_raw(transaction);
    }
}

/// -------------------------------------------------------------------------------------------- ///

/// ----------------------------------- Transport Types -----------------------------------------///

/// Creates a memory transport type
///
/// ## Arguments
/// `()` - Does not take any arguments
///
/// ## Returns
/// `*mut TariTransportType` - Returns a pointer to a memory TariTransportType
///
/// # Safety
/// The ```transport_type_destroy``` method must be called when finished with a TariTransportType to prevent a memory
/// leak
#[no_mangle]
pub unsafe extern "C" fn transport_memory_create() -> *mut TariTransportType {
    let transport = TariTransportType::Memory {
        listener_address: get_next_memory_address(),
    };
    Box::into_raw(Box::new(transport))
}

/// Creates a tcp transport type
///
/// ## Arguments
/// `listener_address` - The pointer to a char array
/// `error_out` - Pointer to an int which will be modified to an error code should one occur, may not be null. Functions
/// as an out parameter.
///
/// ## Returns
/// `*mut TariTransportType` - Returns a pointer to a tcp TariTransportType, null on error.
///
/// # Safety
/// The ```transport_type_destroy``` method must be called when finished with a TariTransportType to prevent a memory
/// leak
#[no_mangle]
pub unsafe extern "C" fn transport_tcp_create(
    listener_address: *const c_char,
    error_out: *mut c_int,
) -> *mut TariTransportType {
    let mut error = 0;
    ptr::swap(error_out, &mut error as *mut c_int);

    let listener_address_str;
    if !listener_address.is_null() {
        listener_address_str = CStr::from_ptr(listener_address).to_str().unwrap().to_owned();
    } else {
        error = LibWalletError::from(InterfaceError::NullError("listener_address".to_string())).code;
        ptr::swap(error_out, &mut error as *mut c_int);
        return ptr::null_mut();
    }
    let transport = TariTransportType::Tcp {
        listener_address: listener_address_str.parse::<Multiaddr>().unwrap(),
        tor_socks_config: None,
    };
    Box::into_raw(Box::new(transport))
}

/// Creates a tor transport type
///
/// ## Arguments
/// `control_server_address` - The pointer to a char array
/// `tor_cookie` - The pointer to a ByteVector containing the contents of the tor cookie file, can be null
/// `tor_port` - The tor port
/// `socks_username` - The pointer to a char array containing the socks username, can be null
/// `socks_password` - The pointer to a char array containing the socks password, can be null
/// `error_out` - Pointer to an int which will be modified to an error code should one occur, may not be null. Functions
/// as an out parameter.
///
/// ## Returns
/// `*mut TariTransportType` - Returns a pointer to a tor TariTransportType, null on error.
///
/// # Safety
/// The ```transport_type_destroy``` method must be called when finished with a TariTransportType to prevent a memory
/// leak
#[no_mangle]
pub unsafe extern "C" fn transport_tor_create(
    control_server_address: *const c_char,
    tor_cookie: *const ByteVector,
    tor_port: c_ushort,
    socks_username: *const c_char,
    socks_password: *const c_char,
    error_out: *mut c_int,
) -> *mut TariTransportType {
    let mut error = 0;
    ptr::swap(error_out, &mut error as *mut c_int);

    let control_address_str;
    if !control_server_address.is_null() {
        control_address_str = CStr::from_ptr(control_server_address).to_str().unwrap().to_owned();
    } else {
        error = LibWalletError::from(InterfaceError::NullError("control_server_address".to_string())).code;
        ptr::swap(error_out, &mut error as *mut c_int);
        return ptr::null_mut();
    }

    let username_str;
    let password_str;
    let authentication = if !socks_username.is_null() && !socks_password.is_null() {
        username_str = CStr::from_ptr(socks_username).to_str().unwrap().to_owned();
        password_str = CStr::from_ptr(socks_password).to_str().unwrap().to_owned();
        socks::Authentication::Password(username_str, password_str)
    } else {
        socks::Authentication::None
    };

    let tor_authentication = if !tor_cookie.is_null() {
        let cookie_hex = hex::to_hex((*tor_cookie).0.as_slice());
        tor::Authentication::Cookie(cookie_hex)
    } else {
        tor::Authentication::None
    };

    let identity = None;

    let tor_config = TorConfig {
        control_server_addr: control_address_str.parse::<Multiaddr>().unwrap(),
        control_server_auth: tor_authentication,
        identity,
        // Proxy the onion address to an OS-assigned local port
        port_mapping: tor::PortMapping::new(tor_port, "127.0.0.1:0".parse().unwrap()),
        socks_address_override: None,
        socks_auth: authentication,
    };
    let transport = TariTransportType::Tor(tor_config);

    Box::into_raw(Box::new(transport))
}

/// Gets the address for a memory transport type
///
/// ## Arguments
/// `transport` - Pointer to a TariTransportType
/// `error_out` - Pointer to an int which will be modified to an error code should one occur, may not be null. Functions
/// as an out parameter.
///
/// ## Returns
/// `*mut c_char` - Returns the address as a pointer to a char array, array will be empty on error
///
/// # Safety
/// Can only be used with a memory transport type, will crash otherwise
#[no_mangle]
pub unsafe extern "C" fn transport_memory_get_address(
    transport: *const TariTransportType,
    error_out: *mut c_int,
) -> *mut c_char {
    let mut error = 0;
    ptr::swap(error_out, &mut error as *mut c_int);
    let mut address = CString::new("").unwrap();
    if !transport.is_null() {
        match &*transport {
            TransportType::Memory { listener_address } => {
                address = CString::new(listener_address.to_string()).unwrap();
            },
            _ => {
                error = LibWalletError::from(InterfaceError::NullError("transport".to_string())).code;
                ptr::swap(error_out, &mut error as *mut c_int);
            },
        };
    } else {
        error = LibWalletError::from(InterfaceError::NullError("transport".to_string())).code;
        ptr::swap(error_out, &mut error as *mut c_int);
    }

    address.into_raw()
}

/// Frees memory for a TariTransportType
///
/// ## Arguments
/// `transport` - The pointer to a TariTransportType
///
/// ## Returns
/// `()` - Does not return a value, equivalent to void in C
///
/// # Safety
#[no_mangle]
pub unsafe extern "C" fn transport_type_destroy(transport: *mut TariTransportType) {
    if !transport.is_null() {
        Box::from_raw(transport);
    }
}

/// ---------------------------------------------------------------------------------------------///

/// ----------------------------------- CommsConfig ---------------------------------------------///

/// Creates a TariCommsConfig. The result from this function is required when initializing a TariWallet.
///
/// ## Arguments
/// `public_address` - The public address char array pointer. This is the address that the wallet advertises publicly to
/// peers
/// `transport_type` - TariTransportType that specifies the type of comms transport to be used.
/// connections are moved to after initial connection. Default if null is 0.0.0.0:7898 which will accept connections
/// from all IP address on port 7898
/// `database_name` - The database name char array pointer. This is the unique name of this
/// wallet's database
/// `database_path` - The database path char array pointer which. This is the folder path where the
/// database files will be created and the application has write access to
/// `discovery_timeout_in_secs`: specify how long the Discovery Timeout for the wallet is.
/// `error_out` - Pointer to an int which will be modified to an error code should one occur, may not be null. Functions
/// as an out parameter.
///
/// ## Returns
/// `*mut TariCommsConfig` - Returns a pointer to a TariCommsConfig, if any of the parameters are
/// null or a problem is encountered when constructing the NetAddress a ptr::null_mut() is returned
///
/// # Safety
/// The ```comms_config_destroy``` method must be called when finished with a TariCommsConfig to prevent a memory leak
#[no_mangle]
pub unsafe extern "C" fn comms_config_create(
    public_address: *const c_char,
    transport_type: *const TariTransportType,
    database_name: *const c_char,
    datastore_path: *const c_char,
    discovery_timeout_in_secs: c_ulonglong,
    saf_message_duration_in_secs: c_ulonglong,
    error_out: *mut c_int,
) -> *mut TariCommsConfig {
    let mut error = 0;
    ptr::swap(error_out, &mut error as *mut c_int);
    let public_address_str;
    if !public_address.is_null() {
        public_address_str = CStr::from_ptr(public_address).to_str().unwrap().to_owned();
    } else {
        error = LibWalletError::from(InterfaceError::NullError("public_address".to_string())).code;
        ptr::swap(error_out, &mut error as *mut c_int);
        return ptr::null_mut();
    }

    let database_name_string;
    if !database_name.is_null() {
        database_name_string = CStr::from_ptr(database_name).to_str().unwrap().to_owned();
    } else {
        error = LibWalletError::from(InterfaceError::NullError("database_name".to_string())).code;
        ptr::swap(error_out, &mut error as *mut c_int);
        return ptr::null_mut();
    }

    let datastore_path_string;
    if !datastore_path.is_null() {
        datastore_path_string = CStr::from_ptr(datastore_path).to_str().unwrap().to_owned();
    } else {
        error = LibWalletError::from(InterfaceError::NullError("datastore_path".to_string())).code;
        ptr::swap(error_out, &mut error as *mut c_int);
        return ptr::null_mut();
    }
    let datastore_path = PathBuf::from(datastore_path_string);

    let dht_database_path = datastore_path.join("dht.db");

    let public_address = public_address_str.parse::<Multiaddr>();

    match public_address {
        Ok(public_address) => {
            let ni = NodeIdentity::new(
                CommsSecretKey::default(),
                public_address,
                PeerFeatures::COMMUNICATION_CLIENT,
            );
            match ni {
                Ok(ni) => {
                    let config = TariCommsConfig {
                        node_identity: Arc::new(ni),
                        transport_type: (*transport_type).clone(),
                        datastore_path,
                        peer_database_name: database_name_string,
                        max_concurrent_inbound_tasks: 100,
                        outbound_buffer_size: 100,
                        dht: DhtConfig {
                            discovery_request_timeout: Duration::from_secs(discovery_timeout_in_secs),
                            database_url: DbConnectionUrl::File(dht_database_path),
                            auto_join: true,
                            network: DhtNetwork::Weatherwax,
                            saf_msg_validity: Duration::from_secs(saf_message_duration_in_secs),
                            ..Default::default()
                        },
                        // TODO: This should be set to false for non-test wallets. See the `allow_test_addresses` field
                        //       docstring for more info.
                        allow_test_addresses: true,
                        listener_liveness_allowlist_cidrs: Vec::new(),
                        listener_liveness_max_sessions: 0,
                        user_agent: format!("tari/wallet/{}", env!("CARGO_PKG_VERSION")),
                        dns_seeds_name_server: "1.1.1.1:53".parse().unwrap(),
                        peer_seeds: Default::default(),
                        dns_seeds: Default::default(),
                        dns_seeds_use_dnssec: true,
                    };

                    Box::into_raw(Box::new(config))
                },
                Err(e) => {
                    error = LibWalletError::from(e).code;
                    ptr::swap(error_out, &mut error as *mut c_int);
                    ptr::null_mut()
                },
            }
        },
        Err(e) => {
            error = LibWalletError::from(e).code;
            ptr::swap(error_out, &mut error as *mut c_int);
            ptr::null_mut()
        },
    }
}

/// Frees memory for a TariCommsConfig
///
/// ## Arguments
/// `wc` - The TariCommsConfig pointer
///
/// ## Returns
/// `()` - Does not return a value, equivalent to void in C
///
/// # Safety
/// None
#[no_mangle]
pub unsafe extern "C" fn comms_config_destroy(wc: *mut TariCommsConfig) {
    if !wc.is_null() {
        Box::from_raw(wc);
    }
}

/// ---------------------------------------------------------------------------------------------- ///

/// ------------------------------------- Wallet -------------------------------------------------///

unsafe fn init_logging(log_path: *const c_char, num_rolling_log_files: c_uint, size_per_log_file_bytes: c_uint) {
    let path = CStr::from_ptr(log_path).to_str().unwrap().to_owned();
    let encoder = PatternEncoder::new("{d(%Y-%m-%d %H:%M:%S.%f)} [{t}] {l:5} {m}{n}");
    let log_appender: Box<dyn Append> = if num_rolling_log_files != 0 && size_per_log_file_bytes != 0 {
        let mut pattern;
        let split_str: Vec<&str> = path.split('.').collect();
        if split_str.len() <= 1 {
            pattern = format!("{}{}", path.clone(), "{}");
        } else {
            pattern = split_str[0].to_string();
            for part in split_str.iter().take(split_str.len() - 1).skip(1) {
                pattern = format!("{}.{}", pattern, part);
            }

            pattern = format!("{}{}", pattern, ".{}.");
            pattern = format!("{}{}", pattern, split_str[split_str.len() - 1]);
        }
        let roller = FixedWindowRoller::builder()
            .build(pattern.as_str(), num_rolling_log_files)
            .unwrap();
        let size_trigger = SizeTrigger::new(size_per_log_file_bytes as u64);
        let policy = CompoundPolicy::new(Box::new(size_trigger), Box::new(roller));

        Box::new(
            RollingFileAppender::builder()
                .encoder(Box::new(encoder))
                .append(true)
                .build(path.as_str(), Box::new(policy))
                .unwrap(),
        )
    } else {
        Box::new(
            FileAppender::builder()
                .encoder(Box::new(encoder))
                .append(true)
                .build(path.as_str())
                .expect("Should be able to create Appender"),
        )
    };

    let lconfig = Config::builder()
        .appender(Appender::builder().build("logfile", log_appender))
        .build(Root::builder().appender("logfile").build(LevelFilter::Debug))
        .unwrap();

    match log4rs::init_config(lconfig) {
        Ok(_) => debug!(target: LOG_TARGET, "Logging started"),
        Err(_) => warn!(target: LOG_TARGET, "Logging has already been initialized"),
    }
}
/// Creates a TariWallet
///
/// ## Arguments
/// `config` - The TariCommsConfig pointer
/// `log_path` - An optional file path to the file where the logs will be written. If no log is required pass *null*
/// pointer.
/// `num_rolling_log_files` - Specifies how many rolling log files to produce, if no rolling files are wanted then set
/// this to 0
/// `size_per_log_file_bytes` - Specifies the size, in bytes, at which the logs files will roll over, if no
/// rolling files are wanted then set this to 0
/// `passphrase` - An optional string that represents the passphrase used to
/// encrypt/decrypt the databases for this wallet. If it is left Null no encryption is used. If the databases have been
/// encrypted then the correct passphrase is required or this function will fail.
/// `callback_received_transaction` - The callback function pointer matching the
/// function signature. This will be called when an inbound transaction is received.
/// `callback_received_transaction_reply` - The callback function pointer matching the function signature. This will be
/// called when a reply is received for a pending outbound transaction
/// `callback_received_finalized_transaction` - The callback function pointer matching the function signature. This will
/// be called when a Finalized version on an Inbound transaction is received
/// `callback_transaction_broadcast` - The callback function pointer matching the function signature. This will be
/// called when a Finalized transaction is detected a Broadcast to a base node mempool.
/// `callback_transaction_mined` - The callback function pointer matching the function signature. This will be called
/// when a Broadcast transaction is detected as mined AND confirmed.
/// `callback_transaction_mined_unconfirmed` - The callback function pointer matching the function signature. This will
/// be called  when a Broadcast transaction is detected as mined but not yet confirmed.
/// `callback_discovery_process_complete` - The callback function pointer matching the function signature. This will be
/// called when a `send_transacion(..)` call is made to a peer whose address is not known and a discovery process must
/// be conducted. The outcome of the discovery process is relayed via this callback
/// `callback_utxo_validation_complete` - The callback function pointer matching the function signature. This is called
/// when a UTXO validation process is completed. The request_key is used to identify which request this
/// callback references and the second parameter is a u8 that represent the ClassbackValidationResults enum.
/// `callback_stxo_validation_complete` - The callback function pointer matching the function signature. This is called
/// when a STXO validation process is completed. The request_key is used to identify which request this
/// callback references and the second parameter is a u8 that represent the ClassbackValidationResults enum.
/// `callback_invalid_txo_validation_complete` - The callback function pointer matching the function signature. This is
/// called when a invalid TXO validation process is completed. The request_key is used to identify which request this
/// callback references and the second parameter is a u8 that represent the ClassbackValidationResults enum.
/// `callback_transaction_validation_complete` - The callback function pointer matching the function signature. This is
/// called when a Transaction validation process is completed. The request_key is used to identify which request this
/// callback references and the second parameter is a u8 that represent the ClassbackValidationResults enum.
/// `callback_saf_message_received` - The callback function pointer that will be called when the Dht has determined that
/// is has connected to enough of its neighbours to be confident that it has received any SAF messages that were waiting
/// for it.
/// `error_out` - Pointer to an int which will be modified
/// to an error code should one occur, may not be null. Functions as an out parameter.
/// ## Returns
/// `*mut TariWallet` - Returns a pointer to a TariWallet, note that it returns ptr::null_mut()
/// if config is null, a wallet error was encountered or if the runtime could not be created
///
/// # Safety
/// The ```wallet_destroy``` method must be called when finished with a TariWallet to prevent a memory leak
#[no_mangle]
pub unsafe extern "C" fn wallet_create(
    config: *mut TariCommsConfig,
    log_path: *const c_char,
    num_rolling_log_files: c_uint,
    size_per_log_file_bytes: c_uint,
    passphrase: *const c_char,
    callback_received_transaction: unsafe extern "C" fn(*mut TariPendingInboundTransaction),
    callback_received_transaction_reply: unsafe extern "C" fn(*mut TariCompletedTransaction),
    callback_received_finalized_transaction: unsafe extern "C" fn(*mut TariCompletedTransaction),
    callback_transaction_broadcast: unsafe extern "C" fn(*mut TariCompletedTransaction),
    callback_transaction_mined: unsafe extern "C" fn(*mut TariCompletedTransaction),
    callback_transaction_mined_unconfirmed: unsafe extern "C" fn(*mut TariCompletedTransaction, u64),
    callback_direct_send_result: unsafe extern "C" fn(c_ulonglong, bool),
    callback_store_and_forward_send_result: unsafe extern "C" fn(c_ulonglong, bool),
    callback_transaction_cancellation: unsafe extern "C" fn(*mut TariCompletedTransaction),
    callback_utxo_validation_complete: unsafe extern "C" fn(u64, u8),
    callback_stxo_validation_complete: unsafe extern "C" fn(u64, u8),
    callback_invalid_txo_validation_complete: unsafe extern "C" fn(u64, u8),
    callback_transaction_validation_complete: unsafe extern "C" fn(u64, u8),
    callback_saf_messages_received: unsafe extern "C" fn(),
    error_out: *mut c_int,
) -> *mut TariWallet {
    let mut error = 0;
    ptr::swap(error_out, &mut error as *mut c_int);
    if config.is_null() {
        error = LibWalletError::from(InterfaceError::NullError("config".to_string())).code;
        ptr::swap(error_out, &mut error as *mut c_int);
        return ptr::null_mut();
    }

    if !log_path.is_null() {
        init_logging(log_path, num_rolling_log_files, size_per_log_file_bytes);
    }

    let passphrase_option = if !passphrase.is_null() {
        let pf = CStr::from_ptr(passphrase)
            .to_str()
            .expect("A non-null passphrase should be able to be converted to string")
            .to_owned();
        Some(pf)
    } else {
        None
    };

    let mut runtime = match Runtime::new() {
        Ok(r) => r,
        Err(e) => {
            error = LibWalletError::from(InterfaceError::TokioError(e.to_string())).code;
            ptr::swap(error_out, &mut error as *mut c_int);
            return ptr::null_mut();
        },
    };
    let factories = CryptoFactories::default();
    let w;

    let sql_database_path = (*config)
        .datastore_path
        .join((*config).peer_database_name.clone())
        .with_extension("sqlite3");

    debug!(target: LOG_TARGET, "Running Wallet database migrations");
    let (wallet_backend, transaction_backend, output_manager_backend, contacts_backend) =
        match initialize_sqlite_database_backends(sql_database_path, passphrase_option) {
            Ok((w, t, o, c)) => (w, t, o, c),
            Err(e) => {
                error = LibWalletError::from(WalletError::WalletStorageError(e)).code;
                ptr::swap(error_out, &mut error as *mut c_int);
                return ptr::null_mut();
            },
        };
    let wallet_db = WalletDatabase::new(wallet_backend);

    debug!(target: LOG_TARGET, "Databases Initialized");

    // If the transport type is Tor then check if there is a stored TorID, if there is update the Transport Type
    let mut comms_config = (*config).clone();
    comms_config.transport_type = match comms_config.transport_type {
        Tor(mut tor_config) => {
            tor_config.identity = match runtime.block_on(wallet_db.get_tor_id()) {
                Ok(Some(v)) => Some(Box::new(v)),
                _ => None,
            };
            Tor(tor_config)
        },
        _ => comms_config.transport_type,
    };

    let shutdown = Shutdown::new();

    w = runtime.block_on(Wallet::start(
        WalletConfig::new(
            comms_config,
            factories,
            Some(TransactionServiceConfig {
                direct_send_timeout: (*config).dht.discovery_request_timeout,
                ..Default::default()
            }),
            None,
            Network::Weatherwax,
            None,
            None,
            None,
            None,
        ),
        wallet_db,
        transaction_backend.clone(),
        output_manager_backend,
        contacts_backend,
        shutdown.to_signal(),
    ));

    match w {
        Ok(mut w) => {
            // lets ensure the wallet tor_id is saved, this could have been changed during wallet startup
            if let Some(hs) = w.comms.hidden_service() {
                if let Err(e) = runtime.block_on(w.db.set_tor_identity(hs.tor_identity().clone())) {
                    warn!(target: LOG_TARGET, "Could not save tor identity to db: {}", e);
                }
            }
            // Start Callback Handler
            let callback_handler = CallbackHandler::new(
                TransactionDatabase::new(transaction_backend),
                w.transaction_service.get_event_stream_fused(),
                w.output_manager_service.get_event_stream_fused(),
                w.dht_service.subscribe_dht_events().fuse(),
                w.comms.shutdown_signal(),
                w.comms.node_identity().public_key().clone(),
                callback_received_transaction,
                callback_received_transaction_reply,
                callback_received_finalized_transaction,
                callback_transaction_broadcast,
                callback_transaction_mined,
                callback_transaction_mined_unconfirmed,
                callback_direct_send_result,
                callback_store_and_forward_send_result,
                callback_transaction_cancellation,
                callback_utxo_validation_complete,
                callback_stxo_validation_complete,
                callback_invalid_txo_validation_complete,
                callback_transaction_validation_complete,
                callback_saf_messages_received,
            );

            runtime.spawn(callback_handler.start());

            if let Err(e) = runtime.block_on(w.transaction_service.restart_transaction_protocols()) {
                warn!(
                    target: LOG_TARGET,
                    "Could not restart transaction negotiation protocols: {:?}", e
                );
            }

            let tari_wallet = TariWallet {
                wallet: w,
                runtime,
                shutdown,
            };

            Box::into_raw(Box::new(tari_wallet))
        },
        Err(e) => {
            error = LibWalletError::from(e).code;
            ptr::swap(error_out, &mut error as *mut c_int);
            ptr::null_mut()
        },
    }
}

/// Signs a message using the public key of the TariWallet
///
/// ## Arguments
/// `wallet` - The TariWallet pointer.
/// `msg` - The message pointer.
/// `error_out` - Pointer to an int which will be modified to an error code should one occur, may not be null. Functions
/// as an out parameter.
/// ## Returns
/// `*mut c_char` - Returns the pointer to the hexadecimal representation of the signature and
/// public nonce, seperated by a pipe character. Empty if an error occured.
///
/// # Safety
/// The ```string_destroy``` method must be called when finished with a string coming from rust to prevent a memory leak
#[no_mangle]
pub unsafe extern "C" fn wallet_sign_message(
    wallet: *mut TariWallet,
    msg: *const c_char,
    error_out: *mut c_int,
) -> *mut c_char {
    let mut error = 0;
    let mut result = CString::new("").unwrap();

    ptr::swap(error_out, &mut error as *mut c_int);
    if wallet.is_null() {
        error = LibWalletError::from(InterfaceError::NullError("wallet".to_string())).code;
        ptr::swap(error_out, &mut error as *mut c_int);
        return result.into_raw();
    }

    if msg.is_null() {
        error = LibWalletError::from(InterfaceError::NullError("message".to_string())).code;
        ptr::swap(error_out, &mut error as *mut c_int);
        return result.into_raw();
    }

    let nonce = TariPrivateKey::random(&mut OsRng);
    let secret = (*wallet).wallet.comms.node_identity().secret_key().clone();
    let message = CStr::from_ptr(msg).to_str().unwrap().to_owned();
    let signature = (*wallet).wallet.sign_message(secret, nonce, &message);

    match signature {
        Ok(s) => {
            let hex_sig = s.get_signature().to_hex();
            let hex_nonce = s.get_public_nonce().to_hex();
            let hex_return = format!("{}|{}", hex_sig, hex_nonce);
            result = CString::new(hex_return).unwrap();
        },
        Err(e) => {
            error = LibWalletError::from(e).code;
            ptr::swap(error_out, &mut error as *mut c_int);
        },
    }

    result.into_raw()
}

/// Verifies the signature of the message signed by a TariWallet
///
/// ## Arguments
/// `wallet` - The TariWallet pointer.
/// `public_key` - The pointer to the TariPublicKey of the wallet which originally signed the message
/// `hex_sig_nonce` - The pointer to the sting containing the hexadecimal representation of the
/// signature and public nonce seperated by a pipe character.
/// `msg` - The pointer to the msg the signature will be checked against.
/// `error_out` - Pointer to an int which will be modified to an error code should one occur, may not be null. Functions
/// as an out parameter.
/// ## Returns
/// `bool` - Returns if the signature is valid or not, will be false if an error occurs.
///
/// # Safety
/// None
#[no_mangle]
pub unsafe extern "C" fn wallet_verify_message_signature(
    wallet: *mut TariWallet,
    public_key: *mut TariPublicKey,
    hex_sig_nonce: *const c_char,
    msg: *const c_char,
    error_out: *mut c_int,
) -> bool {
    let mut error = 0;
    let mut result = false;
    ptr::swap(error_out, &mut error as *mut c_int);
    if wallet.is_null() {
        error = LibWalletError::from(InterfaceError::NullError("wallet".to_string())).code;
        ptr::swap(error_out, &mut error as *mut c_int);
        return result;
    }
    if public_key.is_null() {
        error = LibWalletError::from(InterfaceError::NullError("public key".to_string())).code;
        ptr::swap(error_out, &mut error as *mut c_int);
        return result;
    }
    if hex_sig_nonce.is_null() {
        error = LibWalletError::from(InterfaceError::NullError("signature".to_string())).code;
        ptr::swap(error_out, &mut error as *mut c_int);
        return result;
    }
    if msg.is_null() {
        error = LibWalletError::from(InterfaceError::NullError("message".to_string())).code;
        ptr::swap(error_out, &mut error as *mut c_int);
        return result;
    }

    let message = CStr::from_ptr(msg).to_str().unwrap().to_owned();
    let hex = CStr::from_ptr(hex_sig_nonce).to_str().unwrap().to_owned();
    let hex_keys: Vec<&str> = hex.split('|').collect();
    if hex_keys.len() != 2 {
        error = LibWalletError::from(InterfaceError::PositionInvalidError).code;
        ptr::swap(error_out, &mut error as *mut c_int);
        return result;
    }
    let secret = TariPrivateKey::from_hex(hex_keys.get(0).unwrap());
    match secret {
        Ok(p) => {
            let public_nonce = TariPublicKey::from_hex(hex_keys.get(1).unwrap());
            match public_nonce {
                Ok(pn) => {
                    result = (*wallet)
                        .wallet
                        .verify_message_signature((*public_key).clone(), pn, p, message)
                },
                Err(e) => {
                    error = LibWalletError::from(e).code;
                    ptr::swap(error_out, &mut error as *mut c_int);
                },
            }
        },
        Err(e) => {
            error = LibWalletError::from(e).code;
            ptr::swap(error_out, &mut error as *mut c_int);
        },
    }

    result
}

/// This function will generate some test data in the wallet. The data generated will be
/// as follows:
///
/// - Some Contacts
/// - Add outputs to the wallet that make up its Available Balance that can be spent
/// - Create transaction history
///    - Pending Inbound Transactions
///     - Pending Outbound Transactions
///    - Completed Transactions
///
/// ## Arguments
/// `wallet` - The TariWallet pointer
/// `error_out` - Pointer to an int which will be modified to an error code should one occur, may not be null. Functions
/// as an out parameter.
///
/// ## Returns
/// `bool` - Returns if successful or not
///
/// # Safety
/// None
#[no_mangle]
pub unsafe extern "C" fn wallet_test_generate_data(
    wallet: *mut TariWallet,
    datastore_path: *const c_char,
    error_out: *mut c_int,
) -> bool {
    let mut error = 0;
    ptr::swap(error_out, &mut error as *mut c_int);
    if wallet.is_null() {
        error = LibWalletError::from(InterfaceError::NullError("wallet".to_string())).code;
        ptr::swap(error_out, &mut error as *mut c_int);
        return false;
    }
    let datastore_path_string;
    if !datastore_path.is_null() {
        datastore_path_string = CStr::from_ptr(datastore_path).to_str().unwrap().to_owned();
    } else {
        error = LibWalletError::from(InterfaceError::NullError("datastore_path".to_string())).code;
        ptr::swap(error_out, &mut error as *mut c_int);
        return false;
    }

    match (*wallet).runtime.block_on(generate_wallet_test_data(
        &mut (*wallet).wallet,
        datastore_path_string.as_str(),
        (*wallet).wallet.transaction_backend.clone(),
    )) {
        Ok(_) => true,
        Err(e) => {
            error = LibWalletError::from(e).code;
            ptr::swap(error_out, &mut error as *mut c_int);
            false
        },
    }
}

/// This function simulates an external `TariWallet` sending a transaction to this `TariWallet`
/// which will become a `TariPendingInboundTransaction`
///
/// ## Arguments
/// `wallet` - The TariWallet pointer
/// `error_out` - Pointer to an int which will be modified to an error code should one occur, may not be null. Functions
/// as an out parameter.
///
/// ## Returns
/// `bool` - Returns if successful or not
///
/// # Safety
/// None
#[no_mangle]
pub unsafe extern "C" fn wallet_test_receive_transaction(wallet: *mut TariWallet, error_out: *mut c_int) -> bool {
    let mut error = 0;
    ptr::swap(error_out, &mut error as *mut c_int);
    if wallet.is_null() {
        error = LibWalletError::from(InterfaceError::NullError("wallet".to_string())).code;
        ptr::swap(error_out, &mut error as *mut c_int);
        return false;
    }
    let handle = (*wallet).runtime.handle();
    match (*wallet)
        .runtime
        .block_on(receive_test_transaction(&mut (*wallet).wallet, handle))
    {
        Ok(_) => true,
        Err(e) => {
            error = LibWalletError::from(e).code;
            ptr::swap(error_out, &mut error as *mut c_int);
            false
        },
    }
}

/// This function simulates a receiver accepting and replying to a `TariPendingOutboundTransaction`.
/// This results in that transaction being "completed" and it's status set to `Broadcast` which
/// indicated it is in a base_layer mempool.
///
/// ## Arguments
/// `wallet` - The TariWallet pointer
/// `tx` - The TariPendingOutboundTransaction
/// `error_out` - Pointer to an int which will be modified to an error code should one occur, may not be null. Functions
/// as an out parameter.
///
/// ## Returns
/// `bool` - Returns if successful or not
///
/// # Safety
/// None
#[no_mangle]
pub unsafe extern "C" fn wallet_test_complete_sent_transaction(
    wallet: *mut TariWallet,
    tx: *mut TariPendingOutboundTransaction,
    error_out: *mut c_int,
) -> bool {
    let mut error = 0;
    ptr::swap(error_out, &mut error as *mut c_int);
    if wallet.is_null() {
        error = LibWalletError::from(InterfaceError::NullError("wallet".to_string())).code;
        ptr::swap(error_out, &mut error as *mut c_int);
        return false;
    }
    if tx.is_null() {
        error = LibWalletError::from(InterfaceError::NullError("tx".to_string())).code;
        ptr::swap(error_out, &mut error as *mut c_int);
        return false;
    }
    match (*wallet)
        .runtime
        .block_on(complete_sent_transaction(&mut (*wallet).wallet, (*tx).tx_id))
    {
        Ok(_) => true,
        Err(e) => {
            error = LibWalletError::from(e).code;
            ptr::swap(error_out, &mut error as *mut c_int);
            false
        },
    }
}

/// This function will simulate the process when a completed transaction is broadcast to
/// the base layer mempool. The function will update the status of the completed transaction
///
/// ## Arguments
/// `wallet` - The TariWallet pointer
/// `tx` - The pending inbound transaction to operate on
/// `error_out` - Pointer to an int which will be modified to an error code should one occur, may not be null. Functions
/// as an out parameter.
///
/// ## Returns
/// `bool` - Returns if successful or not
///
/// # Safety
/// None
#[no_mangle]
pub unsafe extern "C" fn wallet_test_finalize_received_transaction(
    wallet: *mut TariWallet,
    tx: *mut TariPendingInboundTransaction,
    error_out: *mut c_int,
) -> bool {
    let mut error = 0;
    ptr::swap(error_out, &mut error as *mut c_int);
    if wallet.is_null() {
        error = LibWalletError::from(InterfaceError::NullError("wallet".to_string())).code;
        ptr::swap(error_out, &mut error as *mut c_int);
        return false;
    }

    match (*wallet)
        .runtime
        .block_on(finalize_received_transaction(&mut (*wallet).wallet, (*tx).tx_id))
    {
        Ok(_) => true,
        Err(e) => {
            error = LibWalletError::from(e).code;
            ptr::swap(error_out, &mut error as *mut c_int);
            false
        },
    }
}

/// This function will simulate the process when a completed transaction is broadcast to
/// the base layer mempool. The function will update the status of the completed transaction
///
/// ## Arguments
/// `wallet` - The TariWallet pointer
/// `tx_id` - The transaction id to operate on
/// `error_out` - Pointer to an int which will be modified to an error code should one occur, may not be null. Functions
/// as an out parameter.
///
/// ## Returns
/// `bool` - Returns if successful or not
///
/// # Safety
/// None
#[no_mangle]
pub unsafe extern "C" fn wallet_test_broadcast_transaction(
    wallet: *mut TariWallet,
    tx_id: c_ulonglong,
    error_out: *mut c_int,
) -> bool {
    let mut error = 0;
    ptr::swap(error_out, &mut error as *mut c_int);
    if wallet.is_null() {
        error = LibWalletError::from(InterfaceError::NullError("wallet".to_string())).code;
        ptr::swap(error_out, &mut error as *mut c_int);
        return false;
    }

    match (*wallet)
        .runtime
        .block_on(broadcast_transaction(&mut (*wallet).wallet, tx_id))
    {
        Ok(_) => true,
        Err(e) => {
            error = LibWalletError::from(e).code;
            ptr::swap(error_out, &mut error as *mut c_int);
            false
        },
    }
}

/// This function will simulate the process when a completed transaction is detected as mined on
/// the base layer. The function will update the status of the completed transaction AND complete
/// the transaction on the Output Manager Service which will update the status of the outputs
///
/// ## Arguments
/// `wallet` - The TariWallet pointer
/// `tx_id` - The transaction id to operate on
/// `error_out` - Pointer to an int which will be modified to an error code should one occur, may not be null. Functions
/// as an out parameter.
///
/// ## Returns
/// `bool` - Returns if successful or not
///
/// # Safety
/// None
#[no_mangle]
pub unsafe extern "C" fn wallet_test_mine_transaction(
    wallet: *mut TariWallet,
    tx_id: c_ulonglong,
    error_out: *mut c_int,
) -> bool {
    let mut error = 0;
    ptr::swap(error_out, &mut error as *mut c_int);
    if wallet.is_null() {
        error = LibWalletError::from(InterfaceError::NullError("wallet".to_string())).code;
        ptr::swap(error_out, &mut error as *mut c_int);
        return false;
    }
    match (*wallet)
        .runtime
        .block_on(mine_transaction(&mut (*wallet).wallet, tx_id))
    {
        Ok(_) => true,
        Err(e) => {
            error = LibWalletError::from(e).code;
            ptr::swap(error_out, &mut error as *mut c_int);
            false
        },
    }
}

/// Adds a base node peer to the TariWallet
///
/// ## Arguments
/// `wallet` - The TariWallet pointer
/// `public_key` - The TariPublicKey pointer
/// `address` - The pointer to a char array
/// `error_out` - Pointer to an int which will be modified to an error code should one occur, may not be null. Functions
/// as an out parameter.
///
/// ## Returns
/// `bool` - Returns if successful or not
///
/// # Safety
/// None
#[no_mangle]
pub unsafe extern "C" fn wallet_add_base_node_peer(
    wallet: *mut TariWallet,
    public_key: *mut TariPublicKey,
    address: *const c_char,
    error_out: *mut c_int,
) -> bool {
    let mut error = 0;
    ptr::swap(error_out, &mut error as *mut c_int);
    if wallet.is_null() {
        error = LibWalletError::from(InterfaceError::NullError("wallet".to_string())).code;
        ptr::swap(error_out, &mut error as *mut c_int);
        return false;
    }

    if public_key.is_null() {
        error = LibWalletError::from(InterfaceError::NullError("public_key".to_string())).code;
        ptr::swap(error_out, &mut error as *mut c_int);
        return false;
    }

    let address_string;
    if !address.is_null() {
        address_string = CStr::from_ptr(address).to_str().unwrap().to_owned();
    } else {
        error = LibWalletError::from(InterfaceError::NullError("address".to_string())).code;
        ptr::swap(error_out, &mut error as *mut c_int);
        return false;
    }

    if let Err(e) = (*wallet).runtime.block_on(
        (*wallet)
            .wallet
            .set_base_node_peer((*public_key).clone(), address_string),
    ) {
        error = LibWalletError::from(e).code;
        ptr::swap(error_out, &mut error as *mut c_int);
        return false;
    }
    true
}

/// Upserts a TariContact to the TariWallet. If the contact does not exist it will be Inserted. If it does exist the
/// Alias will be updated.
///
/// ## Arguments
/// `wallet` - The TariWallet pointer
/// `contact` - The TariContact pointer
/// `error_out` - Pointer to an int which will be modified to an error code should one occur, may not be null. Functions
/// as an out parameter.
///
/// ## Returns
/// `bool` - Returns if successful or not
///
/// # Safety
/// None
#[no_mangle]
pub unsafe extern "C" fn wallet_upsert_contact(
    wallet: *mut TariWallet,
    contact: *mut TariContact,
    error_out: *mut c_int,
) -> bool {
    let mut error = 0;
    ptr::swap(error_out, &mut error as *mut c_int);
    if wallet.is_null() {
        error = LibWalletError::from(InterfaceError::NullError("wallet".to_string())).code;
        ptr::swap(error_out, &mut error as *mut c_int);
        return false;
    }
    if contact.is_null() {
        error = LibWalletError::from(InterfaceError::NullError("contact".to_string())).code;
        ptr::swap(error_out, &mut error as *mut c_int);
        return false;
    }

    match (*wallet)
        .runtime
        .block_on((*wallet).wallet.contacts_service.upsert_contact((*contact).clone()))
    {
        Ok(_) => true,
        Err(e) => {
            error = LibWalletError::from(WalletError::ContactsServiceError(e)).code;
            ptr::swap(error_out, &mut error as *mut c_int);
            false
        },
    }
}

/// Removes a TariContact from the TariWallet
///
/// ## Arguments
/// `wallet` - The TariWallet pointer
/// `tx` - The TariPendingInboundTransaction pointer
/// `error_out` - Pointer to an int which will be modified to an error code should one occur, may not be null. Functions
/// as an out parameter.
///
/// ## Returns
/// `bool` - Returns if successful or not
///
/// # Safety
/// None
#[no_mangle]
pub unsafe extern "C" fn wallet_remove_contact(
    wallet: *mut TariWallet,
    contact: *mut TariContact,
    error_out: *mut c_int,
) -> bool {
    let mut error = 0;
    ptr::swap(error_out, &mut error as *mut c_int);
    if wallet.is_null() {
        error = LibWalletError::from(InterfaceError::NullError("wallet".to_string())).code;
        ptr::swap(error_out, &mut error as *mut c_int);
        return false;
    }
    if contact.is_null() {
        error = LibWalletError::from(InterfaceError::NullError("contact".to_string())).code;
        ptr::swap(error_out, &mut error as *mut c_int);
        return false;
    }

    match (*wallet).runtime.block_on(
        (*wallet)
            .wallet
            .contacts_service
            .remove_contact((*contact).public_key.clone()),
    ) {
        Ok(_) => true,
        Err(e) => {
            error = LibWalletError::from(WalletError::ContactsServiceError(e)).code;
            ptr::swap(error_out, &mut error as *mut c_int);
            false
        },
    }
}

/// Gets the available balance from a TariWallet. This is the balance the user can spend.
///
/// ## Arguments
/// `wallet` - The TariWallet pointer
/// `error_out` - Pointer to an int which will be modified to an error code should one occur, may not be null. Functions
/// as an out parameter.
///
/// ## Returns
/// `c_ulonglong` - The available balance, 0 if wallet is null
///
/// # Safety
/// None
#[no_mangle]
pub unsafe extern "C" fn wallet_get_available_balance(wallet: *mut TariWallet, error_out: *mut c_int) -> c_ulonglong {
    let mut error = 0;
    ptr::swap(error_out, &mut error as *mut c_int);
    if wallet.is_null() {
        error = LibWalletError::from(InterfaceError::NullError("wallet".to_string())).code;
        ptr::swap(error_out, &mut error as *mut c_int);
        return 0;
    }

    match (*wallet)
        .runtime
        .block_on((*wallet).wallet.output_manager_service.get_balance())
    {
        Ok(b) => c_ulonglong::from(b.available_balance),
        Err(e) => {
            error = LibWalletError::from(WalletError::OutputManagerError(e)).code;
            ptr::swap(error_out, &mut error as *mut c_int);
            0
        },
    }
}

/// Gets the incoming balance from a `TariWallet`. This is the uncleared balance of Tari that is
/// expected to come into the `TariWallet` but is not yet spendable.
///
/// ## Arguments
/// `wallet` - The TariWallet pointer
/// `error_out` - Pointer to an int which will be modified to an error code should one occur, may not be null. Functions
/// as an out parameter.
///
/// ## Returns
/// `c_ulonglong` - The incoming balance, 0 if wallet is null
///
/// # Safety
/// None
#[no_mangle]
pub unsafe extern "C" fn wallet_get_pending_incoming_balance(
    wallet: *mut TariWallet,
    error_out: *mut c_int,
) -> c_ulonglong {
    let mut error = 0;
    ptr::swap(error_out, &mut error as *mut c_int);
    if wallet.is_null() {
        error = LibWalletError::from(InterfaceError::NullError("wallet".to_string())).code;
        ptr::swap(error_out, &mut error as *mut c_int);
        return 0;
    }

    match (*wallet)
        .runtime
        .block_on((*wallet).wallet.output_manager_service.get_balance())
    {
        Ok(b) => c_ulonglong::from(b.pending_incoming_balance),
        Err(e) => {
            error = LibWalletError::from(WalletError::OutputManagerError(e)).code;
            ptr::swap(error_out, &mut error as *mut c_int);
            0
        },
    }
}

/// Gets the outgoing balance from a `TariWallet`. This is the uncleared balance of Tari that has
/// been spent
///
/// ## Arguments
/// `wallet` - The TariWallet pointer
/// `error_out` - Pointer to an int which will be modified to an error code should one occur, may not be null. Functions
/// as an out parameter.
///
/// ## Returns
/// `c_ulonglong` - The outgoing balance, 0 if wallet is null
///
/// # Safety
/// None
#[no_mangle]
pub unsafe extern "C" fn wallet_get_pending_outgoing_balance(
    wallet: *mut TariWallet,
    error_out: *mut c_int,
) -> c_ulonglong {
    let mut error = 0;
    ptr::swap(error_out, &mut error as *mut c_int);
    if wallet.is_null() {
        error = LibWalletError::from(InterfaceError::NullError("wallet".to_string())).code;
        ptr::swap(error_out, &mut error as *mut c_int);
        return 0;
    }

    match (*wallet)
        .runtime
        .block_on((*wallet).wallet.output_manager_service.get_balance())
    {
        Ok(b) => c_ulonglong::from(b.pending_outgoing_balance),
        Err(e) => {
            error = LibWalletError::from(WalletError::OutputManagerError(e)).code;
            ptr::swap(error_out, &mut error as *mut c_int);
            0
        },
    }
}

/// Sends a TariPendingOutboundTransaction
///
/// ## Arguments
/// `wallet` - The TariWallet pointer
/// `dest_public_key` - The TariPublicKey pointer of the peer
/// `amount` - The amount
/// `fee_per_gram` - The transaction fee
/// `message` - The pointer to a char array
/// `error_out` - Pointer to an int which will be modified to an error code should one occur, may not be null. Functions
/// as an out parameter.
///
/// ## Returns
/// `unsigned long long` - Returns 0 if unsuccessful or the TxId of the sent transaction if successful
///
/// # Safety
/// None
#[no_mangle]
pub unsafe extern "C" fn wallet_send_transaction(
    wallet: *mut TariWallet,
    dest_public_key: *mut TariPublicKey,
    amount: c_ulonglong,
    fee_per_gram: c_ulonglong,
    message: *const c_char,
    error_out: *mut c_int,
) -> c_ulonglong {
    let mut error = 0;
    ptr::swap(error_out, &mut error as *mut c_int);
    if wallet.is_null() {
        error = LibWalletError::from(InterfaceError::NullError("wallet".to_string())).code;
        ptr::swap(error_out, &mut error as *mut c_int);
        return 0;
    }

    if dest_public_key.is_null() {
        error = LibWalletError::from(InterfaceError::NullError("dest_public_key".to_string())).code;
        ptr::swap(error_out, &mut error as *mut c_int);
        return 0;
    }

    let message_string = if !message.is_null() {
        CStr::from_ptr(message).to_str().unwrap().to_owned()
    } else {
        error = LibWalletError::from(InterfaceError::NullError("message".to_string())).code;
        ptr::swap(error_out, &mut error as *mut c_int);
        CString::new("").unwrap().to_str().unwrap().to_owned()
    };

    match (*wallet)
        .runtime
        .block_on((*wallet).wallet.transaction_service.send_transaction(
            (*dest_public_key).clone(),
            MicroTari::from(amount),
            MicroTari::from(fee_per_gram),
            message_string,
        )) {
        Ok(tx_id) => tx_id,
        Err(e) => {
            error = LibWalletError::from(WalletError::TransactionServiceError(e)).code;
            ptr::swap(error_out, &mut error as *mut c_int);
            0
        },
    }
}

/// Gets a fee estimate for an amount
///
/// ## Arguments
/// `wallet` - The TariWallet pointer
/// `amount` - The amount
/// `fee_per_gram` - The fee per gram
/// `num_kernels` - The number of transaction kernels
/// `num_outputs` - The number of outputs
/// `error_out` - Pointer to an int which will be modified to an error code should one occur, may not be null. Functions
/// as an out parameter.
///
/// ## Returns
/// `unsigned long long` - Returns 0 if unsuccessful or the fee estimate in MicroTari if successful
///
/// # Safety
/// None
#[no_mangle]
pub unsafe extern "C" fn wallet_get_fee_estimate(
    wallet: *mut TariWallet,
    amount: c_ulonglong,
    fee_per_gram: c_ulonglong,
    num_kernels: c_ulonglong,
    num_outputs: c_ulonglong,
    error_out: *mut c_int,
) -> c_ulonglong {
    let mut error = 0;
    ptr::swap(error_out, &mut error as *mut c_int);
    if wallet.is_null() {
        error = LibWalletError::from(InterfaceError::NullError("wallet".to_string())).code;
        ptr::swap(error_out, &mut error as *mut c_int);
        return 0;
    }

    match (*wallet)
        .runtime
        .block_on((*wallet).wallet.output_manager_service.fee_estimate(
            MicroTari::from(amount),
            MicroTari::from(fee_per_gram),
            num_kernels,
            num_outputs,
        )) {
        Ok(fee) => fee.into(),
        Err(e) => {
            error = LibWalletError::from(WalletError::OutputManagerError(e)).code;
            ptr::swap(error_out, &mut error as *mut c_int);
            0
        },
    }
}

/// Gets the number of mining confirmations required
///
/// ## Arguments
/// `wallet` - The TariWallet pointer
/// `error_out` - Pointer to an int which will be modified to an error code should one occur, may not be null. Functions
/// as an out parameter.
///
/// ## Returns
/// `unsigned long long` - Returns the number of confirmations required
///
/// # Safety
/// None
#[no_mangle]
pub unsafe extern "C" fn wallet_get_num_confirmations_required(
    wallet: *mut TariWallet,
    error_out: *mut c_int,
) -> c_ulonglong {
    let mut error = 0;
    ptr::swap(error_out, &mut error as *mut c_int);
    if wallet.is_null() {
        error = LibWalletError::from(InterfaceError::NullError("wallet".to_string())).code;
        ptr::swap(error_out, &mut error as *mut c_int);
        return 0;
    }

    match (*wallet)
        .runtime
        .block_on((*wallet).wallet.transaction_service.get_num_confirmations_required())
    {
        Ok(num) => num,
        Err(e) => {
            error = LibWalletError::from(WalletError::TransactionServiceError(e)).code;
            ptr::swap(error_out, &mut error as *mut c_int);
            0
        },
    }
}

/// Sets the number of mining confirmations required
///
/// ## Arguments
/// `wallet` - The TariWallet pointer
/// `num` - The number of confirmations to require
/// `error_out` - Pointer to an int which will be modified to an error code should one occur, may not be null. Functions
/// as an out parameter.
///
/// ## Returns
/// `()` - Does not return a value, equivalent to void in C
///
/// # Safety
/// None
#[no_mangle]
pub unsafe extern "C" fn wallet_set_num_confirmations_required(
    wallet: *mut TariWallet,
    num: c_ulonglong,
    error_out: *mut c_int,
) {
    let mut error = 0;
    ptr::swap(error_out, &mut error as *mut c_int);
    if wallet.is_null() {
        error = LibWalletError::from(InterfaceError::NullError("wallet".to_string())).code;
        ptr::swap(error_out, &mut error as *mut c_int)
    }

    match (*wallet)
        .runtime
        .block_on((*wallet).wallet.transaction_service.set_num_confirmations_required(num))
    {
        Ok(()) => (),
        Err(e) => {
            error = LibWalletError::from(WalletError::TransactionServiceError(e)).code;
            ptr::swap(error_out, &mut error as *mut c_int)
        },
    }
}

/// Get the TariContacts from a TariWallet
///
/// ## Arguments
/// `wallet` - The TariWallet pointer
/// `error_out` - Pointer to an int which will be modified to an error code should one occur, may not be null. Functions
/// as an out parameter.
///
/// ## Returns
/// `*mut TariContacts` - returns the contacts, note that it returns ptr::null_mut() if
/// wallet is null
///
/// # Safety
/// The ```contacts_destroy``` method must be called when finished with a TariContacts to prevent a memory leak
#[no_mangle]
pub unsafe extern "C" fn wallet_get_contacts(wallet: *mut TariWallet, error_out: *mut c_int) -> *mut TariContacts {
    let mut error = 0;
    ptr::swap(error_out, &mut error as *mut c_int);
    let mut contacts = Vec::new();
    if wallet.is_null() {
        error = LibWalletError::from(InterfaceError::NullError("wallet".to_string())).code;
        ptr::swap(error_out, &mut error as *mut c_int);
        return ptr::null_mut();
    }

    let retrieved_contacts = (*wallet)
        .runtime
        .block_on((*wallet).wallet.contacts_service.get_contacts());
    match retrieved_contacts {
        Ok(mut retrieved_contacts) => {
            contacts.append(&mut retrieved_contacts);
            Box::into_raw(Box::new(TariContacts(contacts)))
        },
        Err(e) => {
            error = LibWalletError::from(WalletError::ContactsServiceError(e)).code;
            ptr::swap(error_out, &mut error as *mut c_int);
            ptr::null_mut()
        },
    }
}

/// Get the TariCompletedTransactions from a TariWallet
///
/// ## Arguments
/// `wallet` - The TariWallet pointer
/// `error_out` - Pointer to an int which will be modified to an error code should one occur, may not be null. Functions
/// as an out parameter.
///
/// ## Returns
/// `*mut TariCompletedTransactions` - returns the transactions, note that it returns ptr::null_mut() if
/// wallet is null or an error is encountered
///
/// # Safety
/// The ```completed_transactions_destroy``` method must be called when finished with a TariCompletedTransactions to
/// prevent a memory leak
#[no_mangle]
pub unsafe extern "C" fn wallet_get_completed_transactions(
    wallet: *mut TariWallet,
    error_out: *mut c_int,
) -> *mut TariCompletedTransactions {
    let mut error = 0;
    ptr::swap(error_out, &mut error as *mut c_int);
    let mut completed = Vec::new();
    if wallet.is_null() {
        error = LibWalletError::from(InterfaceError::NullError("wallet".to_string())).code;
        ptr::swap(error_out, &mut error as *mut c_int);
        return ptr::null_mut();
    }

    let completed_transactions = (*wallet)
        .runtime
        .block_on((*wallet).wallet.transaction_service.get_completed_transactions());
    match completed_transactions {
        Ok(completed_transactions) => {
            // The frontend specification calls for completed transactions that have not yet been mined to be
            // classified as Pending Transactions. In order to support this logic without impacting the practical
            // definitions and storage of a MimbleWimble CompletedTransaction we will remove CompletedTransactions with
            // the Completed and Broadcast states from the list returned by this FFI function
            for tx in completed_transactions
                .values()
                .filter(|ct| ct.status != TransactionStatus::Completed)
                .filter(|ct| ct.status != TransactionStatus::Broadcast)
            {
                completed.push(tx.clone());
            }
            Box::into_raw(Box::new(TariCompletedTransactions(completed)))
        },
        Err(e) => {
            error = LibWalletError::from(WalletError::TransactionServiceError(e)).code;
            ptr::swap(error_out, &mut error as *mut c_int);
            ptr::null_mut()
        },
    }
}

/// Get the TariPendingInboundTransactions from a TariWallet
///
/// Currently a CompletedTransaction with the Status of Completed and Broadcast is considered Pending by the frontend
///
/// ## Arguments
/// `wallet` - The TariWallet pointer
/// `error_out` - Pointer to an int which will be modified to an error code should one occur, may not be null. Functions
/// as an out parameter.
///
/// ## Returns
/// `*mut TariPendingInboundTransactions` - returns the transactions, note that it returns ptr::null_mut() if
/// wallet is null or and error is encountered
///
/// # Safety
/// The ```pending_inbound_transactions_destroy``` method must be called when finished with a
/// TariPendingInboundTransactions to prevent a memory leak
#[no_mangle]
pub unsafe extern "C" fn wallet_get_pending_inbound_transactions(
    wallet: *mut TariWallet,
    error_out: *mut c_int,
) -> *mut TariPendingInboundTransactions {
    let mut error = 0;
    ptr::swap(error_out, &mut error as *mut c_int);
    let mut pending = Vec::new();
    if wallet.is_null() {
        error = LibWalletError::from(InterfaceError::NullError("wallet".to_string())).code;
        ptr::swap(error_out, &mut error as *mut c_int);
        return ptr::null_mut();
    }

    let pending_transactions = (*wallet)
        .runtime
        .block_on((*wallet).wallet.transaction_service.get_pending_inbound_transactions());

    match pending_transactions {
        Ok(pending_transactions) => {
            for tx in pending_transactions.values() {
                pending.push(tx.clone());
            }

            if let Ok(completed_txs) = (*wallet)
                .runtime
                .block_on((*wallet).wallet.transaction_service.get_completed_transactions())
            {
                // The frontend specification calls for completed transactions that have not yet been mined to be
                // classified as Pending Transactions. In order to support this logic without impacting the practical
                // definitions and storage of a MimbleWimble CompletedTransaction we will add those transaction to the
                // list here in the FFI interface
                for ct in completed_txs
                    .values()
                    .filter(|ct| ct.status == TransactionStatus::Completed || ct.status == TransactionStatus::Broadcast)
                    .filter(|ct| ct.direction == TransactionDirection::Inbound)
                {
                    pending.push(InboundTransaction::from(ct.clone()));
                }
            }

            Box::into_raw(Box::new(TariPendingInboundTransactions(pending)))
        },
        Err(e) => {
            error = LibWalletError::from(WalletError::TransactionServiceError(e)).code;
            ptr::swap(error_out, &mut error as *mut c_int);
            ptr::null_mut()
        },
    }
}

/// Get the TariPendingOutboundTransactions from a TariWallet
///
/// Currently a CompletedTransaction with the Status of Completed and Broadcast is considered Pending by the frontend
///
/// ## Arguments
/// `wallet` - The TariWallet pointer
/// `error_out` - Pointer to an int which will be modified to an error code should one occur, may not be null. Functions
/// as an out parameter.
///
/// ## Returns
/// `*mut TariPendingOutboundTransactions` - returns the transactions, note that it returns ptr::null_mut() if
/// wallet is null or and error is encountered
///
/// # Safety
/// The ```pending_outbound_transactions_destroy``` method must be called when finished with a
/// TariPendingOutboundTransactions to prevent a memory leak
#[no_mangle]
pub unsafe extern "C" fn wallet_get_pending_outbound_transactions(
    wallet: *mut TariWallet,
    error_out: *mut c_int,
) -> *mut TariPendingOutboundTransactions {
    let mut error = 0;
    ptr::swap(error_out, &mut error as *mut c_int);
    let mut pending = Vec::new();
    if wallet.is_null() {
        error = LibWalletError::from(InterfaceError::NullError("wallet".to_string())).code;
        ptr::swap(error_out, &mut error as *mut c_int);
        return ptr::null_mut();
    }

    let pending_transactions = (*wallet)
        .runtime
        .block_on((*wallet).wallet.transaction_service.get_pending_outbound_transactions());
    match pending_transactions {
        Ok(pending_transactions) => {
            for tx in pending_transactions.values() {
                pending.push(tx.clone());
            }
            if let Ok(completed_txs) = (*wallet)
                .runtime
                .block_on((*wallet).wallet.transaction_service.get_completed_transactions())
            {
                // The frontend specification calls for completed transactions that have not yet been mined to be
                // classified as Pending Transactions. In order to support this logic without impacting the practical
                // definitions and storage of a MimbleWimble CompletedTransaction we will add those transaction to the
                // list here in the FFI interface
                for ct in completed_txs
                    .values()
                    .filter(|ct| ct.status == TransactionStatus::Completed || ct.status == TransactionStatus::Broadcast)
                    .filter(|ct| ct.direction == TransactionDirection::Outbound)
                {
                    pending.push(OutboundTransaction::from(ct.clone()));
                }
            }
            Box::into_raw(Box::new(TariPendingOutboundTransactions(pending)))
        },
        Err(e) => {
            error = LibWalletError::from(WalletError::TransactionServiceError(e)).code;
            ptr::swap(error_out, &mut error as *mut c_int);
            ptr::null_mut()
        },
    }
}

/// Get the all Cancelled Transactions from a TariWallet. This function will also get cancelled pending inbound and
/// outbound transaction and include them in this list by converting them to CompletedTransactions
///
/// ## Arguments
/// `wallet` - The TariWallet pointer
/// `error_out` - Pointer to an int which will be modified to an error code should one occur, may not be null. Functions
/// as an out parameter.
///
/// ## Returns
/// `*mut TariCompletedTransactions` - returns the transactions, note that it returns ptr::null_mut() if
/// wallet is null or an error is encountered
///
/// # Safety
/// The ```completed_transactions_destroy``` method must be called when finished with a TariCompletedTransactions to
/// prevent a memory leak
#[no_mangle]
pub unsafe extern "C" fn wallet_get_cancelled_transactions(
    wallet: *mut TariWallet,
    error_out: *mut c_int,
) -> *mut TariCompletedTransactions {
    let mut error = 0;
    ptr::swap(error_out, &mut error as *mut c_int);

    if wallet.is_null() {
        error = LibWalletError::from(InterfaceError::NullError("wallet".to_string())).code;
        ptr::swap(error_out, &mut error as *mut c_int);
        return ptr::null_mut();
    }

    let completed_transactions = match (*wallet).runtime.block_on(
        (*wallet)
            .wallet
            .transaction_service
            .get_cancelled_completed_transactions(),
    ) {
        Ok(txs) => txs,
        Err(e) => {
            error = LibWalletError::from(WalletError::TransactionServiceError(e)).code;
            ptr::swap(error_out, &mut error as *mut c_int);
            return ptr::null_mut();
        },
    };
    let inbound_transactions = match (*wallet).runtime.block_on(
        (*wallet)
            .wallet
            .transaction_service
            .get_cancelled_pending_inbound_transactions(),
    ) {
        Ok(txs) => txs,
        Err(e) => {
            error = LibWalletError::from(WalletError::TransactionServiceError(e)).code;
            ptr::swap(error_out, &mut error as *mut c_int);
            return ptr::null_mut();
        },
    };
    let outbound_transactions = match (*wallet).runtime.block_on(
        (*wallet)
            .wallet
            .transaction_service
            .get_cancelled_pending_outbound_transactions(),
    ) {
        Ok(txs) => txs,
        Err(e) => {
            error = LibWalletError::from(WalletError::TransactionServiceError(e)).code;
            ptr::swap(error_out, &mut error as *mut c_int);
            return ptr::null_mut();
        },
    };

    let mut completed = Vec::new();
    for tx in completed_transactions.values() {
        completed.push(tx.clone());
    }
    for tx in inbound_transactions.values() {
        let mut inbound_tx = CompletedTransaction::from(tx.clone());
        inbound_tx.destination_public_key = (*wallet).wallet.comms.node_identity().public_key().clone();
        completed.push(inbound_tx);
    }
    for tx in outbound_transactions.values() {
        let mut outbound_tx = CompletedTransaction::from(tx.clone());
        outbound_tx.source_public_key = (*wallet).wallet.comms.node_identity().public_key().clone();
        completed.push(outbound_tx);
    }

    Box::into_raw(Box::new(TariCompletedTransactions(completed)))
}

/// Get the TariCompletedTransaction from a TariWallet by its' TransactionId
///
/// ## Arguments
/// `wallet` - The TariWallet pointer
/// `transaction_id` - The TransactionId
/// `error_out` - Pointer to an int which will be modified to an error code should one occur, may not be null. Functions
/// as an out parameter.
///
/// ## Returns
/// `*mut TariCompletedTransaction` - returns the transaction, note that it returns ptr::null_mut() if
/// wallet is null, an error is encountered or if the transaction is not found
///
/// # Safety
/// The ```completed_transaction_destroy``` method must be called when finished with a TariCompletedTransaction to
/// prevent a memory leak
#[no_mangle]
pub unsafe extern "C" fn wallet_get_completed_transaction_by_id(
    wallet: *mut TariWallet,
    transaction_id: c_ulonglong,
    error_out: *mut c_int,
) -> *mut TariCompletedTransaction {
    let mut error = 0;
    ptr::swap(error_out, &mut error as *mut c_int);
    if wallet.is_null() {
        error = LibWalletError::from(InterfaceError::NullError("wallet".to_string())).code;
        ptr::swap(error_out, &mut error as *mut c_int);
        return ptr::null_mut();
    }

    let completed_transactions = (*wallet)
        .runtime
        .block_on((*wallet).wallet.transaction_service.get_completed_transactions());

    match completed_transactions {
        Ok(completed_transactions) => {
            if let Some(tx) = completed_transactions.get(&transaction_id) {
                if tx.status != TransactionStatus::Completed && tx.status != TransactionStatus::Broadcast {
                    let completed = tx.clone();
                    return Box::into_raw(Box::new(completed));
                }
            }
            error = 108;
            ptr::swap(error_out, &mut error as *mut c_int);
        },
        Err(e) => {
            error = LibWalletError::from(WalletError::TransactionServiceError(e)).code;
            ptr::swap(error_out, &mut error as *mut c_int);
        },
    }

    ptr::null_mut()
}

/// Get the TariPendingInboundTransaction from a TariWallet by its' TransactionId
///
/// ## Arguments
/// `wallet` - The TariWallet pointer
/// `transaction_id` - The TransactionId
/// `error_out` - Pointer to an int which will be modified to an error code should one occur, may not be null. Functions
/// as an out parameter.
///
/// ## Returns
/// `*mut TariPendingInboundTransaction` - returns the transaction, note that it returns ptr::null_mut() if
/// wallet is null, an error is encountered or if the transaction is not found
///
/// # Safety
/// The ```pending_inbound_transaction_destroy``` method must be called when finished with a
/// TariPendingInboundTransaction to prevent a memory leak
#[no_mangle]
pub unsafe extern "C" fn wallet_get_pending_inbound_transaction_by_id(
    wallet: *mut TariWallet,
    transaction_id: c_ulonglong,
    error_out: *mut c_int,
) -> *mut TariPendingInboundTransaction {
    let mut error = 0;
    ptr::swap(error_out, &mut error as *mut c_int);
    if wallet.is_null() {
        error = LibWalletError::from(InterfaceError::NullError("wallet".to_string())).code;
        ptr::swap(error_out, &mut error as *mut c_int);
        return ptr::null_mut();
    }

    let pending_transactions = (*wallet)
        .runtime
        .block_on((*wallet).wallet.transaction_service.get_pending_inbound_transactions());

    let completed_transactions = (*wallet)
        .runtime
        .block_on((*wallet).wallet.transaction_service.get_completed_transactions());

    match completed_transactions {
        Ok(completed_transactions) => {
            if let Some(tx) = completed_transactions.get(&transaction_id) {
                if (tx.status == TransactionStatus::Broadcast || tx.status == TransactionStatus::Completed) &&
                    tx.direction == TransactionDirection::Inbound
                {
                    let completed = tx.clone();
                    let pending_tx = TariPendingInboundTransaction::from(completed);
                    return Box::into_raw(Box::new(pending_tx));
                }
            }
        },
        Err(e) => {
            error = LibWalletError::from(WalletError::TransactionServiceError(e)).code;
            ptr::swap(error_out, &mut error as *mut c_int);
        },
    }

    match pending_transactions {
        Ok(pending_transactions) => {
            if let Some(tx) = pending_transactions.get(&transaction_id) {
                let pending = tx.clone();
                return Box::into_raw(Box::new(pending));
            }
            error = 108;
            ptr::swap(error_out, &mut error as *mut c_int);
        },
        Err(e) => {
            error = LibWalletError::from(WalletError::TransactionServiceError(e)).code;
            ptr::swap(error_out, &mut error as *mut c_int);
        },
    }

    ptr::null_mut()
}

/// Get the TariPendingOutboundTransaction from a TariWallet by its' TransactionId
///
/// ## Arguments
/// `wallet` - The TariWallet pointer
/// `transaction_id` - The TransactionId
/// `error_out` - Pointer to an int which will be modified to an error code should one occur, may not be null. Functions
/// as an out parameter.
///
/// ## Returns
/// `*mut TariPendingOutboundTransaction` - returns the transaction, note that it returns ptr::null_mut() if
/// wallet is null, an error is encountered or if the transaction is not found
///
/// # Safety
/// The ```pending_outbound_transaction_destroy``` method must be called when finished with a
/// TariPendingOutboundtransaction to prevent a memory leak
#[no_mangle]
pub unsafe extern "C" fn wallet_get_pending_outbound_transaction_by_id(
    wallet: *mut TariWallet,
    transaction_id: c_ulonglong,
    error_out: *mut c_int,
) -> *mut TariPendingOutboundTransaction {
    let mut error = 0;
    ptr::swap(error_out, &mut error as *mut c_int);
    if wallet.is_null() {
        error = LibWalletError::from(InterfaceError::NullError("wallet".to_string())).code;
        ptr::swap(error_out, &mut error as *mut c_int);
        return ptr::null_mut();
    }

    let pending_transactions = (*wallet)
        .runtime
        .block_on((*wallet).wallet.transaction_service.get_pending_outbound_transactions());

    let completed_transactions = (*wallet)
        .runtime
        .block_on((*wallet).wallet.transaction_service.get_completed_transactions());

    match completed_transactions {
        Ok(completed_transactions) => {
            if let Some(tx) = completed_transactions.get(&transaction_id) {
                if (tx.status == TransactionStatus::Broadcast || tx.status == TransactionStatus::Completed) &&
                    tx.direction == TransactionDirection::Outbound
                {
                    let completed = tx.clone();
                    let pending_tx = TariPendingOutboundTransaction::from(completed);
                    return Box::into_raw(Box::new(pending_tx));
                }
            }
        },
        Err(e) => {
            error = LibWalletError::from(WalletError::TransactionServiceError(e)).code;
            ptr::swap(error_out, &mut error as *mut c_int);
        },
    }

    match pending_transactions {
        Ok(pending_transactions) => {
            if let Some(tx) = pending_transactions.get(&transaction_id) {
                let pending = tx.clone();
                return Box::into_raw(Box::new(pending));
            }
            error = 108;
            ptr::swap(error_out, &mut error as *mut c_int);
        },
        Err(e) => {
            error = LibWalletError::from(WalletError::TransactionServiceError(e)).code;
            ptr::swap(error_out, &mut error as *mut c_int);
        },
    }

    ptr::null_mut()
}

/// Get a Cancelled transaction from a TariWallet by its TransactionId. Pending Inbound or Outbound transaction will be
/// converted to a CompletedTransaction
///
/// ## Arguments
/// `wallet` - The TariWallet pointer
/// `transaction_id` - The TransactionId
/// `error_out` - Pointer to an int which will be modified to an error code should one occur, may not be null. Functions
/// as an out parameter.
///
/// ## Returns
/// `*mut TariCompletedTransaction` - returns the transaction, note that it returns ptr::null_mut() if
/// wallet is null, an error is encountered or if the transaction is not found
///
/// # Safety
/// The ```completed_transaction_destroy``` method must be called when finished with a TariCompletedTransaction to
/// prevent a memory leak
#[no_mangle]
pub unsafe extern "C" fn wallet_get_cancelled_transaction_by_id(
    wallet: *mut TariWallet,
    transaction_id: c_ulonglong,
    error_out: *mut c_int,
) -> *mut TariCompletedTransaction {
    let mut error = 0;
    ptr::swap(error_out, &mut error as *mut c_int);
    if wallet.is_null() {
        error = LibWalletError::from(InterfaceError::NullError("wallet".to_string())).code;
        ptr::swap(error_out, &mut error as *mut c_int);
        return ptr::null_mut();
    }

    let mut transaction = None;

    let mut completed_transactions = match (*wallet).runtime.block_on(
        (*wallet)
            .wallet
            .transaction_service
            .get_cancelled_completed_transactions(),
    ) {
        Ok(txs) => txs,
        Err(e) => {
            error = LibWalletError::from(WalletError::TransactionServiceError(e)).code;
            ptr::swap(error_out, &mut error as *mut c_int);
            return ptr::null_mut();
        },
    };

    if let Some(tx) = completed_transactions.remove(&transaction_id) {
        transaction = Some(tx);
    } else {
        let mut outbound_transactions = match (*wallet).runtime.block_on(
            (*wallet)
                .wallet
                .transaction_service
                .get_cancelled_pending_outbound_transactions(),
        ) {
            Ok(txs) => txs,
            Err(e) => {
                error = LibWalletError::from(WalletError::TransactionServiceError(e)).code;
                ptr::swap(error_out, &mut error as *mut c_int);
                return ptr::null_mut();
            },
        };

        if let Some(tx) = outbound_transactions.remove(&transaction_id) {
            let mut outbound_tx = CompletedTransaction::from(tx);
            outbound_tx.source_public_key = (*wallet).wallet.comms.node_identity().public_key().clone();
            transaction = Some(outbound_tx);
        } else {
            let mut inbound_transactions = match (*wallet).runtime.block_on(
                (*wallet)
                    .wallet
                    .transaction_service
                    .get_cancelled_pending_inbound_transactions(),
            ) {
                Ok(txs) => txs,
                Err(e) => {
                    error = LibWalletError::from(WalletError::TransactionServiceError(e)).code;
                    ptr::swap(error_out, &mut error as *mut c_int);
                    return ptr::null_mut();
                },
            };
            if let Some(tx) = inbound_transactions.remove(&transaction_id) {
                let mut inbound_tx = CompletedTransaction::from(tx);
                inbound_tx.destination_public_key = (*wallet).wallet.comms.node_identity().public_key().clone();
                transaction = Some(inbound_tx);
            }
        }
    }

    match transaction {
        Some(tx) => {
            return Box::into_raw(Box::new(tx));
        },
        None => {
            error = LibWalletError::from(WalletError::TransactionServiceError(
                TransactionServiceError::TransactionDoesNotExistError,
            ))
            .code;
            ptr::swap(error_out, &mut error as *mut c_int);
        },
    }

    ptr::null_mut()
}

/// Get the TariPublicKey from a TariWallet
///
/// ## Arguments
/// `wallet` - The TariWallet pointer
/// `error_out` - Pointer to an int which will be modified to an error code should one occur, may not be null. Functions
/// as an out parameter.
///
/// ## Returns
/// `*mut TariPublicKey` - returns the public key, note that ptr::null_mut() is returned
/// if wc is null
///
/// # Safety
/// The ```public_key_destroy``` method must be called when finished with a TariPublicKey to prevent a memory leak
#[no_mangle]
pub unsafe extern "C" fn wallet_get_public_key(wallet: *mut TariWallet, error_out: *mut c_int) -> *mut TariPublicKey {
    let mut error = 0;
    ptr::swap(error_out, &mut error as *mut c_int);
    if wallet.is_null() {
        error = LibWalletError::from(InterfaceError::NullError("wallet".to_string())).code;
        ptr::swap(error_out, &mut error as *mut c_int);
        return ptr::null_mut();
    }
    let pk = (*wallet).wallet.comms.node_identity().public_key().clone();
    Box::into_raw(Box::new(pk))
}

/// Import a UTXO into the wallet. This will add a spendable UTXO and create a faux completed transaction to record the
/// event.
///
/// ## Arguments
/// `wallet` - The TariWallet pointer
/// `amount` - The value of the UTXO in MicroTari
/// `spending_key` - The private spending key
/// `source_public_key` - The public key of the source of the transaction
/// `message` - The message that the transaction will have
/// `error_out` - Pointer to an int which will be modified to an error code should one occur, may not be null. Functions
/// as an out parameter.
///
/// ## Returns
/// `c_ulonglong` -  Returns the TransactionID of the generated transaction, note that it will be zero if transaction is
/// null
///
/// # Safety
/// None
#[no_mangle]
pub unsafe extern "C" fn wallet_import_utxo(
    wallet: *mut TariWallet,
    amount: c_ulonglong,
    spending_key: *mut TariPrivateKey,
    source_public_key: *mut TariPublicKey,
    message: *const c_char,
    error_out: *mut c_int,
) -> c_ulonglong {
    let mut error = 0;
    ptr::swap(error_out, &mut error as *mut c_int);
    if wallet.is_null() {
        error = LibWalletError::from(InterfaceError::NullError("wallet".to_string())).code;
        ptr::swap(error_out, &mut error as *mut c_int);
        return 0;
    }

    if spending_key.is_null() {
        error = LibWalletError::from(InterfaceError::NullError("spending_key".to_string())).code;
        ptr::swap(error_out, &mut error as *mut c_int);
        return 0;
    }

    if source_public_key.is_null() {
        error = LibWalletError::from(InterfaceError::NullError("source_public_key".to_string())).code;
        ptr::swap(error_out, &mut error as *mut c_int);
        return 0;
    }

    let message_string = if !message.is_null() {
        CStr::from_ptr(message).to_str().unwrap().to_owned()
    } else {
        error = LibWalletError::from(InterfaceError::NullError("message".to_string())).code;
        ptr::swap(error_out, &mut error as *mut c_int);
        CString::new("Imported UTXO").unwrap().to_str().unwrap().to_owned()
    };

    match (*wallet).runtime.block_on((*wallet).wallet.import_utxo(
        MicroTari::from(amount),
        &(*spending_key).clone(),
        OutputFeatures::default(),
        TariScript::default(),
        ExecutionStack::default(),
        &(*source_public_key).clone(),
        // WARNING, this might be a problem in the future when importing anything else than a default features UTXO,
        // the FFI function signature should be updated to take this in.
        OutputFeatures::default(),
        message_string,
    )) {
        Ok(tx_id) => tx_id,
        Err(e) => {
            error = LibWalletError::from(e).code;
            ptr::swap(error_out, &mut error as *mut c_int);
            0
        },
    }
}

/// Cancel a Pending Transaction
///
/// ## Arguments
/// `wallet` - The TariWallet pointer
/// `transaction_id` - The TransactionId
/// `error_out` - Pointer to an int which will be modified to an error code should one occur, may not be null. Functions
/// as an out parameter.
///
/// ## Returns
/// `bool` - returns whether the transaction could be cancelled
///
/// # Safety
/// None
#[no_mangle]
pub unsafe extern "C" fn wallet_cancel_pending_transaction(
    wallet: *mut TariWallet,
    transaction_id: c_ulonglong,
    error_out: *mut c_int,
) -> bool {
    let mut error = 0;
    ptr::swap(error_out, &mut error as *mut c_int);
    if wallet.is_null() {
        error = LibWalletError::from(InterfaceError::NullError("wallet".to_string())).code;
        ptr::swap(error_out, &mut error as *mut c_int);
        return false;
    }

    match (*wallet)
        .runtime
        .block_on((*wallet).wallet.transaction_service.cancel_transaction(transaction_id))
    {
        Ok(_) => true,
        Err(e) => {
            error = LibWalletError::from(WalletError::TransactionServiceError(e)).code;
            ptr::swap(error_out, &mut error as *mut c_int);
            false
        },
    }
}

/// This function will tell the wallet to query the set base node to confirm the status of unspent transaction outputs
/// (UTXOs).
///
/// ## Arguments
/// `wallet` - The TariWallet pointer
/// `error_out` - Pointer to an int which will be modified to an error code should one occur, may not be null. Functions
/// as an out parameter.
///
/// ## Returns
/// `c_ulonglong` -  Returns a unique Request Key that is used to identify which callbacks refer to this specific sync
/// request. Note the result will be 0 if there was an error
///
/// # Safety
/// None
#[no_mangle]
pub unsafe extern "C" fn wallet_start_utxo_validation(wallet: *mut TariWallet, error_out: *mut c_int) -> c_ulonglong {
    let mut error = 0;
    ptr::swap(error_out, &mut error as *mut c_int);
    if wallet.is_null() {
        error = LibWalletError::from(InterfaceError::NullError("wallet".to_string())).code;
        ptr::swap(error_out, &mut error as *mut c_int);
        return 0;
    }

    if let Err(e) = (*wallet).runtime.block_on(
        (*wallet)
            .wallet
            .store_and_forward_requester
            .request_saf_messages_from_neighbours(),
    ) {
        error = LibWalletError::from(e).code;
        ptr::swap(error_out, &mut error as *mut c_int);
        return 0;
    }

    match (*wallet).runtime.block_on(
        (*wallet)
            .wallet
            .output_manager_service
            .validate_txos(TxoValidationType::Unspent, ValidationRetryStrategy::Limited(0)),
    ) {
        Ok(request_key) => request_key,
        Err(e) => {
            error = LibWalletError::from(WalletError::OutputManagerError(e)).code;
            ptr::swap(error_out, &mut error as *mut c_int);
            0
        },
    }
}

/// This function will tell the wallet to query the set base node to confirm the status of spent transaction outputs
/// (UTXOs).
///
/// ## Arguments
/// `wallet` - The TariWallet pointer
/// `error_out` - Pointer to an int which will be modified to an error code should one occur, may not be null. Functions
/// as an out parameter.
///
/// ## Returns
/// `c_ulonglong` -  Returns a unique Request Key that is used to identify which callbacks refer to this specific sync
/// request. Note the result will be 0 if there was an error
///
/// # Safety
/// None
#[no_mangle]
pub unsafe extern "C" fn wallet_start_stxo_validation(wallet: *mut TariWallet, error_out: *mut c_int) -> c_ulonglong {
    let mut error = 0;
    ptr::swap(error_out, &mut error as *mut c_int);
    if wallet.is_null() {
        error = LibWalletError::from(InterfaceError::NullError("wallet".to_string())).code;
        ptr::swap(error_out, &mut error as *mut c_int);
        return 0;
    }

    if let Err(e) = (*wallet).runtime.block_on(
        (*wallet)
            .wallet
            .store_and_forward_requester
            .request_saf_messages_from_neighbours(),
    ) {
        error = LibWalletError::from(e).code;
        ptr::swap(error_out, &mut error as *mut c_int);
        return 0;
    }

    match (*wallet).runtime.block_on(
        (*wallet)
            .wallet
            .output_manager_service
            .validate_txos(TxoValidationType::Spent, ValidationRetryStrategy::Limited(0)),
    ) {
        Ok(request_key) => request_key,
        Err(e) => {
            error = LibWalletError::from(WalletError::OutputManagerError(e)).code;
            ptr::swap(error_out, &mut error as *mut c_int);
            0
        },
    }
}

/// This function will tell the wallet to query the set base node to confirm the status of invalid transaction outputs.
///
/// ## Arguments
/// `wallet` - The TariWallet pointer
/// `error_out` - Pointer to an int which will be modified to an error code should one occur, may not be null. Functions
/// as an out parameter.
///
/// ## Returns
/// `c_ulonglong` -  Returns a unique Request Key that is used to identify which callbacks refer to this specific sync
/// request. Note the result will be 0 if there was an error
///
/// # Safety
/// None
#[no_mangle]
pub unsafe extern "C" fn wallet_start_invalid_txo_validation(
    wallet: *mut TariWallet,
    error_out: *mut c_int,
) -> c_ulonglong {
    let mut error = 0;
    ptr::swap(error_out, &mut error as *mut c_int);
    if wallet.is_null() {
        error = LibWalletError::from(InterfaceError::NullError("wallet".to_string())).code;
        ptr::swap(error_out, &mut error as *mut c_int);
        return 0;
    }

    if let Err(e) = (*wallet).runtime.block_on(
        (*wallet)
            .wallet
            .store_and_forward_requester
            .request_saf_messages_from_neighbours(),
    ) {
        error = LibWalletError::from(e).code;
        ptr::swap(error_out, &mut error as *mut c_int);
        return 0;
    }

    match (*wallet).runtime.block_on(
        (*wallet)
            .wallet
            .output_manager_service
            .validate_txos(TxoValidationType::Invalid, ValidationRetryStrategy::Limited(0)),
    ) {
        Ok(request_key) => request_key,
        Err(e) => {
            error = LibWalletError::from(WalletError::OutputManagerError(e)).code;
            ptr::swap(error_out, &mut error as *mut c_int);
            0
        },
    }
}

/// This function will tell the wallet to query the set base node to confirm the status of mined transactions.
///
/// ## Arguments
/// `wallet` - The TariWallet pointer
/// `error_out` - Pointer to an int which will be modified to an error code should one occur, may not be null. Functions
/// as an out parameter.
///
/// ## Returns
/// `c_ulonglong` -  Returns a unique Request Key that is used to identify which callbacks refer to this specific sync
/// request. Note the result will be 0 if there was an error
///
/// # Safety
/// None
#[no_mangle]
pub unsafe extern "C" fn wallet_start_transaction_validation(
    wallet: *mut TariWallet,
    error_out: *mut c_int,
) -> c_ulonglong {
    let mut error = 0;
    ptr::swap(error_out, &mut error as *mut c_int);
    if wallet.is_null() {
        error = LibWalletError::from(InterfaceError::NullError("wallet".to_string())).code;
        ptr::swap(error_out, &mut error as *mut c_int);
        return 0;
    }

    if let Err(e) = (*wallet).runtime.block_on(
        (*wallet)
            .wallet
            .store_and_forward_requester
            .request_saf_messages_from_neighbours(),
    ) {
        error = LibWalletError::from(e).code;
        ptr::swap(error_out, &mut error as *mut c_int);
        return 0;
    }

    match (*wallet).runtime.block_on(
        (*wallet)
            .wallet
            .transaction_service
            .validate_transactions(ValidationRetryStrategy::Limited(0)),
    ) {
        Ok(request_key) => request_key,
        Err(e) => {
            error = LibWalletError::from(WalletError::TransactionServiceError(e)).code;
            ptr::swap(error_out, &mut error as *mut c_int);
            0
        },
    }
}

/// This function will tell the wallet retart any broadcast protocols for completed transactions. Ideally this should be
/// called after a successfuly Transaction Validation is complete
///
/// ## Arguments
/// `wallet` - The TariWallet pointer
/// `error_out` - Pointer to an int which will be modified to an error code should one occur, may not be null. Functions
/// as an out parameter.
///
/// ## Returns
/// `bool` -  Returns a boolean value indicating if the launch was success or not.
///
/// # Safety
/// None
#[no_mangle]
pub unsafe extern "C" fn wallet_restart_transaction_broadcast(wallet: *mut TariWallet, error_out: *mut c_int) -> bool {
    let mut error = 0;
    ptr::swap(error_out, &mut error as *mut c_int);
    if wallet.is_null() {
        error = LibWalletError::from(InterfaceError::NullError("wallet".to_string())).code;
        ptr::swap(error_out, &mut error as *mut c_int);
        return false;
    }

    if let Err(e) = (*wallet).runtime.block_on(
        (*wallet)
            .wallet
            .store_and_forward_requester
            .request_saf_messages_from_neighbours(),
    ) {
        error = LibWalletError::from(e).code;
        ptr::swap(error_out, &mut error as *mut c_int);
        return false;
    }

    match (*wallet)
        .runtime
        .block_on((*wallet).wallet.transaction_service.restart_broadcast_protocols())
    {
        Ok(()) => true,
        Err(e) => {
            error = LibWalletError::from(WalletError::TransactionServiceError(e)).code;
            ptr::swap(error_out, &mut error as *mut c_int);
            false
        },
    }
}

/// This function will tell the wallet to do a coin split.
///
/// ## Arguments
/// `wallet` - The TariWallet pointer
/// `amount` - The amount to split
/// `count` - The number of times to split the amount
/// `fee` - The transaction fee
/// `msg` - Message for split
/// `lock_height` - The number of bocks to lock the transaction for
/// `error_out` - Pointer to an int which will be modified to an error code should one occur, may not be null. Functions
/// as an out parameter.
///
/// ## Returns
/// `c_ulonglong` - Returns the transaction id.
///
/// # Safety
/// None
#[no_mangle]
pub unsafe extern "C" fn wallet_coin_split(
    wallet: *mut TariWallet,
    amount: c_ulonglong,
    count: c_ulonglong,
    fee: c_ulonglong,
    msg: *const c_char,
    lock_height: c_ulonglong,
    error_out: *mut c_int,
) -> c_ulonglong {
    let mut error = 0;
    ptr::swap(error_out, &mut error as *mut c_int);
    if wallet.is_null() {
        error = LibWalletError::from(InterfaceError::NullError("wallet".to_string())).code;
        ptr::swap(error_out, &mut error as *mut c_int);
    }

    let message = if !msg.is_null() {
        CStr::from_ptr(msg).to_str().unwrap().to_owned()
    } else {
        "Coin Split".to_string()
    };

    match (*wallet).runtime.block_on((*wallet).wallet.coin_split(
        MicroTari(amount),
        count as usize,
        MicroTari(fee),
        message,
        Some(lock_height),
    )) {
        Ok(request_key) => request_key,
        Err(e) => {
            error = LibWalletError::from(e).code;
            ptr::swap(error_out, &mut error as *mut c_int);
            0
        },
    }
}

/// Gets the seed words representing the seed private key of the provided `TariWallet`.
///
/// ## Arguments
/// `wallet` - The TariWallet pointer
/// `error_out` - Pointer to an int which will be modified to an error code should one occur, may not be null. Functions
/// as an out parameter.
///
/// ## Returns
/// `*mut TariSeedWords` - A collection of the seed words
///
/// # Safety
/// The ```tari_seed_words_destroy``` method must be called when finished with a
/// TariSeedWords to prevent a memory leak
#[no_mangle]
pub unsafe extern "C" fn wallet_get_seed_words(wallet: *mut TariWallet, error_out: *mut c_int) -> *mut TariSeedWords {
    let mut error = 0;
    ptr::swap(error_out, &mut error as *mut c_int);
    if wallet.is_null() {
        error = LibWalletError::from(InterfaceError::NullError("wallet".to_string())).code;
        ptr::swap(error_out, &mut error as *mut c_int);
        return ptr::null_mut();
    }

    match (*wallet)
        .runtime
        .block_on((*wallet).wallet.output_manager_service.get_seed_words())
    {
        Ok(sw) => Box::into_raw(Box::new(TariSeedWords(sw))),
        Err(e) => {
            error = LibWalletError::from(WalletError::OutputManagerError(e)).code;
            ptr::swap(error_out, &mut error as *mut c_int);
            ptr::null_mut()
        },
    }
}

/// Set the power mode of the wallet to Low Power mode which will reduce the amount of network operations the wallet
/// performs to conserve power
///
/// ## Arguments
/// `wallet` - The TariWallet pointer
/// `error_out` - Pointer to an int which will be modified to an error code should one occur, may not be null. Functions
/// as an out parameter.
/// # Safety
/// None
#[no_mangle]
pub unsafe extern "C" fn wallet_set_low_power_mode(wallet: *mut TariWallet, error_out: *mut c_int) {
    let mut error = 0;
    ptr::swap(error_out, &mut error as *mut c_int);
    if wallet.is_null() {
        error = LibWalletError::from(InterfaceError::NullError("wallet".to_string())).code;
        ptr::swap(error_out, &mut error as *mut c_int);
        return;
    }

    if let Err(e) = (*wallet)
        .runtime
        .block_on((*wallet).wallet.transaction_service.set_low_power_mode())
    {
        error = LibWalletError::from(WalletError::TransactionServiceError(e)).code;
        ptr::swap(error_out, &mut error as *mut c_int);
    }
}

/// Set the power mode of the wallet to Normal Power mode which will then use the standard level of network traffic
///
/// ## Arguments
/// `wallet` - The TariWallet pointer
/// `error_out` - Pointer to an int which will be modified to an error code should one occur, may not be null. Functions
/// as an out parameter.
/// # Safety
/// None
#[no_mangle]
pub unsafe extern "C" fn wallet_set_normal_power_mode(wallet: *mut TariWallet, error_out: *mut c_int) {
    let mut error = 0;
    ptr::swap(error_out, &mut error as *mut c_int);
    if wallet.is_null() {
        error = LibWalletError::from(InterfaceError::NullError("wallet".to_string())).code;
        ptr::swap(error_out, &mut error as *mut c_int);
        return;
    }

    if let Err(e) = (*wallet)
        .runtime
        .block_on((*wallet).wallet.transaction_service.set_normal_power_mode())
    {
        error = LibWalletError::from(WalletError::TransactionServiceError(e)).code;
        ptr::swap(error_out, &mut error as *mut c_int);
    }
}

/// Apply encryption to the databases used in this wallet using the provided passphrase. If the databases are already
/// encrypted this function will fail.
///
/// ## Arguments
/// `wallet` - The TariWallet pointer
/// `passphrase` - A string that represents the passphrase will be used to encrypt the databases for this
/// wallet. Once encrypted the passphrase will be required to start a wallet using these databases
/// `error_out` - Pointer to an int which will be modified to an error code should one occur, may not be null. Functions
/// as an out parameter.
/// # Safety
/// None
#[no_mangle]
pub unsafe extern "C" fn wallet_apply_encryption(
    wallet: *mut TariWallet,
    passphrase: *const c_char,
    error_out: *mut c_int,
) {
    let mut error = 0;
    ptr::swap(error_out, &mut error as *mut c_int);
    if wallet.is_null() {
        error = LibWalletError::from(InterfaceError::NullError("wallet".to_string())).code;
        ptr::swap(error_out, &mut error as *mut c_int);
        return;
    }

    if passphrase.is_null() {
        error = LibWalletError::from(InterfaceError::NullError("passphrase".to_string())).code;
        ptr::swap(error_out, &mut error as *mut c_int);
        return;
    }

    let pf = CStr::from_ptr(passphrase)
        .to_str()
        .expect("A non-null passphrase should be able to be converted to string")
        .to_owned();

    if let Err(e) = (*wallet).runtime.block_on((*wallet).wallet.apply_encryption(pf)) {
        error = LibWalletError::from(e).code;
        ptr::swap(error_out, &mut error as *mut c_int);
    }
}

/// Remove encryption to the databases used in this wallet. If this wallet is currently encrypted this encryption will
/// be removed. If it is not encrypted then this function will still succeed to make the operation idempotent
///
/// ## Arguments
/// `wallet` - The TariWallet pointer
/// `error_out` - Pointer to an int which will be modified to an error code should one occur, may not be null. Functions
/// as an out parameter.
/// # Safety
/// None
#[no_mangle]
pub unsafe extern "C" fn wallet_remove_encryption(wallet: *mut TariWallet, error_out: *mut c_int) {
    let mut error = 0;
    ptr::swap(error_out, &mut error as *mut c_int);
    if wallet.is_null() {
        error = LibWalletError::from(InterfaceError::NullError("wallet".to_string())).code;
        ptr::swap(error_out, &mut error as *mut c_int);
        return;
    }

    if let Err(e) = (*wallet).runtime.block_on((*wallet).wallet.remove_encryption()) {
        error = LibWalletError::from(e).code;
        ptr::swap(error_out, &mut error as *mut c_int);
    }
}

/// Set a Key Value in the Wallet storage used for Client Key Value store
///
/// ## Arguments
/// `wallet` - The TariWallet pointer.
/// `key` - The pointer to a Utf8 string representing the Key
/// `value` - The pointer to a Utf8 string representing the Value ot be stored
/// `error_out` - Pointer to an int which will be modified to an error code should one occur, may not be null. Functions
/// as an out parameter.
///
/// ## Returns
/// `bool` - Return a boolean value indicating the operation's success or failure. The error_ptr will hold the error
/// code if there was a failure
///
/// # Safety
/// None
#[no_mangle]
pub unsafe extern "C" fn wallet_set_key_value(
    wallet: *mut TariWallet,
    key: *const c_char,
    value: *const c_char,
    error_out: *mut c_int,
) -> bool {
    let mut error = 0;
    ptr::swap(error_out, &mut error as *mut c_int);

    if wallet.is_null() {
        error = LibWalletError::from(InterfaceError::NullError("wallet".to_string())).code;
        ptr::swap(error_out, &mut error as *mut c_int);
        return false;
    }

    let key_string;
    if key.is_null() {
        error = LibWalletError::from(InterfaceError::NullError("key".to_string())).code;
        ptr::swap(error_out, &mut error as *mut c_int);
        return false;
    } else {
        key_string = CStr::from_ptr(key).to_str().unwrap().to_owned();
    }

    let value_string;
    if value.is_null() {
        error = LibWalletError::from(InterfaceError::NullError("value".to_string())).code;
        ptr::swap(error_out, &mut error as *mut c_int);
        return false;
    } else {
        value_string = CStr::from_ptr(value).to_str().unwrap().to_owned();
    }

    match (*wallet)
        .runtime
        .block_on((*wallet).wallet.db.set_client_key_value(key_string, value_string))
    {
        Ok(_) => true,
        Err(e) => {
            error = LibWalletError::from(WalletError::WalletStorageError(e)).code;
            ptr::swap(error_out, &mut error as *mut c_int);
            false
        },
    }
}

/// get a stored Value that was previously stored in the Wallet storage used for Client Key Value store
///
/// ## Arguments
/// `wallet` - The TariWallet pointer.
/// `key` - The pointer to a Utf8 string representing the Key
/// `error_out` - Pointer to an int which will be modified to an error code should one occur, may not be null. Functions
/// as an out parameter.
///
/// ## Returns
/// `*mut c_char` - Returns a pointer to a char array of the Value string. Note that it returns an null pointer if an
/// error occured.
///
/// # Safety
/// The ```string_destroy``` method must be called when finished with a string from rust to prevent a memory leak
#[no_mangle]
pub unsafe extern "C" fn wallet_get_value(
    wallet: *mut TariWallet,
    key: *const c_char,
    error_out: *mut c_int,
) -> *mut c_char {
    let mut error = 0;
    ptr::swap(error_out, &mut error as *mut c_int);

    if wallet.is_null() {
        error = LibWalletError::from(InterfaceError::NullError("wallet".to_string())).code;
        ptr::swap(error_out, &mut error as *mut c_int);
        return ptr::null_mut();
    }

    let key_string;
    if key.is_null() {
        error = LibWalletError::from(InterfaceError::NullError("key".to_string())).code;
        ptr::swap(error_out, &mut error as *mut c_int);
        return ptr::null_mut();
    } else {
        key_string = CStr::from_ptr(key).to_str().unwrap().to_owned();
    }

    match (*wallet)
        .runtime
        .block_on((*wallet).wallet.db.get_client_key_value(key_string))
    {
        Ok(result) => match result {
            None => {
                error = LibWalletError::from(WalletError::WalletStorageError(WalletStorageError::ValuesNotFound)).code;
                ptr::swap(error_out, &mut error as *mut c_int);
                ptr::null_mut()
            },
            Some(value) => {
                let v = CString::new(value).expect("Should be able to make a CString");
                CString::into_raw(v)
            },
        },
        Err(e) => {
            error = LibWalletError::from(WalletError::WalletStorageError(e)).code;
            ptr::swap(error_out, &mut error as *mut c_int);
            ptr::null_mut()
        },
    }
}

/// Clears a Value for the provided Key Value in the Wallet storage used for Client Key Value store
///
/// ## Arguments
/// `wallet` - The TariWallet pointer.
/// `key` - The pointer to a Utf8 string representing the Key
/// `error_out` - Pointer to an int which will be modified to an error code should one occur, may not be null. Functions
/// as an out parameter.
///
/// ## Returns
/// `bool` - Return a boolean value indicating the operation's success or failure. The error_ptr will hold the error
/// code if there was a failure
///
/// # Safety
/// None
#[no_mangle]
pub unsafe extern "C" fn wallet_clear_value(
    wallet: *mut TariWallet,
    key: *const c_char,
    error_out: *mut c_int,
) -> bool {
    let mut error = 0;
    ptr::swap(error_out, &mut error as *mut c_int);

    if wallet.is_null() {
        error = LibWalletError::from(InterfaceError::NullError("wallet".to_string())).code;
        ptr::swap(error_out, &mut error as *mut c_int);
        return false;
    }

    let key_string;
    if key.is_null() {
        error = LibWalletError::from(InterfaceError::NullError("key".to_string())).code;
        ptr::swap(error_out, &mut error as *mut c_int);
        return false;
    } else {
        key_string = CStr::from_ptr(key).to_str().unwrap().to_owned();
    }

    match (*wallet)
        .runtime
        .block_on((*wallet).wallet.db.clear_client_value(key_string))
    {
        Ok(result) => result,
        Err(e) => {
            error = LibWalletError::from(WalletError::WalletStorageError(e)).code;
            ptr::swap(error_out, &mut error as *mut c_int);
            false
        },
    }
}

/// Check if a Wallet has the data of an In Progress Recovery in its database.
///
/// ## Arguments
/// `wallet` - The TariWallet pointer.
/// `error_out` - Pointer to an int which will be modified to an error code should one occur, may not be null. Functions
/// as an out parameter.
///
/// ## Returns
/// `bool` - Return a boolean value indicating whether there is an in progress recovery or not. An error will also
/// result in a false result.
///
/// # Safety
/// None
#[no_mangle]
pub unsafe extern "C" fn wallet_is_recovery_in_progress(wallet: *mut TariWallet, error_out: *mut c_int) -> bool {
    let mut error = 0;
    ptr::swap(error_out, &mut error as *mut c_int);

    if wallet.is_null() {
        error = LibWalletError::from(InterfaceError::NullError("wallet".to_string())).code;
        ptr::swap(error_out, &mut error as *mut c_int);
        return false;
    }

    match (*wallet).runtime.block_on((*wallet).wallet.is_recovery_in_progress()) {
        Ok(result) => result,
        Err(e) => {
            error = LibWalletError::from(e).code;
            ptr::swap(error_out, &mut error as *mut c_int);
            false
        },
    }
}

/// Check if a Wallet has the data of an In Progress Recovery in its database.
///
/// ## Arguments
/// `wallet` - The TariWallet pointer.
/// `base_node_public_key` - The TariPublicKey pointer of the Base Node the recovery process will use
/// `recovery_progress_callback` - The callback function pointer that will be used to asynchronously communicate
/// progress to the client. The first argument is the current block the process has completed and the second argument is
/// the total chain height. When the current block reaches the total chain height the process is complete.
///     - The first callback with arguments (0,1) indicate a successful base node connection and process has started
///     - In progress callbacks will be of the form (n, m) where n < m
///     - If the process completed successfully then the final callback will have arguments (x, x) where x == x
///     - If there is an error in the process then the final callback will be called with zero arguments i.e. (0, 0)
/// `error_out` - Pointer to an int which will be modified to an error code should one occur, may not be null. Functions
/// as an out parameter.
///
/// ## Returns
/// `bool` - Return a boolean value indicating whether the process started successfully or not, the process will
/// continue to run asynchronously and communicate it progress via the callback. An error will also produce a false
/// result.
///
/// # Safety
/// None
#[no_mangle]
pub unsafe extern "C" fn wallet_start_recovery(
    wallet: *mut TariWallet,
    base_node_public_key: *mut TariPublicKey,
    recovery_progress_callback: unsafe extern "C" fn(u64, u64),
    error_out: *mut c_int,
) -> bool {
    let mut error = 0;
    ptr::swap(error_out, &mut error as *mut c_int);

    if wallet.is_null() {
        error = LibWalletError::from(InterfaceError::NullError("wallet".to_string())).code;
        ptr::swap(error_out, &mut error as *mut c_int);
        return false;
    }

    let shutdown_signal = (*wallet).shutdown.to_signal();
    let peer_seed_public_keys: Vec<TariPublicKey> = vec![(*base_node_public_key).clone()];
    let mut recovery_task = UtxoScannerService::<WalletSqliteDatabase>::builder()
        .with_peer_seeds(peer_seed_public_keys)
        .with_retry_limit(10)
        .build_with_wallet(&(*wallet).wallet, shutdown_signal);

    let event_stream = recovery_task.get_event_receiver();
    let recovery_join_handle = (*wallet).runtime.spawn(recovery_task.run());

    // Spawn a task to monitor the recovery process events and call the callback appropriately
    (*wallet).runtime.spawn(recovery_event_monitoring(
        event_stream,
        recovery_join_handle,
        recovery_progress_callback,
    ));

    true
}

/// This function will produce a partial backup of the specified wallet database file. This backup will be written to
/// the provided file (full path must include the filename and extension) and will include the full wallet db but will
/// clear the sensitive Master Private Key
///
/// ## Arguments
/// `original_file_path` - The full path of the original database file to be backed up, including the file name and
/// extension `backup_file_path` - The full path, including the file name and extension, of where the backup db will be
/// written `error_out` - Pointer to an int which will be modified to an error code should one occur, may not be null.
/// Functions as an out parameter.
///
/// ## Returns
///
/// # Safety
/// None
#[no_mangle]
pub unsafe extern "C" fn file_partial_backup(
    original_file_path: *const c_char,
    backup_file_path: *const c_char,
    error_out: *mut c_int,
) {
    let mut error = 0;
    ptr::swap(error_out, &mut error as *mut c_int);

    let original_path_string;
    if !original_file_path.is_null() {
        original_path_string = CStr::from_ptr(original_file_path).to_str().unwrap().to_owned();
    } else {
        error = LibWalletError::from(InterfaceError::NullError("original_file_path".to_string())).code;
        ptr::swap(error_out, &mut error as *mut c_int);
        return;
    }
    let original_path = PathBuf::from(original_path_string);

    let backup_path_string;
    if !backup_file_path.is_null() {
        backup_path_string = CStr::from_ptr(backup_file_path).to_str().unwrap().to_owned();
    } else {
        error = LibWalletError::from(InterfaceError::NullError("backup_file_path".to_string())).code;
        ptr::swap(error_out, &mut error as *mut c_int);
        return;
    }
    let backup_path = PathBuf::from(backup_path_string);

    let runtime = Runtime::new();
    match runtime {
        Ok(mut runtime) => match runtime.block_on(partial_wallet_backup(original_path, backup_path)) {
            Ok(_) => (),
            Err(e) => {
                error = LibWalletError::from(WalletError::WalletStorageError(e)).code;
                ptr::swap(error_out, &mut error as *mut c_int);
            },
        },
        Err(e) => {
            error = LibWalletError::from(InterfaceError::TokioError(e.to_string())).code;
            ptr::swap(error_out, &mut error as *mut c_int);
        },
    }
}

/// Gets the current emoji set
///
/// ## Arguments
/// `()` - Does not take any arguments
///
/// ## Returns
/// `*mut EmojiSet` - Pointer to the created EmojiSet.
///
/// # Safety
/// The ```emoji_set_destroy``` function must be called when finished with a ByteVector to prevent a memory leak
#[no_mangle]
pub unsafe extern "C" fn get_emoji_set() -> *mut EmojiSet {
    let current_emoji_set = emoji_set();
    let mut emoji_set: Vec<ByteVector> = Vec::with_capacity(current_emoji_set.len());
    for emoji in current_emoji_set.iter() {
        let mut b = [0; 4]; // emojis are 4 bytes, unicode character
        let emoji_char = ByteVector(emoji.encode_utf8(&mut b).as_bytes().to_vec());
        emoji_set.push(emoji_char);
    }
    let result = EmojiSet(emoji_set);
    Box::into_raw(Box::new(result))
}

/// Gets the length of the current emoji set
///
/// ## Arguments
/// `*mut EmojiSet` - Pointer to emoji set
///
/// ## Returns
/// `c_int` - Pointer to the created EmojiSet.
///
/// # Safety
/// None
#[no_mangle]
pub unsafe extern "C" fn emoji_set_get_length(emoji_set: *const EmojiSet, error_out: *mut c_int) -> c_uint {
    let mut error = 0;
    ptr::swap(error_out, &mut error as *mut c_int);
    if emoji_set.is_null() {
        error = LibWalletError::from(InterfaceError::NullError("emoji_set".to_string())).code;
        ptr::swap(error_out, &mut error as *mut c_int);
        return 0;
    }
    (*emoji_set).0.len() as c_uint
}

/// Gets a ByteVector at position in a EmojiSet
///
/// ## Arguments
/// `emoji_set` - The pointer to a EmojiSet
/// `position` - The integer position
/// `error_out` - Pointer to an int which will be modified to an error code should one occur, may not be null. Functions
/// as an out parameter.
///
/// ## Returns
/// `ByteVector` - Returns a ByteVector. Note that the ByteVector will be null if ptr
/// is null or if the position is invalid
///
/// # Safety
/// The ```byte_vector_destroy``` function must be called when finished with the ByteVector to prevent a memory leak.
#[no_mangle]
pub unsafe extern "C" fn emoji_set_get_at(
    emoji_set: *const EmojiSet,
    position: c_uint,
    error_out: *mut c_int,
) -> *mut ByteVector {
    let mut error = 0;
    ptr::swap(error_out, &mut error as *mut c_int);
    if emoji_set.is_null() {
        error = LibWalletError::from(InterfaceError::NullError("emoji_set".to_string())).code;
        ptr::swap(error_out, &mut error as *mut c_int);
        return ptr::null_mut();
    }
    let last_index = emoji_set_get_length(emoji_set, error_out) - 1;
    if position > last_index {
        error = LibWalletError::from(InterfaceError::PositionInvalidError).code;
        ptr::swap(error_out, &mut error as *mut c_int);
        return ptr::null_mut();
    }
    let result = (*emoji_set).0[position as usize].clone();
    Box::into_raw(Box::new(result))
}

/// Frees memory for a EmojiSet
///
/// ## Arguments
/// `emoji_set` - The EmojiSet pointer
///
/// ## Returns
/// `()` - Does not return a value, equivalent to void in C
///
/// # Safety
/// None
#[no_mangle]
pub unsafe extern "C" fn emoji_set_destroy(emoji_set: *mut EmojiSet) {
    if !emoji_set.is_null() {
        Box::from_raw(emoji_set);
    }
}

/// Frees memory for a TariWallet
///
/// ## Arguments
/// `wallet` - The TariWallet pointer
///
/// ## Returns
/// `()` - Does not return a value, equivalent to void in C
///
/// # Safety
/// None
#[no_mangle]
pub unsafe extern "C" fn wallet_destroy(wallet: *mut TariWallet) {
    if !wallet.is_null() {
        let mut w = Box::from_raw(wallet);
        match w.shutdown.trigger() {
            Err(_) => error!(target: LOG_TARGET, "No listeners for the shutdown signal!"),
            Ok(()) => w.runtime.block_on(w.wallet.wait_until_shutdown()),
        }
    }
}

/// This function will log the provided string at debug level. To be used to have a client log messages to the LibWallet
/// logs.
///
/// ## Arguments
/// `msg` - A string that will be logged at the debug level. If msg is null nothing will be done.
///
/// # Safety
/// None
#[no_mangle]
pub unsafe extern "C" fn log_debug_message(msg: *const c_char) {
    if !msg.is_null() {
        let message = CStr::from_ptr(msg).to_str().unwrap().to_owned();
        debug!(target: LOG_TARGET, "{}", message);
    }
}

#[cfg(test)]
mod test {

    use crate::*;
    use libc::{c_char, c_uchar, c_uint};
    use std::{
        ffi::CString,
        path::Path,
        str::{from_utf8, FromStr},
        sync::Mutex,
        thread,
    };
    use tari_core::transactions::{fee::Fee, tari_amount::uT, types::PrivateKey};
    use tari_key_manager::mnemonic::Mnemonic;
    use tari_wallet::{
        storage::sqlite_utilities::run_migration_and_create_sqlite_connection,
        testnet_utils::random_string,
        transaction_service::{config::TransactionServiceConfig, storage::models::TransactionStatus},
        util::emoji,
    };
    use tempfile::tempdir;

    fn type_of<T>(_: T) -> String {
        std::any::type_name::<T>().to_string()
    }

    #[derive(Debug)]
    struct CallbackState {
        pub received_tx_callback_called: bool,
        pub received_tx_reply_callback_called: bool,
        pub received_finalized_tx_callback_called: bool,
        pub broadcast_tx_callback_called: bool,
        pub mined_tx_callback_called: bool,
        pub mined_tx_unconfirmed_callback_called: bool,
        pub direct_send_callback_called: bool,
        pub store_and_forward_send_callback_called: bool,
        pub tx_cancellation_callback_called: bool,
        pub callback_utxo_validation_complete: bool,
        pub callback_stxo_validation_complete: bool,
        pub callback_invalid_txo_validation_complete: bool,
        pub callback_transaction_validation_complete: bool,
    }

    impl CallbackState {
        fn new() -> Self {
            Self {
                received_tx_callback_called: false,
                received_tx_reply_callback_called: false,
                received_finalized_tx_callback_called: false,
                broadcast_tx_callback_called: false,
                mined_tx_callback_called: false,
                mined_tx_unconfirmed_callback_called: false,
                direct_send_callback_called: false,
                store_and_forward_send_callback_called: false,
                tx_cancellation_callback_called: false,
                callback_utxo_validation_complete: false,
                callback_stxo_validation_complete: false,
                callback_invalid_txo_validation_complete: false,
                callback_transaction_validation_complete: false,
            }
        }

        fn reset(&mut self) {
            self.received_tx_callback_called = false;
            self.received_tx_reply_callback_called = false;
            self.received_finalized_tx_callback_called = false;
            self.broadcast_tx_callback_called = false;
            self.mined_tx_callback_called = false;
            self.mined_tx_unconfirmed_callback_called = false;
            self.direct_send_callback_called = false;
            self.store_and_forward_send_callback_called = false;
            self.tx_cancellation_callback_called = false;
            self.callback_utxo_validation_complete = false;
            self.callback_stxo_validation_complete = false;
            self.callback_invalid_txo_validation_complete = false;
            self.callback_transaction_validation_complete = false;
        }
    }

    lazy_static! {
        static ref CALLBACK_STATE_FFI: Mutex<CallbackState> = Mutex::new(CallbackState::new());
    }

    unsafe extern "C" fn received_tx_callback(tx: *mut TariPendingInboundTransaction) {
        assert!(!tx.is_null());
        assert_eq!(
            type_of((*tx).clone()),
            std::any::type_name::<TariPendingInboundTransaction>()
        );
        let mut lock = CALLBACK_STATE_FFI.lock().unwrap();
        lock.received_tx_callback_called = true;
        drop(lock);
        pending_inbound_transaction_destroy(tx);
    }

    unsafe extern "C" fn received_tx_reply_callback(tx: *mut TariCompletedTransaction) {
        assert!(!tx.is_null());
        assert_eq!(
            type_of((*tx).clone()),
            std::any::type_name::<TariCompletedTransaction>()
        );
        assert_eq!((*tx).status, TransactionStatus::Completed);
        let mut lock = CALLBACK_STATE_FFI.lock().unwrap();
        lock.received_tx_reply_callback_called = true;
        drop(lock);
        completed_transaction_destroy(tx);
    }

    unsafe extern "C" fn received_tx_finalized_callback(tx: *mut TariCompletedTransaction) {
        assert!(!tx.is_null());
        assert_eq!(
            type_of((*tx).clone()),
            std::any::type_name::<TariCompletedTransaction>()
        );
        assert_eq!((*tx).status, TransactionStatus::Completed);
        let mut lock = CALLBACK_STATE_FFI.lock().unwrap();
        lock.received_finalized_tx_callback_called = true;
        drop(lock);
        completed_transaction_destroy(tx);
    }

    unsafe extern "C" fn broadcast_callback(tx: *mut TariCompletedTransaction) {
        assert!(!tx.is_null());
        assert_eq!(
            type_of((*tx).clone()),
            std::any::type_name::<TariCompletedTransaction>()
        );
        let mut lock = CALLBACK_STATE_FFI.lock().unwrap();
        lock.broadcast_tx_callback_called = true;
        drop(lock);
        assert_eq!((*tx).status, TransactionStatus::Broadcast);
        completed_transaction_destroy(tx);
    }

    unsafe extern "C" fn mined_callback(tx: *mut TariCompletedTransaction) {
        assert!(!tx.is_null());
        assert_eq!(
            type_of((*tx).clone()),
            std::any::type_name::<TariCompletedTransaction>()
        );
        assert_eq!((*tx).status, TransactionStatus::MinedUnconfirmed);
        let mut lock = CALLBACK_STATE_FFI.lock().unwrap();
        lock.mined_tx_callback_called = true;
        drop(lock);
        completed_transaction_destroy(tx);
    }

    unsafe extern "C" fn mined_unconfirmed_callback(tx: *mut TariCompletedTransaction, _confirmations: u64) {
        assert!(!tx.is_null());
        assert_eq!(
            type_of((*tx).clone()),
            std::any::type_name::<TariCompletedTransaction>()
        );
        assert_eq!((*tx).status, TransactionStatus::MinedUnconfirmed);
        let mut lock = CALLBACK_STATE_FFI.lock().unwrap();
        lock.mined_tx_unconfirmed_callback_called = true;
        drop(lock);
        completed_transaction_destroy(tx);
    }

    unsafe extern "C" fn direct_send_callback(_tx_id: c_ulonglong, _result: bool) {
        // assert!(true); //optimized out by compiler
    }

    unsafe extern "C" fn store_and_forward_send_callback(_tx_id: c_ulonglong, _result: bool) {
        // assert!(true); //optimized out by compiler
    }

    unsafe extern "C" fn tx_cancellation_callback(tx: *mut TariCompletedTransaction) {
        assert!(!tx.is_null());
        assert_eq!(
            type_of((*tx).clone()),
            std::any::type_name::<TariCompletedTransaction>()
        );
        completed_transaction_destroy(tx);
    }

    unsafe extern "C" fn utxo_validation_complete_callback(_tx_id: c_ulonglong, _result: u8) {
        // assert!(true); //optimized out by compiler
    }

    unsafe extern "C" fn stxo_validation_complete_callback(_tx_id: c_ulonglong, _result: u8) {
        // assert!(true); //optimized out by compiler
    }

    unsafe extern "C" fn invalid_txo_validation_complete_callback(_tx_id: c_ulonglong, _result: u8) {
        // assert!(true); //optimized out by compiler
    }

    unsafe extern "C" fn transaction_validation_complete_callback(_tx_id: c_ulonglong, _result: u8) {
        // assert!(true); //optimized out by compiler
    }

    unsafe extern "C" fn saf_messages_received_callback() {
        // assert!(true); //optimized out by compiler
    }

    unsafe extern "C" fn received_tx_callback_bob(tx: *mut TariPendingInboundTransaction) {
        assert!(!tx.is_null());
        assert_eq!(
            type_of((*tx).clone()),
            std::any::type_name::<TariPendingInboundTransaction>()
        );
        pending_inbound_transaction_destroy(tx);
    }

    unsafe extern "C" fn received_tx_reply_callback_bob(tx: *mut TariCompletedTransaction) {
        assert!(!tx.is_null());
        assert_eq!(
            type_of((*tx).clone()),
            std::any::type_name::<TariCompletedTransaction>()
        );
        assert_eq!((*tx).status, TransactionStatus::Completed);
        completed_transaction_destroy(tx);
    }

    unsafe extern "C" fn received_tx_finalized_callback_bob(tx: *mut TariCompletedTransaction) {
        assert!(!tx.is_null());
        assert_eq!(
            type_of((*tx).clone()),
            std::any::type_name::<TariCompletedTransaction>()
        );
        assert_eq!((*tx).status, TransactionStatus::Completed);
        completed_transaction_destroy(tx);
    }

    unsafe extern "C" fn broadcast_callback_bob(tx: *mut TariCompletedTransaction) {
        assert!(!tx.is_null());
        assert_eq!(
            type_of((*tx).clone()),
            std::any::type_name::<TariCompletedTransaction>()
        );
        assert_eq!((*tx).status, TransactionStatus::Broadcast);
        completed_transaction_destroy(tx);
    }

    unsafe extern "C" fn mined_callback_bob(tx: *mut TariCompletedTransaction) {
        assert!(!tx.is_null());
        assert_eq!(
            type_of((*tx).clone()),
            std::any::type_name::<TariCompletedTransaction>()
        );
        assert_eq!((*tx).status, TransactionStatus::MinedUnconfirmed);
        completed_transaction_destroy(tx);
    }

    unsafe extern "C" fn mined_unconfirmed_callback_bob(tx: *mut TariCompletedTransaction, _confirmations: u64) {
        assert!(!tx.is_null());
        assert_eq!(
            type_of((*tx).clone()),
            std::any::type_name::<TariCompletedTransaction>()
        );
        assert_eq!((*tx).status, TransactionStatus::MinedUnconfirmed);
        let mut lock = CALLBACK_STATE_FFI.lock().unwrap();
        lock.mined_tx_unconfirmed_callback_called = true;
        drop(lock);
        completed_transaction_destroy(tx);
    }

    unsafe extern "C" fn direct_send_callback_bob(_tx_id: c_ulonglong, _result: bool) {
        // assert!(true); //optimized out by compiler
    }

    unsafe extern "C" fn store_and_forward_send_callback_bob(_tx_id: c_ulonglong, _result: bool) {
        // assert!(true); //optimized out by compiler
    }

    unsafe extern "C" fn tx_cancellation_callback_bob(tx: *mut TariCompletedTransaction) {
        assert!(!tx.is_null());
        assert_eq!(
            type_of((*tx).clone()),
            std::any::type_name::<TariCompletedTransaction>()
        );
        completed_transaction_destroy(tx);
    }

    unsafe extern "C" fn utxo_validation_complete_callback_bob(_tx_id: c_ulonglong, _result: u8) {
        // assert!(true); //optimized out by compiler
    }

    unsafe extern "C" fn stxo_validation_complete_callback_bob(_tx_id: c_ulonglong, _result: u8) {
        // assert!(true); //optimized out by compiler
    }

    unsafe extern "C" fn invalid_txo_validation_complete_callback_bob(_tx_id: c_ulonglong, _result: u8) {
        // assert!(true); //optimized out by compiler
    }

    unsafe extern "C" fn transaction_validation_complete_callback_bob(_tx_id: c_ulonglong, _result: u8) {
        // assert!(true); //optimized out by compiler
    }

    unsafe extern "C" fn saf_messages_received_callback_bob() {
        // assert!(true); //optimized out by compiler
    }

    #[test]
    fn test_bytevector() {
        unsafe {
            let mut error = 0;
            let error_ptr = &mut error as *mut c_int;
            let bytes: [c_uchar; 4] = [2, 114, 34, 255];
            let bytes_ptr = byte_vector_create(bytes.as_ptr(), bytes.len() as c_uint, error_ptr);
            assert_eq!(error, 0);
            let length = byte_vector_get_length(bytes_ptr, error_ptr);
            assert_eq!(error, 0);
            assert_eq!(length, bytes.len() as c_uint);
            let byte = byte_vector_get_at(bytes_ptr, 2, error_ptr);
            assert_eq!(error, 0);
            assert_eq!(byte, bytes[2]);
            byte_vector_destroy(bytes_ptr);
        }
    }

    #[test]
    fn test_bytevector_dont_panic() {
        unsafe {
            let mut error = 0;
            let error_ptr = &mut error as *mut c_int;
            let bytes_ptr = byte_vector_create(ptr::null_mut(), 20u32, error_ptr);
            assert_eq!(
                error,
                LibWalletError::from(InterfaceError::NullError("bytes_ptr".to_string())).code
            );
            assert_eq!(byte_vector_get_length(bytes_ptr, error_ptr), 0);
            assert_eq!(
                error,
                LibWalletError::from(InterfaceError::NullError("bytes_ptr".to_string())).code
            );
            byte_vector_destroy(bytes_ptr);
        }
    }

    #[test]
    fn test_emoji_set() {
        unsafe {
            let emoji_set = get_emoji_set();
            let compare_emoji_set = emoji::emoji_set();
            let mut error = 0;
            let error_ptr = &mut error as *mut c_int;
            let len = emoji_set_get_length(emoji_set, error_ptr);
            assert_eq!(error, 0);
            for i in 0..len {
                let emoji_byte_vector = emoji_set_get_at(emoji_set, i as c_uint, error_ptr);
                assert_eq!(error, 0);
                let emoji_byte_vector_length = byte_vector_get_length(emoji_byte_vector, error_ptr);
                assert_eq!(error, 0);
                let mut emoji_bytes = Vec::new();
                for c in 0..emoji_byte_vector_length {
                    let byte = byte_vector_get_at(emoji_byte_vector, c as c_uint, error_ptr);
                    assert_eq!(error, 0);
                    emoji_bytes.push(byte);
                }
                let emoji = char::from_str(from_utf8(emoji_bytes.as_slice()).unwrap()).unwrap();
                let compare = compare_emoji_set[i as usize] == emoji;
                byte_vector_destroy(emoji_byte_vector);
                assert!(compare);
            }
            emoji_set_destroy(emoji_set);
        }
    }

    #[test]
    fn test_transport_type_memory() {
        unsafe {
            let mut error = 0;
            let error_ptr = &mut error as *mut c_int;
            let transport = transport_memory_create();
            let _address = transport_memory_get_address(transport, error_ptr);
            assert_eq!(error, 0);
        }
    }

    #[test]
    fn test_transport_type_tcp() {
        unsafe {
            let mut error = 0;
            let error_ptr = &mut error as *mut c_int;
            let address_listener = CString::new("/ip4/127.0.0.1/tcp/0").unwrap();
            let address_listener_str: *const c_char = CString::into_raw(address_listener) as *const c_char;
            let _transport = transport_tcp_create(address_listener_str, error_ptr);
            assert_eq!(error, 0);
        }
    }

    #[test]
    fn test_transport_type_tor() {
        unsafe {
            let mut error = 0;
            let error_ptr = &mut error as *mut c_int;
            let address_control = CString::new("/ip4/127.0.0.1/tcp/8080").unwrap();
            let address_control_str: *const c_char = CString::into_raw(address_control) as *const c_char;
            let _transport = transport_tor_create(
                address_control_str,
                ptr::null_mut(),
                8080,
                ptr::null_mut(),
                ptr::null_mut(),
                error_ptr,
            );
            assert_eq!(error, 0);
        }
    }

    #[test]
    fn test_keys() {
        unsafe {
            let mut error = 0;
            let error_ptr = &mut error as *mut c_int;
            let private_key = private_key_generate();
            let public_key = public_key_from_private_key(private_key, error_ptr);
            assert_eq!(error, 0);
            let private_bytes = private_key_get_bytes(private_key, error_ptr);
            assert_eq!(error, 0);
            let public_bytes = public_key_get_bytes(public_key, error_ptr);
            assert_eq!(error, 0);
            let private_key_length = byte_vector_get_length(private_bytes, error_ptr);
            assert_eq!(error, 0);
            let public_key_length = byte_vector_get_length(public_bytes, error_ptr);
            assert_eq!(error, 0);
            assert_eq!(private_key_length, 32);
            assert_eq!(public_key_length, 32);
            assert_ne!((*private_bytes), (*public_bytes));
            let emoji = public_key_to_emoji_id(public_key, error_ptr) as *mut c_char;
            let emoji_str = CStr::from_ptr(emoji).to_str().unwrap();
            assert!(EmojiId::is_valid(emoji_str));
            let pk_emoji = emoji_id_to_public_key(emoji, error_ptr);
            assert_eq!((*public_key), (*pk_emoji));
            private_key_destroy(private_key);
            public_key_destroy(public_key);
            public_key_destroy(pk_emoji);
            byte_vector_destroy(public_bytes);
            byte_vector_destroy(private_bytes);
        }
    }

    #[test]
    fn test_keys_dont_panic() {
        unsafe {
            let mut error = 0;
            let error_ptr = &mut error as *mut c_int;
            let private_key = private_key_create(ptr::null_mut(), error_ptr);
            assert_eq!(
                error,
                LibWalletError::from(InterfaceError::NullError("bytes_ptr".to_string())).code
            );
            let public_key = public_key_from_private_key(ptr::null_mut(), error_ptr);
            assert_eq!(
                error,
                LibWalletError::from(InterfaceError::NullError("secret_key_ptr".to_string())).code
            );
            let private_bytes = private_key_get_bytes(ptr::null_mut(), error_ptr);
            assert_eq!(
                error,
                LibWalletError::from(InterfaceError::NullError("pk_ptr".to_string())).code
            );
            let public_bytes = public_key_get_bytes(ptr::null_mut(), error_ptr);
            assert_eq!(
                error,
                LibWalletError::from(InterfaceError::NullError("pk_ptr".to_string())).code
            );
            let private_key_length = byte_vector_get_length(ptr::null_mut(), error_ptr);
            assert_eq!(
                error,
                LibWalletError::from(InterfaceError::NullError("vec_ptr".to_string())).code
            );
            let public_key_length = byte_vector_get_length(ptr::null_mut(), error_ptr);
            assert_eq!(
                error,
                LibWalletError::from(InterfaceError::NullError("vec_ptr".to_string())).code
            );
            assert_eq!(private_key_length, 0);
            assert_eq!(public_key_length, 0);
            private_key_destroy(private_key);
            public_key_destroy(public_key);
            byte_vector_destroy(public_bytes);
            byte_vector_destroy(private_bytes);
        }
    }

    #[test]
    fn test_contact() {
        unsafe {
            let mut error = 0;
            let error_ptr = &mut error as *mut c_int;
            let test_contact_private_key = private_key_generate();
            let test_contact_public_key = public_key_from_private_key(test_contact_private_key, error_ptr);
            let test_str = "Test Contact";
            let test_contact_str = CString::new(test_str).unwrap();
            let test_contact_alias: *const c_char = CString::into_raw(test_contact_str) as *const c_char;
            let test_contact = contact_create(test_contact_alias, test_contact_public_key, error_ptr);
            let alias = contact_get_alias(test_contact, error_ptr);
            let alias_string = CString::from_raw(alias).to_str().unwrap().to_owned();
            assert_eq!(alias_string, test_str);
            let contact_key = contact_get_public_key(test_contact, error_ptr);
            let contact_key_bytes = public_key_get_bytes(contact_key, error_ptr);
            let contact_bytes_len = byte_vector_get_length(contact_key_bytes, error_ptr);
            assert_eq!(contact_bytes_len, 32);
            contact_destroy(test_contact);
            public_key_destroy(test_contact_public_key);
            private_key_destroy(test_contact_private_key);
            string_destroy(test_contact_alias as *mut c_char);
            byte_vector_destroy(contact_key_bytes);
        }
    }

    #[test]
    fn test_contact_dont_panic() {
        unsafe {
            let mut error = 0;
            let error_ptr = &mut error as *mut c_int;
            let test_contact_private_key = private_key_generate();
            let test_contact_public_key = public_key_from_private_key(test_contact_private_key, error_ptr);
            let test_str = "Test Contact";
            let test_contact_str = CString::new(test_str).unwrap();
            let test_contact_alias: *const c_char = CString::into_raw(test_contact_str) as *const c_char;
            let mut _test_contact = contact_create(ptr::null_mut(), test_contact_public_key, error_ptr);
            assert_eq!(
                error,
                LibWalletError::from(InterfaceError::NullError("alias_ptr".to_string())).code
            );
            _test_contact = contact_create(test_contact_alias, ptr::null_mut(), error_ptr);
            assert_eq!(
                error,
                LibWalletError::from(InterfaceError::NullError("public_key_ptr".to_string())).code
            );
            let _alias = contact_get_alias(ptr::null_mut(), error_ptr);
            assert_eq!(
                error,
                LibWalletError::from(InterfaceError::NullError("contact_ptr".to_string())).code
            );
            let _contact_key = contact_get_public_key(ptr::null_mut(), error_ptr);
            assert_eq!(
                error,
                LibWalletError::from(InterfaceError::NullError("contact_ptr".to_string())).code
            );
            let contact_key_bytes = public_key_get_bytes(ptr::null_mut(), error_ptr);
            assert_eq!(
                error,
                LibWalletError::from(InterfaceError::NullError("contact_ptr".to_string())).code
            );
            let contact_bytes_len = byte_vector_get_length(ptr::null_mut(), error_ptr);
            assert_eq!(
                error,
                LibWalletError::from(InterfaceError::NullError("contact_ptr".to_string())).code
            );
            assert_eq!(contact_bytes_len, 0);
            contact_destroy(_test_contact);
            public_key_destroy(test_contact_public_key);
            private_key_destroy(test_contact_private_key);
            string_destroy(test_contact_alias as *mut c_char);
            byte_vector_destroy(contact_key_bytes);
        }
    }

    #[test]
    fn test_wallet_ffi() {
        unsafe {
            {
                let mut lock = CALLBACK_STATE_FFI.lock().unwrap();
                lock.reset();
            }
            let mut error = 0;
            let error_ptr = &mut error as *mut c_int;
            let secret_key_alice = private_key_generate();
            let public_key_alice = public_key_from_private_key(secret_key_alice, error_ptr);
            let db_name_alice = CString::new(random_string(8).as_str()).unwrap();
            let db_name_alice_str: *const c_char = CString::into_raw(db_name_alice) as *const c_char;
            let alice_temp_dir = tempdir().unwrap();
            let db_path_alice = CString::new(alice_temp_dir.path().to_str().unwrap()).unwrap();
            let db_path_alice_str: *const c_char = CString::into_raw(db_path_alice) as *const c_char;
            let transport_type_alice = transport_memory_create();
            let address_alice = transport_memory_get_address(transport_type_alice, error_ptr);
            let address_alice_str = CStr::from_ptr(address_alice).to_str().unwrap().to_owned();
            let address_alice_str: *const c_char = CString::new(address_alice_str).unwrap().into_raw() as *const c_char;

            let alice_log_path =
                CString::new(format!("{}{}", alice_temp_dir.path().to_str().unwrap(), "/test.log")).unwrap();
            let alice_log_path_str: *const c_char = CString::into_raw(alice_log_path) as *const c_char;

            let alice_config = comms_config_create(
                address_alice_str,
                transport_type_alice,
                db_name_alice_str,
                db_path_alice_str,
                20,
                10800,
                error_ptr,
            );

            let alice_wallet = wallet_create(
                alice_config,
                alice_log_path_str,
                2,
                10000,
                ptr::null(),
                received_tx_callback,
                received_tx_reply_callback,
                received_tx_finalized_callback,
                broadcast_callback,
                mined_callback,
                mined_unconfirmed_callback,
                direct_send_callback,
                store_and_forward_send_callback,
                tx_cancellation_callback,
                utxo_validation_complete_callback,
                stxo_validation_complete_callback,
                invalid_txo_validation_complete_callback,
                transaction_validation_complete_callback,
                saf_messages_received_callback,
                error_ptr,
            );
            let secret_key_bob = private_key_generate();
            let public_key_bob = public_key_from_private_key(secret_key_bob, error_ptr);
            let db_name_bob = CString::new(random_string(8).as_str()).unwrap();
            let db_name_bob_str: *const c_char = CString::into_raw(db_name_bob) as *const c_char;
            let bob_temp_dir = tempdir().unwrap();
            let db_path_bob = CString::new(bob_temp_dir.path().to_str().unwrap()).unwrap();
            let db_path_bob_str: *const c_char = CString::into_raw(db_path_bob) as *const c_char;
            let transport_type_bob = transport_memory_create();
            let address_bob = transport_memory_get_address(transport_type_bob, error_ptr);
            let address_bob_str = CStr::from_ptr(address_bob).to_str().unwrap().to_owned();
            let address_bob_str: *const c_char = CString::new(address_bob_str).unwrap().into_raw() as *const c_char;
            let bob_config = comms_config_create(
                address_bob_str,
                transport_type_bob,
                db_name_bob_str,
                db_path_bob_str,
                20,
                10800,
                error_ptr,
            );

            let bob_log_path =
                CString::new(format!("{}{}", bob_temp_dir.path().to_str().unwrap(), "/test.log")).unwrap();
            let bob_log_path_str: *const c_char = CString::into_raw(bob_log_path) as *const c_char;

            let bob_wallet = wallet_create(
                bob_config,
                bob_log_path_str,
                0,
                0,
                ptr::null(),
                received_tx_callback_bob,
                received_tx_reply_callback_bob,
                received_tx_finalized_callback_bob,
                broadcast_callback_bob,
                mined_callback_bob,
                mined_unconfirmed_callback_bob,
                direct_send_callback_bob,
                store_and_forward_send_callback_bob,
                tx_cancellation_callback_bob,
                utxo_validation_complete_callback_bob,
                stxo_validation_complete_callback_bob,
                invalid_txo_validation_complete_callback_bob,
                transaction_validation_complete_callback_bob,
                saf_messages_received_callback_bob,
                error_ptr,
            );

            let sig_msg = CString::new("Test Contact").unwrap();
            let sig_msg_str: *const c_char = CString::into_raw(sig_msg) as *const c_char;
            let sig_msg_compare = CString::new("Test Contact").unwrap();
            let sig_msg_compare_str: *const c_char = CString::into_raw(sig_msg_compare) as *const c_char;
            let sig_nonce_str: *mut c_char = wallet_sign_message(alice_wallet, sig_msg_str, error_ptr) as *mut c_char;
            let alice_wallet_key = wallet_get_public_key(alice_wallet, error_ptr);
            let verify_msg = wallet_verify_message_signature(
                alice_wallet,
                alice_wallet_key,
                sig_nonce_str,
                sig_msg_compare_str,
                error_ptr,
            );
            assert!(verify_msg);

            let test_contact_private_key = private_key_generate();
            let test_contact_public_key = public_key_from_private_key(test_contact_private_key, error_ptr);
            let test_contact_str = CString::new("Test Contact").unwrap();
            let test_contact_alias: *const c_char = CString::into_raw(test_contact_str) as *const c_char;
            let test_contact = contact_create(test_contact_alias, test_contact_public_key, error_ptr);
            let contact_added = wallet_upsert_contact(alice_wallet, test_contact, error_ptr);
            assert!(contact_added);
            let contact_removed = wallet_remove_contact(alice_wallet, test_contact, error_ptr);
            assert!(contact_removed);
            contact_destroy(test_contact);
            public_key_destroy(test_contact_public_key);
            private_key_destroy(test_contact_private_key);
            string_destroy(test_contact_alias as *mut c_char);

            // test number of confirmations calls
            let num_confirmations_required = wallet_get_num_confirmations_required(alice_wallet, error_ptr);
            assert_eq!(
                num_confirmations_required,
                TransactionServiceConfig::default().num_confirmations_required
            );
            assert_eq!(error, 0);
            for number in 1..10 {
                // set
                wallet_set_num_confirmations_required(alice_wallet, number, error_ptr);
                assert_eq!(error, 0);
                // get
                let num_confirmations_required = wallet_get_num_confirmations_required(alice_wallet, error_ptr);
                assert_eq!(num_confirmations_required, number);
                assert_eq!(error, 0);
            }

            // empty wallet
            let fee = wallet_get_fee_estimate(alice_wallet, 100, 1, 1, 1, error_ptr);
            assert_eq!(fee, 0);
            assert_eq!(error, 101);

            let generated = wallet_test_generate_data(alice_wallet, db_path_alice_str, error_ptr);
            assert!(generated);

            // minimum fee
            let fee = wallet_get_fee_estimate(alice_wallet, 100, 1, 1, 1, error_ptr);
            assert_eq!(fee, 100);
            assert_eq!(error, 0);

            for outputs in 1..5 {
                let fee = wallet_get_fee_estimate(alice_wallet, 100, 25, 1, outputs, error_ptr);
                assert_eq!(
                    MicroTari::from(fee),
                    Fee::calculate(MicroTari::from(25), 1, 1, outputs as usize)
                );
                assert_eq!(error, 0);
            }

            // not enough funds
            let fee = wallet_get_fee_estimate(alice_wallet, 1_000_000_000, 2_500, 1, 1, error_ptr);
            assert_eq!(fee, 0);
            assert_eq!(error, 101);

            assert!(!(wallet_get_completed_transactions(&mut (*alice_wallet), error_ptr)).is_null(),);
            assert!(!(wallet_get_pending_inbound_transactions(&mut (*alice_wallet), error_ptr)).is_null(),);
            assert!(!(wallet_get_pending_outbound_transactions(&mut (*alice_wallet), error_ptr)).is_null(),);

            let inbound_transactions: std::collections::HashMap<
                u64,
                tari_wallet::transaction_service::storage::models::InboundTransaction,
            > = (*alice_wallet)
                .runtime
                .block_on(
                    (*alice_wallet)
                        .wallet
                        .transaction_service
                        .get_pending_inbound_transactions(),
                )
                .unwrap();

            assert_eq!(inbound_transactions.len(), 0);

            // `wallet_test_generate_data(...)` creates 5 completed inbound tx which should appear in this list
            let ffi_inbound_txs = wallet_get_pending_inbound_transactions(&mut (*alice_wallet), error_ptr);
            assert_eq!(pending_inbound_transactions_get_length(ffi_inbound_txs, error_ptr), 5);

            wallet_test_receive_transaction(alice_wallet, error_ptr);

            let inbound_transactions: std::collections::HashMap<
                u64,
                tari_wallet::transaction_service::storage::models::InboundTransaction,
            > = (*alice_wallet)
                .runtime
                .block_on(
                    (*alice_wallet)
                        .wallet
                        .transaction_service
                        .get_pending_inbound_transactions(),
                )
                .unwrap();

            assert_eq!(inbound_transactions.len(), 1);

            let ffi_inbound_txs = wallet_get_pending_inbound_transactions(&mut (*alice_wallet), error_ptr);
            assert_eq!(pending_inbound_transactions_get_length(ffi_inbound_txs, error_ptr), 6);

            let mut found_pending = false;
            for i in 0..pending_inbound_transactions_get_length(ffi_inbound_txs, error_ptr) {
                let pending_tx = pending_inbound_transactions_get_at(ffi_inbound_txs, i, error_ptr);
                let status = pending_inbound_transaction_get_status(pending_tx, error_ptr);
                if status == 4 {
                    found_pending = true;
                }
            }
            assert!(found_pending, "At least 1 transaction should be in the Pending state");

            // `wallet_test_generate_data(...)` creates 9 completed outbound transactions that are not mined
            let ffi_outbound_txs = wallet_get_pending_outbound_transactions(&mut (*alice_wallet), error_ptr);
            assert_eq!(pending_outbound_transactions_get_length(ffi_outbound_txs, error_ptr), 9);

            let mut found_broadcast = false;
            for i in 0..pending_outbound_transactions_get_length(ffi_outbound_txs, error_ptr) {
                let pending_tx = pending_outbound_transactions_get_at(ffi_outbound_txs, i, error_ptr);
                let status = pending_outbound_transaction_get_status(pending_tx, error_ptr);
                if status == 1 {
                    found_broadcast = true;
                }
            }
            assert!(
                found_broadcast,
                "At least 1 transaction should be in the Broadcast state"
            );

            let completed_transactions: std::collections::HashMap<
                u64,
                tari_wallet::transaction_service::storage::models::CompletedTransaction,
            > = (*alice_wallet)
                .runtime
                .block_on((*alice_wallet).wallet.transaction_service.get_completed_transactions())
                .unwrap();

            let num_completed_tx_pre = completed_transactions.len();

            for (_k, v) in inbound_transactions {
                let tx_ptr = Box::into_raw(Box::new(v));
                wallet_test_finalize_received_transaction(alice_wallet, tx_ptr, error_ptr);
            }

            let completed_transactions: std::collections::HashMap<
                u64,
                tari_wallet::transaction_service::storage::models::CompletedTransaction,
            > = (*alice_wallet)
                .runtime
                .block_on((*alice_wallet).wallet.transaction_service.get_completed_transactions())
                .unwrap();

            assert_eq!(num_completed_tx_pre + 1, completed_transactions.len());

            // At this stage there is only 1 Mined transaction created by the `wallet_test_generate_data(...)`function
            let ffi_completed_txs = wallet_get_completed_transactions(&mut (*alice_wallet), error_ptr);
            assert_eq!(completed_transactions_get_length(ffi_completed_txs, error_ptr), 1);

            for x in 0..completed_transactions_get_length(ffi_completed_txs, error_ptr) {
                let id_completed = completed_transactions_get_at(&mut (*ffi_completed_txs), x, error_ptr);
                let id_completed_get =
                    wallet_get_completed_transaction_by_id(&mut (*alice_wallet), (*id_completed).tx_id, error_ptr);
                let confirmations = completed_transaction_get_confirmations(id_completed, error_ptr);
                assert_eq!(confirmations, 0);
                if (*id_completed).status == TransactionStatus::MinedUnconfirmed {
                    assert_eq!((*id_completed), (*id_completed_get));
                    assert_eq!((*id_completed_get).status, TransactionStatus::MinedUnconfirmed);
                } else {
                    assert_eq!(id_completed_get, ptr::null_mut());
                    let pk_compare = wallet_get_public_key(&mut (*alice_wallet), error_ptr);
                    if (&*pk_compare).as_bytes() == (*id_completed).destination_public_key.as_bytes() {
                        let id_inbound_get = wallet_get_pending_inbound_transaction_by_id(
                            &mut (*alice_wallet),
                            (*id_completed_get).tx_id,
                            error_ptr,
                        );
                        assert_ne!(id_inbound_get, ptr::null_mut());
                        assert_ne!((*id_inbound_get).status, TransactionStatus::MinedUnconfirmed);
                        pending_inbound_transaction_destroy(&mut (*id_inbound_get));
                    } else {
                        let id_outbound_get = wallet_get_pending_outbound_transaction_by_id(
                            &mut (*alice_wallet),
                            (*id_completed_get).tx_id,
                            error_ptr,
                        );
                        assert_ne!(id_outbound_get, ptr::null_mut());
                        assert_ne!((*id_outbound_get).status, TransactionStatus::MinedUnconfirmed);
                        pending_outbound_transaction_destroy(&mut (*id_outbound_get));
                    }
                    public_key_destroy(&mut (*pk_compare));
                }
                completed_transaction_destroy(&mut (*id_completed));
                completed_transaction_destroy(&mut (*id_completed_get));
            }

            // TODO: Test transaction collection and transaction methods
            let completed_transactions = (*alice_wallet)
                .runtime
                .block_on((*alice_wallet).wallet.transaction_service.get_completed_transactions())
                .unwrap();

            for (_k, v) in completed_transactions {
                if v.status == TransactionStatus::Completed {
                    let tx_ptr = Box::into_raw(Box::new(v.clone()));
                    wallet_test_broadcast_transaction(alice_wallet, (*tx_ptr).tx_id, error_ptr);
                    wallet_test_mine_transaction(alice_wallet, (*tx_ptr).tx_id, error_ptr);
                    // test ffi calls for excess, public nonce, and signature
                    let kernels = v.transaction.get_body().kernels();
                    if !kernels.is_empty() {
                        for k in kernels {
                            let x = completed_transaction_get_excess(tx_ptr, error_ptr);
                            assert_eq!(k.excess, *x);
                            excess_destroy(x);
                            let nonce = k.excess_sig.get_public_nonce().clone();
                            let r = completed_transaction_get_public_nonce(tx_ptr, error_ptr);
                            assert_eq!(nonce, *r);
                            nonce_destroy(r);
                            let sig = k.excess_sig.get_signature().clone();
                            let s = completed_transaction_get_signature(tx_ptr, error_ptr);
                            assert_eq!(sig, *s);
                            signature_destroy(s);
                        }
                    } else {
                        let x = completed_transaction_get_excess(tx_ptr, error_ptr);
                        assert!(x.is_null());
                        excess_destroy(x);
                        let r = completed_transaction_get_public_nonce(tx_ptr, error_ptr);
                        assert!(r.is_null());
                        nonce_destroy(r);
                        let s = completed_transaction_get_signature(tx_ptr, error_ptr);
                        assert!(s.is_null());
                        signature_destroy(s);
                    }
                }
            }

            // Now all completed transactions are mined as should be returned
            let ffi_completed_txs = wallet_get_completed_transactions(&mut (*alice_wallet), error_ptr);
            assert_eq!(completed_transactions_get_length(ffi_completed_txs, error_ptr), 15);

            let contacts = wallet_get_contacts(alice_wallet, error_ptr);
            assert_eq!(contacts_get_length(contacts, error_ptr), 4);

            let utxo_spending_key = private_key_generate();
            let utxo_value = 20000;

            let pre_balance = (*alice_wallet)
                .runtime
                .block_on((*alice_wallet).wallet.output_manager_service.get_balance())
                .unwrap();

            // test "funds pending" when pending incoming would cover
            let fee = wallet_get_fee_estimate(alice_wallet, pre_balance.available_balance.into(), 25, 1, 2, error_ptr);
            assert_eq!(fee, 0);
            assert_eq!(error, 115);

            let secret_key_base_node = private_key_generate();
            let public_key_base_node = public_key_from_private_key(secret_key_base_node, error_ptr);
            let utxo_message_str = CString::new("UTXO Import").unwrap();
            let utxo_message: *const c_char = CString::into_raw(utxo_message_str) as *const c_char;

            let utxo_tx_id = wallet_import_utxo(
                alice_wallet,
                utxo_value,
                utxo_spending_key,
                public_key_base_node,
                utxo_message,
                error_ptr,
            );

            let post_balance = (*alice_wallet)
                .runtime
                .block_on((*alice_wallet).wallet.output_manager_service.get_balance())
                .unwrap();

            assert_eq!(
                pre_balance.available_balance + utxo_value * uT,
                post_balance.available_balance
            );

            let import_transaction = (*alice_wallet)
                .runtime
                .block_on((*alice_wallet).wallet.transaction_service.get_completed_transactions())
                .unwrap()
                .remove(&utxo_tx_id)
                .expect("Tx should be in collection");

            assert_eq!(import_transaction.amount, utxo_value * uT);

            assert_eq!(wallet_start_utxo_validation(alice_wallet, error_ptr), 0);
            assert_eq!(wallet_start_stxo_validation(alice_wallet, error_ptr), 0);
            assert_eq!(wallet_start_invalid_txo_validation(alice_wallet, error_ptr), 0);
            assert_eq!(wallet_start_transaction_validation(alice_wallet, error_ptr), 0);
            let mut peer_added = wallet_add_base_node_peer(alice_wallet, public_key_bob, address_bob_str, error_ptr);
            assert!(peer_added,);
            peer_added = wallet_add_base_node_peer(bob_wallet, public_key_alice, address_alice_str, error_ptr);
            assert!(peer_added);
            assert!(wallet_start_utxo_validation(alice_wallet, error_ptr) > 0);
            assert!(wallet_start_stxo_validation(alice_wallet, error_ptr) > 0);
            assert!(wallet_start_invalid_txo_validation(alice_wallet, error_ptr) > 0);
            assert!(wallet_start_transaction_validation(alice_wallet, error_ptr) > 0);

            // Test pending tx cancellation
            let ffi_cancelled_txs = wallet_get_cancelled_transactions(&mut (*alice_wallet), error_ptr);
            assert_eq!(
                completed_transactions_get_length(ffi_cancelled_txs, error_ptr),
                0,
                "Should have no cancelled txs"
            );

            wallet_test_receive_transaction(&mut (*alice_wallet), error_ptr);

            let inbound_txs = (*alice_wallet)
                .runtime
                .block_on(
                    (*alice_wallet)
                        .wallet
                        .transaction_service
                        .get_pending_inbound_transactions(),
                )
                .unwrap();

            let mut inbound_tx_id = 0;
            for (k, v) in inbound_txs {
                // test ffi calls for excess, public nonce, and signature when given a pending tx
                let tx_ptr = Box::into_raw(Box::new(CompletedTransaction::from(v)));
                let x = completed_transaction_get_excess(tx_ptr, error_ptr);
                assert!(x.is_null());
                excess_destroy(x);
                let r = completed_transaction_get_public_nonce(tx_ptr, error_ptr);
                assert!(r.is_null());
                nonce_destroy(r);
                let s = completed_transaction_get_signature(tx_ptr, error_ptr);
                assert!(s.is_null());
                signature_destroy(s);

                inbound_tx_id = k;

                let inbound_tx = wallet_get_cancelled_transaction_by_id(&mut (*alice_wallet), inbound_tx_id, error_ptr);

                assert_eq!(inbound_tx, ptr::null_mut());

                (*alice_wallet)
                    .runtime
                    .block_on(async { (*alice_wallet).wallet.transaction_service.cancel_transaction(k).await })
                    .unwrap();

                let inbound_tx = wallet_get_cancelled_transaction_by_id(&mut (*alice_wallet), inbound_tx_id, error_ptr);

                assert_ne!(inbound_tx, ptr::null_mut());
                assert_eq!(completed_transaction_get_transaction_id(inbound_tx, error_ptr), k);
            }

            let mut found_cancelled_tx = false;
            let mut ffi_cancelled_txs = ptr::null_mut();
            for _ in 0..12 {
                ffi_cancelled_txs = wallet_get_cancelled_transactions(&mut (*alice_wallet), error_ptr);
                if completed_transactions_get_length(ffi_cancelled_txs, error_ptr) >= 1 {
                    found_cancelled_tx = true;
                    break;
                }
                thread::sleep(Duration::from_secs(5));
            }
            assert!(found_cancelled_tx, "Should have found a cancelled tx");

            let cancelled_tx = completed_transactions_get_at(ffi_cancelled_txs, 0, error_ptr);
            let tx_id = completed_transaction_get_transaction_id(cancelled_tx, error_ptr);
            let dest_pubkey = completed_transaction_get_destination_public_key(cancelled_tx, error_ptr);
            let pub_key_ptr = Box::into_raw(Box::new(
                (*alice_wallet).wallet.comms.node_identity().public_key().clone(),
            ));
            assert_eq!(tx_id, inbound_tx_id);
            assert_eq!(*dest_pubkey, *pub_key_ptr);
            public_key_destroy(pub_key_ptr);

            completed_transaction_destroy(cancelled_tx);

            let split_msg = CString::new("Test Coin Split").unwrap();
            let split_msg_str: *const c_char = CString::into_raw(split_msg) as *const c_char;

            let split_tx_id = wallet_coin_split(alice_wallet, 50000, 3, 20, split_msg_str, 0, error_ptr);
            assert_eq!(error, 0);
            let split_tx = (*alice_wallet).runtime.block_on(
                (*alice_wallet)
                    .wallet
                    .transaction_service
                    .get_completed_transaction(split_tx_id),
            );
            assert!(split_tx.is_ok());
            string_destroy(split_msg_str as *mut c_char);

            wallet_set_low_power_mode(alice_wallet, error_ptr);
            assert_eq!((*error_ptr), 0);
            wallet_set_normal_power_mode(alice_wallet, error_ptr);
            assert_eq!((*error_ptr), 0);

            // Test seed words
            let seed_words = wallet_get_seed_words(alice_wallet, error_ptr);
            let seed_word_len = seed_words_get_length(seed_words, error_ptr);

            let mut seed_words_vec = Vec::new();
            for i in 0..seed_word_len {
                let word = seed_words_get_at(seed_words, i as c_uint, error_ptr);
                let word_string = CString::from_raw(word).to_str().unwrap().to_owned();
                seed_words_vec.push(word_string);
            }
            let _seed_word_private_key = PrivateKey::from_mnemonic(&seed_words_vec)
                .expect("Seed words should be able to convert to private key");

            let lock = CALLBACK_STATE_FFI.lock().unwrap();
            assert!(lock.received_tx_callback_called);
            assert!(lock.received_tx_reply_callback_called);
            assert!(lock.received_finalized_tx_callback_called);
            assert!(lock.broadcast_tx_callback_called);
            assert!(lock.mined_tx_callback_called);
            drop(lock);
            // Not testing for the discovery_process_completed callback as its tricky to evoke and it is unit tested
            // elsewhere

            // free string memory
            string_destroy(db_name_alice_str as *mut c_char);
            string_destroy(db_path_alice_str as *mut c_char);
            string_destroy(address_alice_str as *mut c_char);
            string_destroy(db_name_bob_str as *mut c_char);
            string_destroy(db_path_bob_str as *mut c_char);
            string_destroy(address_bob_str as *mut c_char);
            // free wallet memory
            wallet_destroy(alice_wallet);
            wallet_destroy(bob_wallet);
            // free keys
            private_key_destroy(secret_key_alice);
            private_key_destroy(secret_key_bob);
            public_key_destroy(public_key_alice);
            public_key_destroy(public_key_bob);
            // free config memory
            comms_config_destroy(bob_config);
            comms_config_destroy(alice_config);
            transport_type_destroy(transport_type_alice);
            transport_type_destroy(transport_type_bob);
            seed_words_destroy(seed_words);
        }
    }

    #[test]
    fn test_master_private_key_persistence() {
        unsafe {
            let mut error = 0;
            let error_ptr = &mut error as *mut c_int;

            let secret_key_alice = private_key_generate();
            let public_key_alice = public_key_from_private_key(secret_key_alice, error_ptr);
            let db_name = random_string(8);
            let db_name_alice = CString::new(db_name.as_str()).unwrap();
            let db_name_alice_str: *const c_char = CString::into_raw(db_name_alice) as *const c_char;
            let alice_temp_dir = tempdir().unwrap();
            let db_path_alice = CString::new(alice_temp_dir.path().to_str().unwrap()).unwrap();
            let db_path_alice_str: *const c_char = CString::into_raw(db_path_alice) as *const c_char;
            let transport_type_alice = transport_memory_create();
            let address_alice = transport_memory_get_address(transport_type_alice, error_ptr);
            let address_alice_str = CStr::from_ptr(address_alice).to_str().unwrap().to_owned();
            let address_alice_str: *const c_char = CString::new(address_alice_str).unwrap().into_raw() as *const c_char;

            let sql_database_path = Path::new(alice_temp_dir.path().to_str().unwrap())
                .join(db_name)
                .with_extension("sqlite3");

            let alice_config = comms_config_create(
                address_alice_str,
                transport_type_alice,
                db_name_alice_str,
                db_path_alice_str,
                20,
                10800,
                error_ptr,
            );

            let mut runtime = Runtime::new().unwrap();

            let connection =
                run_migration_and_create_sqlite_connection(&sql_database_path).expect("Could not open Sqlite db");
            let wallet_backend = WalletDatabase::new(WalletSqliteDatabase::new(connection, None).unwrap());

            let stored_key = runtime.block_on(wallet_backend.get_master_secret_key()).unwrap();
            drop(wallet_backend);
            assert!(stored_key.is_none(), "No key should be stored yet");

            let alice_wallet = wallet_create(
                alice_config,
                ptr::null(),
                0,
                0,
                ptr::null(),
                received_tx_callback,
                received_tx_reply_callback,
                received_tx_finalized_callback,
                broadcast_callback,
                mined_callback,
                mined_unconfirmed_callback,
                direct_send_callback,
                store_and_forward_send_callback,
                tx_cancellation_callback,
                utxo_validation_complete_callback,
                stxo_validation_complete_callback,
                invalid_txo_validation_complete_callback,
                transaction_validation_complete_callback,
                saf_messages_received_callback,
                error_ptr,
            );

            assert_eq!(*error_ptr, 0, "No error expected");
            wallet_destroy(alice_wallet);

            let connection =
                run_migration_and_create_sqlite_connection(&sql_database_path).expect("Could not open Sqlite db");
            let wallet_backend = WalletDatabase::new(WalletSqliteDatabase::new(connection, None).unwrap());

            let stored_key1 = runtime
                .block_on(wallet_backend.get_master_secret_key())
                .unwrap()
                .unwrap();

            drop(wallet_backend);

            // Check that the same key is returned when the wallet is started a second time
            let alice_wallet2 = wallet_create(
                alice_config,
                ptr::null(),
                0,
                0,
                ptr::null(),
                received_tx_callback,
                received_tx_reply_callback,
                received_tx_finalized_callback,
                broadcast_callback,
                mined_callback,
                mined_unconfirmed_callback,
                direct_send_callback,
                store_and_forward_send_callback,
                tx_cancellation_callback,
                utxo_validation_complete_callback,
                stxo_validation_complete_callback,
                invalid_txo_validation_complete_callback,
                transaction_validation_complete_callback,
                saf_messages_received_callback,
                error_ptr,
            );

            assert_eq!(*error_ptr, 0, "No error expected");
            wallet_destroy(alice_wallet2);

            let connection =
                run_migration_and_create_sqlite_connection(&sql_database_path).expect("Could not open Sqlite db");
            let wallet_backend = WalletDatabase::new(WalletSqliteDatabase::new(connection, None).unwrap());

            let stored_key2 = runtime
                .block_on(wallet_backend.get_master_secret_key())
                .unwrap()
                .unwrap();

            assert_eq!(stored_key1, stored_key2);

            drop(wallet_backend);

            // Test the file path based version
            let backup_path_alice =
                CString::new(alice_temp_dir.path().join("backup.sqlite3").to_str().unwrap()).unwrap();
            let backup_path_alice_str: *const c_char = CString::into_raw(backup_path_alice) as *const c_char;
            let original_path_cstring = CString::new(sql_database_path.to_str().unwrap()).unwrap();
            let original_path_str: *const c_char = CString::into_raw(original_path_cstring) as *const c_char;
            file_partial_backup(original_path_str, backup_path_alice_str, error_ptr);

            let sql_database_path = alice_temp_dir.path().join("backup").with_extension("sqlite3");
            let connection =
                run_migration_and_create_sqlite_connection(&sql_database_path).expect("Could not open Sqlite db");
            let wallet_backend = WalletDatabase::new(WalletSqliteDatabase::new(connection, None).unwrap());

            let stored_key = runtime.block_on(wallet_backend.get_master_secret_key()).unwrap();

            assert!(stored_key.is_none(), "key should be cleared");
            drop(wallet_backend);

            string_destroy(db_name_alice_str as *mut c_char);
            string_destroy(db_path_alice_str as *mut c_char);
            string_destroy(address_alice_str as *mut c_char);
            string_destroy(backup_path_alice_str as *mut c_char);
            string_destroy(original_path_str as *mut c_char);
            private_key_destroy(secret_key_alice);
            public_key_destroy(public_key_alice);
            transport_type_destroy(transport_type_alice);
            comms_config_destroy(alice_config);
        }
    }

    #[test]
    fn test_wallet_encryption() {
        unsafe {
            let mut error = 0;
            let error_ptr = &mut error as *mut c_int;

            let secret_key_alice = private_key_generate();
            let public_key_alice = public_key_from_private_key(secret_key_alice, error_ptr);
            let db_name_alice = CString::new(random_string(8).as_str()).unwrap();
            let db_name_alice_str: *const c_char = CString::into_raw(db_name_alice) as *const c_char;
            let alice_temp_dir = tempdir().unwrap();
            let db_path_alice = CString::new(alice_temp_dir.path().to_str().unwrap()).unwrap();
            let db_path_alice_str: *const c_char = CString::into_raw(db_path_alice) as *const c_char;
            let transport_type_alice = transport_memory_create();
            let address_alice = transport_memory_get_address(transport_type_alice, error_ptr);
            let address_alice_str = CStr::from_ptr(address_alice).to_str().unwrap().to_owned();
            let address_alice_str: *const c_char = CString::new(address_alice_str).unwrap().into_raw() as *const c_char;

            let alice_config = comms_config_create(
                address_alice_str,
                transport_type_alice,
                db_name_alice_str,
                db_path_alice_str,
                20,
                10800,
                error_ptr,
            );

            let alice_wallet = wallet_create(
                alice_config,
                ptr::null(),
                0,
                0,
                ptr::null(),
                received_tx_callback,
                received_tx_reply_callback,
                received_tx_finalized_callback,
                broadcast_callback,
                mined_callback,
                mined_unconfirmed_callback,
                direct_send_callback,
                store_and_forward_send_callback,
                tx_cancellation_callback,
                utxo_validation_complete_callback,
                stxo_validation_complete_callback,
                invalid_txo_validation_complete_callback,
                transaction_validation_complete_callback,
                saf_messages_received_callback,
                error_ptr,
            );
            let generated = wallet_test_generate_data(alice_wallet, db_path_alice_str, error_ptr);
            assert!(generated);

            let passphrase =
                "A pretty long passphrase that should test the hashing to a 32-bit key quite well".to_string();
            let passphrase_str = CString::new(passphrase).unwrap();
            let passphrase_const_str: *const c_char = CString::into_raw(passphrase_str) as *const c_char;

            wallet_apply_encryption(alice_wallet, passphrase_const_str, error_ptr);
            assert_eq!(error, 0);

            comms_config_destroy(alice_config);
            wallet_destroy(alice_wallet);

            let alice_config = comms_config_create(
                address_alice_str,
                transport_type_alice,
                db_name_alice_str,
                db_path_alice_str,
                20,
                10800,
                error_ptr,
            );

            // no passphrase
            let _alice_wallet = wallet_create(
                alice_config,
                ptr::null(),
                0,
                0,
                ptr::null(),
                received_tx_callback,
                received_tx_reply_callback,
                received_tx_finalized_callback,
                broadcast_callback,
                mined_callback,
                mined_unconfirmed_callback,
                direct_send_callback,
                store_and_forward_send_callback,
                tx_cancellation_callback,
                utxo_validation_complete_callback,
                stxo_validation_complete_callback,
                invalid_txo_validation_complete_callback,
                transaction_validation_complete_callback,
                saf_messages_received_callback,
                error_ptr,
            );

            assert_eq!(error, 426);

            let wrong_passphrase = "wrong pf".to_string();
            let wrong_passphrase_str = CString::new(wrong_passphrase).unwrap();
            let wrong_passphrase_const_str: *const c_char = CString::into_raw(wrong_passphrase_str) as *const c_char;

            let _alice_wallet = wallet_create(
                alice_config,
                ptr::null(),
                0,
                0,
                wrong_passphrase_const_str,
                received_tx_callback,
                received_tx_reply_callback,
                received_tx_finalized_callback,
                broadcast_callback,
                mined_callback,
                mined_unconfirmed_callback,
                direct_send_callback,
                store_and_forward_send_callback,
                tx_cancellation_callback,
                utxo_validation_complete_callback,
                stxo_validation_complete_callback,
                invalid_txo_validation_complete_callback,
                transaction_validation_complete_callback,
                saf_messages_received_callback,
                error_ptr,
            );
            assert_eq!(error, 428);

            let alice_wallet = wallet_create(
                alice_config,
                ptr::null(),
                0,
                0,
                passphrase_const_str,
                received_tx_callback,
                received_tx_reply_callback,
                received_tx_finalized_callback,
                broadcast_callback,
                mined_callback,
                mined_unconfirmed_callback,
                direct_send_callback,
                store_and_forward_send_callback,
                tx_cancellation_callback,
                utxo_validation_complete_callback,
                stxo_validation_complete_callback,
                invalid_txo_validation_complete_callback,
                transaction_validation_complete_callback,
                saf_messages_received_callback,
                error_ptr,
            );

            assert_eq!(error, 0);
            // Try a read of an encrypted value to check the wallet is using the ciphers
            let seed_words = wallet_get_seed_words(alice_wallet, error_ptr);
            assert_eq!(error, 0);

            wallet_remove_encryption(alice_wallet, error_ptr);
            assert_eq!(error, 0);

            comms_config_destroy(alice_config);
            wallet_destroy(alice_wallet);

            let alice_config = comms_config_create(
                address_alice_str,
                transport_type_alice,
                db_name_alice_str,
                db_path_alice_str,
                20,
                10800,
                error_ptr,
            );

            let alice_wallet = wallet_create(
                alice_config,
                ptr::null(),
                0,
                0,
                ptr::null(),
                received_tx_callback,
                received_tx_reply_callback,
                received_tx_finalized_callback,
                broadcast_callback,
                mined_callback,
                mined_unconfirmed_callback,
                direct_send_callback,
                store_and_forward_send_callback,
                tx_cancellation_callback,
                utxo_validation_complete_callback,
                stxo_validation_complete_callback,
                invalid_txo_validation_complete_callback,
                transaction_validation_complete_callback,
                saf_messages_received_callback,
                error_ptr,
            );

            assert_eq!(error, 0);

            string_destroy(db_name_alice_str as *mut c_char);
            string_destroy(db_path_alice_str as *mut c_char);
            string_destroy(address_alice_str as *mut c_char);
            string_destroy(passphrase_const_str as *mut c_char);
            string_destroy(wrong_passphrase_const_str as *mut c_char);
            private_key_destroy(secret_key_alice);
            public_key_destroy(public_key_alice);
            transport_type_destroy(transport_type_alice);

            comms_config_destroy(alice_config);
            seed_words_destroy(seed_words);
            wallet_destroy(alice_wallet);
        }
    }

    #[test]
    fn test_wallet_client_key_value_store() {
        unsafe {
            let mut error = 0;
            let error_ptr = &mut error as *mut c_int;

            let secret_key_alice = private_key_generate();
            let db_name_alice = CString::new(random_string(8).as_str()).unwrap();
            let db_name_alice_str: *const c_char = CString::into_raw(db_name_alice) as *const c_char;
            let alice_temp_dir = tempdir().unwrap();
            let db_path_alice = CString::new(alice_temp_dir.path().to_str().unwrap()).unwrap();
            let db_path_alice_str: *const c_char = CString::into_raw(db_path_alice) as *const c_char;
            let transport_type_alice = transport_memory_create();
            let address_alice = transport_memory_get_address(transport_type_alice, error_ptr);
            let address_alice_str = CStr::from_ptr(address_alice).to_str().unwrap().to_owned();
            let address_alice_str: *const c_char = CString::new(address_alice_str).unwrap().into_raw() as *const c_char;

            let alice_config = comms_config_create(
                address_alice_str,
                transport_type_alice,
                db_name_alice_str,
                db_path_alice_str,
                20,
                10800,
                error_ptr,
            );

            let alice_wallet = wallet_create(
                alice_config,
                ptr::null(),
                0,
                0,
                ptr::null(),
                received_tx_callback,
                received_tx_reply_callback,
                received_tx_finalized_callback,
                broadcast_callback,
                mined_callback,
                mined_unconfirmed_callback,
                direct_send_callback,
                store_and_forward_send_callback,
                tx_cancellation_callback,
                utxo_validation_complete_callback,
                stxo_validation_complete_callback,
                invalid_txo_validation_complete_callback,
                transaction_validation_complete_callback,
                saf_messages_received_callback,
                error_ptr,
            );

            let client_key_values = vec![
                ("key1".to_string(), "value1".to_string()),
                ("key2".to_string(), "value2".to_string()),
                ("key3".to_string(), "value3".to_string()),
            ];

            for kv in client_key_values.iter() {
                let k = CString::new(kv.0.as_str()).unwrap();
                let k_str: *const c_char = CString::into_raw(k) as *const c_char;
                let v = CString::new(kv.1.as_str()).unwrap();
                let v_str: *const c_char = CString::into_raw(v.clone()) as *const c_char;
                assert!(wallet_set_key_value(alice_wallet, k_str, v_str, error_ptr));
                string_destroy(k_str as *mut c_char);
                string_destroy(v_str as *mut c_char);
            }

            let passphrase =
                "A pretty long passphrase that should test the hashing to a 32-bit key quite well".to_string();
            let passphrase_str = CString::new(passphrase).unwrap();
            let passphrase_const_str: *const c_char = CString::into_raw(passphrase_str) as *const c_char;

            wallet_apply_encryption(alice_wallet, passphrase_const_str, error_ptr);
            assert_eq!(error, 0);

            for kv in client_key_values.iter() {
                let k = CString::new(kv.0.as_str()).unwrap();
                let k_str: *const c_char = CString::into_raw(k) as *const c_char;

                let found_value = wallet_get_value(alice_wallet, k_str, error_ptr);
                let found_string = CString::from_raw(found_value).to_str().unwrap().to_owned();
                assert_eq!(found_string, kv.1.clone());
                string_destroy(k_str as *mut c_char);
            }
            let wrong_key = CString::new("Wrong").unwrap();
            let wrong_key_str: *const c_char = CString::into_raw(wrong_key) as *const c_char;
            assert!(!wallet_clear_value(alice_wallet, wrong_key_str, error_ptr));
            string_destroy(wrong_key_str as *mut c_char);

            let k = CString::new(client_key_values[0].0.as_str()).unwrap();
            let k_str: *const c_char = CString::into_raw(k) as *const c_char;
            assert!(wallet_clear_value(alice_wallet, k_str, error_ptr));

            let found_value = wallet_get_value(alice_wallet, k_str, error_ptr);
            assert_eq!(found_value, ptr::null_mut());
            assert_eq!(*error_ptr, 424i32);

            string_destroy(k_str as *mut c_char);
            string_destroy(db_name_alice_str as *mut c_char);
            string_destroy(db_path_alice_str as *mut c_char);
            string_destroy(address_alice_str as *mut c_char);
            string_destroy(passphrase_const_str as *mut c_char);
            private_key_destroy(secret_key_alice);
            transport_type_destroy(transport_type_alice);

            comms_config_destroy(alice_config);
            wallet_destroy(alice_wallet);
        }
    }

    #[test]
    pub fn test_seed_words() {
        unsafe {
            let mut error = 0;
            let error_ptr = &mut error as *mut c_int;

            let mnemonic = vec![
                "clever", "jaguar", "bus", "engage", "oil", "august", "media", "high", "trick", "remove", "tiny",
                "join", "item", "tobacco", "orange", "pony", "tomorrow", "also", "dignity", "giraffe", "little",
                "board", "army", "scale",
            ];

            let seed_words = seed_words_create();

            let w = CString::new("hodl").unwrap();
            let w_str: *const c_char = CString::into_raw(w) as *const c_char;

            assert_eq!(
                seed_words_push_word(seed_words, w_str, error_ptr),
                SeedWordPushResult::InvalidSeedWord as u8
            );

            for (count, w) in mnemonic.iter().enumerate() {
                let w = CString::new(*w).unwrap();
                let w_str: *const c_char = CString::into_raw(w) as *const c_char;

                if count + 1 < 24 {
                    assert_eq!(
                        seed_words_push_word(seed_words, w_str, error_ptr),
                        SeedWordPushResult::SuccessfulPush as u8
                    );
                } else {
                    assert_eq!(
                        seed_words_push_word(seed_words, w_str, error_ptr),
                        SeedWordPushResult::SeedPhraseComplete as u8
                    );
                }
            }
        }
    }
}<|MERGE_RESOLUTION|>--- conflicted
+++ resolved
@@ -200,9 +200,6 @@
             TransactionStatus,
         },
     },
-<<<<<<< HEAD
-}, types::ValidationRetryStrategy, util::emoji::{emoji_set, EmojiId}, Wallet, WalletSqlite, utxo_scanner_service::utxo_scanning::UtxoScannerService, WalletConfig};
-=======
     util::emoji::{emoji_set, EmojiId},
     Wallet,
     WalletConfig,
@@ -229,7 +226,6 @@
     utxo_scanner_service::utxo_scanning::UtxoScannerService,
     WalletSqlite,
 };
->>>>>>> 266ad172
 use tokio::runtime::Runtime;
 use tari_wallet::util::emoji::EmojiIdError;
 
