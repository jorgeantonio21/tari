--- conflicted
+++ resolved
@@ -20,10 +20,6 @@
 argon2 = { version = "0.2", features = ["std"] }
 blake2 = "0.9.1"
 chacha20 = "0.7.1"
-<<<<<<< HEAD
-chrono = { version = "0.4.19", default-features = true, features = ["serde"] }
-=======
->>>>>>> 3c740643
 clear_on_drop = "=0.2.4"
 console_error_panic_hook = "0.1.7"
 crc32fast = "1.2.1"
