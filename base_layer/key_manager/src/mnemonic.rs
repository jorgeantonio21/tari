--- conflicted
+++ resolved
@@ -186,11 +186,7 @@
 
 /// Converts a vector of bytes to a sequence of mnemonic words using the specified language
 pub fn from_bytes(bytes: &[u8], language: MnemonicLanguage) -> Result<SeedWords, MnemonicError> {
-<<<<<<< HEAD
-    let mut bits = bytes_to_bits(bytes);
-=======
     let mut bits = Hidden::hide(bytes_to_bits(bytes));
->>>>>>> 0bdb568f
 
     // Pad with zeros if length not divisible by 11
     let group_bit_count = 11;
@@ -203,16 +199,12 @@
 
     // Group each set of 11 bits to form one mnemonic word
     let mut mnemonic_sequence: Vec<Hidden<String>> = Vec::new();
-<<<<<<< HEAD
-    for i in 0..bits.len() / group_bit_count {
-=======
     for i in 0..bits.reveal().len() / group_bit_count {
->>>>>>> 0bdb568f
         let start_index = i * group_bit_count;
         let stop_index = start_index + group_bit_count;
         let sub_v = &bits.reveal()[start_index..stop_index];
         let word_index = checked_bits_to_uint(sub_v).ok_or(MnemonicError::BitsToIntConversion)?;
-        let mnemonic_word = Hidden::hide(find_mnemonic_word_from_index(word_index, language)?);
+        let mnemonic_word = find_mnemonic_word_from_index(word_index, language)?;
         mnemonic_sequence.push(mnemonic_word);
     }
 
@@ -221,11 +213,7 @@
 
 /// Generates a vector of bytes that represent the provided mnemonic sequence of words, the language of the mnemonic
 /// sequence is detected
-<<<<<<< HEAD
-pub fn to_bytes(mnemonic_seq: &SeedWords) -> Result<Vec<u8>, MnemonicError> {
-=======
 pub fn to_bytes(mnemonic_seq: &SeedWords) -> Result<Hidden<Vec<u8>>, MnemonicError> {
->>>>>>> 0bdb568f
     let language = MnemonicLanguage::detect_language(mnemonic_seq)?;
     to_bytes_with_language(mnemonic_seq, &language)
 }
@@ -245,14 +233,10 @@
 /// 1) the first output 'a' is last 8 bits from input 'A', we have leftover 3 bits from 'A'
 /// 2) We add 5 bits from 'B' to generate 'b', the leftover is 6 bits from 'B'
 /// 3) We add 2 bits from 'C to generate 'c', now we have 8 bits needed to generate 'd' and we have 1 bit leftover.
-<<<<<<< HEAD
-pub fn to_bytes_with_language(mnemonic_seq: &SeedWords, language: &MnemonicLanguage) -> Result<Vec<u8>, MnemonicError> {
-=======
 pub fn to_bytes_with_language(
     mnemonic_seq: &SeedWords,
     language: &MnemonicLanguage,
 ) -> Result<Hidden<Vec<u8>>, MnemonicError> {
->>>>>>> 0bdb568f
     const MASK: u64 = (1u64 << 8) - 1;
     let mut bytes = Hidden::hide(Vec::new());
     let mut rest = 0u64;
