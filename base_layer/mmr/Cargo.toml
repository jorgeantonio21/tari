[package]
name = "tari_mmr"
authors = ["The Tari Development Community"]
description = "A Merkle Mountain Range implementation"
repository = "https://github.com/tari-project/tari"
license = "BSD-3-Clause"
version = "0.40.2"
edition = "2018"

[features]
default = []
native_bitmap = ["croaring"]
benches = ["criterion"]

[dependencies]
tari_utilities = { git = "https://github.com/tari-project/tari_utilities.git", tag="v0.4.9" }
<<<<<<< HEAD
tari_crypto = { git = "https://github.com/tari-project/tari-crypto.git", tag = "v0.16.1" }
=======
tari_crypto = { git = "https://github.com/tari-project/tari-crypto.git", tag = "v0.16.2" }
>>>>>>> a59985bc
tari_common = {path = "../../common"}
thiserror = "1.0.26"
digest = "0.9.0"
log = "0.4"
serde = { version = "1.0.97", features = ["derive"] }
croaring =  { version = "0.5.2", optional = true }
criterion = { version="0.2", optional = true }

[dev-dependencies]
rand="0.8.0"
blake2 = "0.9.0"
serde_json = "1.0"
bincode = "1.1"
[lib]
# Disable libtest from intercepting Criterion bench arguments
bench = false

[[bench]]
name = "bench"
harness = false<|MERGE_RESOLUTION|>--- conflicted
+++ resolved
@@ -14,11 +14,7 @@
 
 [dependencies]
 tari_utilities = { git = "https://github.com/tari-project/tari_utilities.git", tag="v0.4.9" }
-<<<<<<< HEAD
-tari_crypto = { git = "https://github.com/tari-project/tari-crypto.git", tag = "v0.16.1" }
-=======
 tari_crypto = { git = "https://github.com/tari-project/tari-crypto.git", tag = "v0.16.2" }
->>>>>>> a59985bc
 tari_common = {path = "../../common"}
 thiserror = "1.0.26"
 digest = "0.9.0"
