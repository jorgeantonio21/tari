[package]
name = "tari_wallet"
authors = ["The Tari Development Community"]
description = "Tari cryptocurrency wallet library"
license = "BSD-3-Clause"
version = "0.40.2"
edition = "2018"

[dependencies]
tari_core = {path = "../../base_layer/core", version = "^0.40", default-features = false, features = ["transactions", "mempool_proto", "base_node_proto"]}
tari_common = { path = "../../common" }
<<<<<<< HEAD
tari_common_types = { version = "^0.39", path = "../../base_layer/common_types" }
tari_comms = { version = "^0.39", path = "../../comms/core" }
tari_comms_dht = { version = "^0.39", path = "../../comms/dht" }
tari_crypto = { git = "https://github.com/tari-project/tari-crypto.git", tag = "v0.16.0" }
tari_key_manager = { version = "^0.39", path = "../key_manager" }
tari_p2p = { version = "^0.39", path = "../p2p", features = ["auto-update"] }
=======
tari_common_types = { version = "^0.40", path = "../../base_layer/common_types" }
tari_comms = { version = "^0.40", path = "../../comms/core" }
tari_comms_dht = { version = "^0.40", path = "../../comms/dht" }
tari_crypto = { git = "https://github.com/tari-project/tari-crypto.git", tag = "v0.16.1" }
tari_key_manager = { version = "^0.40", path = "../key_manager" }
tari_p2p = { version = "^0.40", path = "../p2p", features = ["auto-update"] }
>>>>>>> d7b4699c
tari_script = { path = "../../infrastructure/tari_script" }
tari_service_framework = { version = "^0.40", path = "../service_framework" }
tari_shutdown = { version = "^0.40", path = "../../infrastructure/shutdown" }
tari_storage = { version = "^0.40", path = "../../infrastructure/storage" }
tari_common_sqlite = { path = "../../common_sqlite" }
tari_utilities = { git = "https://github.com/tari-project/tari_utilities.git", tag="v0.4.7" }

# Uncomment for tokio tracing via tokio-console (needs "tracing" features)
#console-subscriber = "0.1.3"
#tokio = { version = "1.20", features = ["sync", "macros", "tracing"] }
# Uncomment for normal use (non tokio-console tracing)
tokio = { version = "1.20", features = ["sync", "macros"] }

async-trait = "0.1.50"
argon2 = "0.4.1"
bincode = "1.3.1"
blake2 = "0.9.0"
sha2 = "0.9.5"
chrono = { version = "0.4.19", default-features = false, features = ["serde"] }
derivative = "2.2.0"
diesel = { version = "1.4.8", features = ["sqlite", "serde_json", "chrono", "64-column-tables"] }
diesel_migrations = "1.4.0"
digest = "0.9.0"
fs2 = "0.4.0"
futures = { version = "^0.3.1", features = ["compat", "std"] }
libsqlite3-sys = { version = "0.22.2", features = ["bundled"], optional = true }
lmdb-zero = "0.4.4"
log = "0.4.6"
log4rs = { version = "1.2.0", features = ["console_appender", "file_appender", "yaml_format"] }
rand = "0.7.3"
serde = { version = "1.0.89", features = ["derive"] }
serde_json = "1.0.39"
strum = "0.22"
strum_macros = "0.22"
tempfile = "3.1.0"
thiserror = "1.0.26"
tower = "0.4"
prost = "0.9"
itertools = "0.10.3"
chacha20poly1305 = "0.9.1"
zeroize = "1.3"

[dev-dependencies]
tari_p2p = { version = "^0.40", path = "../p2p", features = ["test-mocks"] }
tari_comms_dht = { version = "^0.40", path = "../../comms/dht", features = ["test-mocks"] }
tari_test_utils = { version = "^0.40", path = "../../infrastructure/test_utils" }
tari_core = {path = "../../base_layer/core", version = "^0.40", default-features = false, features = ["transactions", "mempool_proto", "base_node_proto", "base_node"]}
env_logger = "0.7.1"
prost = "0.9.0"

[features]
default=["bundled_sqlite"]
c_integration = []
avx2 = ["tari_crypto/simd_backend", "tari_core/avx2"]
bundled_sqlite = ["libsqlite3-sys"]<|MERGE_RESOLUTION|>--- conflicted
+++ resolved
@@ -9,27 +9,18 @@
 [dependencies]
 tari_core = {path = "../../base_layer/core", version = "^0.40", default-features = false, features = ["transactions", "mempool_proto", "base_node_proto"]}
 tari_common = { path = "../../common" }
-<<<<<<< HEAD
-tari_common_types = { version = "^0.39", path = "../../base_layer/common_types" }
-tari_comms = { version = "^0.39", path = "../../comms/core" }
-tari_comms_dht = { version = "^0.39", path = "../../comms/dht" }
-tari_crypto = { git = "https://github.com/tari-project/tari-crypto.git", tag = "v0.16.0" }
-tari_key_manager = { version = "^0.39", path = "../key_manager" }
-tari_p2p = { version = "^0.39", path = "../p2p", features = ["auto-update"] }
-=======
 tari_common_types = { version = "^0.40", path = "../../base_layer/common_types" }
 tari_comms = { version = "^0.40", path = "../../comms/core" }
 tari_comms_dht = { version = "^0.40", path = "../../comms/dht" }
-tari_crypto = { git = "https://github.com/tari-project/tari-crypto.git", tag = "v0.16.1" }
+tari_crypto = { git = "https://github.com/tari-project/tari-crypto.git", tag = "v0.16.2" }
 tari_key_manager = { version = "^0.40", path = "../key_manager" }
 tari_p2p = { version = "^0.40", path = "../p2p", features = ["auto-update"] }
->>>>>>> d7b4699c
 tari_script = { path = "../../infrastructure/tari_script" }
 tari_service_framework = { version = "^0.40", path = "../service_framework" }
 tari_shutdown = { version = "^0.40", path = "../../infrastructure/shutdown" }
 tari_storage = { version = "^0.40", path = "../../infrastructure/storage" }
 tari_common_sqlite = { path = "../../common_sqlite" }
-tari_utilities = { git = "https://github.com/tari-project/tari_utilities.git", tag="v0.4.7" }
+tari_utilities = { git = "https://github.com/tari-project/tari_utilities.git", tag="v0.4.9" }
 
 # Uncomment for tokio tracing via tokio-console (needs "tracing" features)
 #console-subscriber = "0.1.3"
