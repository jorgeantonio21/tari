// Copyright 2019. The Tari Project
//
// Redistribution and use in source and binary forms, with or without modification, are permitted provided that the
// following conditions are met:
//
// 1. Redistributions of source code must retain the above copyright notice, this list of conditions and the following
// disclaimer.
//
// 2. Redistributions in binary form must reproduce the above copyright notice, this list of conditions and the
// following disclaimer in the documentation and/or other materials provided with the distribution.
//
// 3. Neither the name of the copyright holder nor the names of its contributors may be used to endorse or promote
// products derived from this software without specific prior written permission.
//
// THIS SOFTWARE IS PROVIDED BY THE COPYRIGHT HOLDERS AND CONTRIBUTORS "AS IS" AND ANY EXPRESS OR IMPLIED WARRANTIES,
// INCLUDING, BUT NOT LIMITED TO, THE IMPLIED WARRANTIES OF MERCHANTABILITY AND FITNESS FOR A PARTICULAR PURPOSE ARE
// DISCLAIMED. IN NO EVENT SHALL THE COPYRIGHT HOLDER OR CONTRIBUTORS BE LIABLE FOR ANY DIRECT, INDIRECT, INCIDENTAL,
// SPECIAL, EXEMPLARY, OR CONSEQUENTIAL DAMAGES (INCLUDING, BUT NOT LIMITED TO, PROCUREMENT OF SUBSTITUTE GOODS OR
// SERVICES; LOSS OF USE, DATA, OR PROFITS; OR BUSINESS INTERRUPTION) HOWEVER CAUSED AND ON ANY THEORY OF LIABILITY,
// WHETHER IN CONTRACT, STRICT LIABILITY, OR TORT (INCLUDING NEGLIGENCE OR OTHERWISE) ARISING IN ANY WAY OUT OF THE
// USE OF THIS SOFTWARE, EVEN IF ADVISED OF THE POSSIBILITY OF SUCH DAMAGE.

use crate::{
    output_manager_service::{handle::OutputManagerHandle, TxId},
    storage::database::{WalletBackend, WalletDatabase},
    transaction_service::{
        config::TransactionServiceConfig,
        error::{TransactionServiceError, TransactionServiceProtocolError},
        handle::{TransactionEvent, TransactionEventSender, TransactionServiceRequest, TransactionServiceResponse},
        protocols::{
            transaction_broadcast_protocol::TransactionBroadcastProtocol,
            transaction_receive_protocol::{TransactionReceiveProtocol, TransactionReceiveProtocolStage},
            transaction_send_protocol::{TransactionSendProtocol, TransactionSendProtocolStage},
            transaction_validation_protocol_v2::TransactionValidationProtocolV2,
        },
        storage::{
            database::{TransactionBackend, TransactionDatabase},
            models::{CompletedTransaction, TransactionDirection, TransactionStatus},
        },
        tasks::{
            send_finalized_transaction::send_finalized_transaction_message,
            send_transaction_cancelled::send_transaction_cancelled_message,
            send_transaction_reply::send_transaction_reply,
        },
    },
    types::{HashDigest, ValidationRetryStrategy},
    utxo_scanner_service::utxo_scanning::RECOVERY_KEY,
};
use chrono::{NaiveDateTime, Utc};
use digest::Digest;
use futures::{pin_mut, stream::FuturesUnordered, Stream, StreamExt};
use log::*;
use rand::{rngs::OsRng, RngCore};
use std::{
    collections::{HashMap, HashSet},
    convert::TryInto,
    sync::Arc,
    time::{Duration, Instant},
};
use tari_common_types::types::PrivateKey;
use tari_comms::{connectivity::ConnectivityRequester, peer_manager::NodeIdentity, types::CommsPublicKey};
use tari_comms_dht::outbound::OutboundMessageRequester;
use tari_core::{
    crypto::keys::SecretKey,
    proto::base_node as base_node_proto,
    transactions::{
        tari_amount::MicroTari,
        transaction::{KernelFeatures, OutputFeatures, Transaction},
        transaction_protocol::{
            proto,
            recipient::RecipientSignedMessage,
            sender::TransactionSenderMessage,
            RewindData,
        },
        CryptoFactories,
        ReceiverTransactionProtocol,
    },
};
use tari_crypto::{keys::DiffieHellmanSharedSecret, script, tari_utilities::ByteArray};
use tari_p2p::domain_message::DomainMessage;
use tari_service_framework::{reply_channel, reply_channel::Receiver};
use tari_shutdown::ShutdownSignal;
<<<<<<< HEAD
use tokio::{sync::broadcast, task::JoinHandle, time::interval_at};
=======
use tokio::{
    sync::{broadcast, mpsc, mpsc::Sender, oneshot},
    task::JoinHandle,
};
>>>>>>> 3e2d3352

const LOG_TARGET: &str = "wallet::transaction_service::service";

/// TransactionService allows for the management of multiple inbound and outbound transaction protocols
/// which are uniquely identified by a tx_id. The TransactionService generates and accepts the various protocol
/// messages and applies them to the appropriate protocol instances based on the tx_id.
/// The TransactionService allows for the sending of transactions to single receivers, when the appropriate recipient
/// response is handled the transaction is completed and moved to the completed_transaction buffer.
/// The TransactionService will accept inbound transactions and generate a reply. Received transactions will remain
/// in the pending_inbound_transactions buffer.
/// # Fields
/// `pending_outbound_transactions` - List of transaction protocols sent by this client and waiting response from the
/// recipient
/// `pending_inbound_transactions` - List of transaction protocols that have been received and responded to.
/// `completed_transaction` - List of sent transactions that have been responded to and are completed.

pub struct TransactionService<
    TTxStream,
    TTxReplyStream,
    TTxFinalizedStream,
    BNResponseStream,
    TBackend,
    TTxCancelledStream,
    WBackend,
> where
    TBackend: TransactionBackend + 'static,
    WBackend: WalletBackend + 'static,
{
    config: TransactionServiceConfig,
    db: TransactionDatabase<TBackend>,
    output_manager_service: OutputManagerHandle,
    transaction_stream: Option<TTxStream>,
    transaction_reply_stream: Option<TTxReplyStream>,
    transaction_finalized_stream: Option<TTxFinalizedStream>,
    base_node_response_stream: Option<BNResponseStream>,
    transaction_cancelled_stream: Option<TTxCancelledStream>,
    request_stream: Option<
        reply_channel::Receiver<TransactionServiceRequest, Result<TransactionServiceResponse, TransactionServiceError>>,
    >,
    event_publisher: TransactionEventSender,
    node_identity: Arc<NodeIdentity>,
    base_node_public_key: Option<CommsPublicKey>,
    resources: TransactionServiceResources<TBackend>,
    pending_transaction_reply_senders: HashMap<TxId, Sender<(CommsPublicKey, RecipientSignedMessage)>>,
    base_node_response_senders: HashMap<u64, (TxId, Sender<base_node_proto::BaseNodeServiceResponse>)>,
    send_transaction_cancellation_senders: HashMap<u64, oneshot::Sender<()>>,
    finalized_transaction_senders: HashMap<u64, Sender<(CommsPublicKey, TxId, Transaction)>>,
    receiver_transaction_cancellation_senders: HashMap<u64, oneshot::Sender<()>>,
    active_transaction_broadcast_protocols: HashSet<u64>,
    active_coinbase_monitoring_protocols: HashSet<u64>,
    timeout_update_publisher: broadcast::Sender<Duration>,
    base_node_update_publisher: broadcast::Sender<CommsPublicKey>,
    power_mode: PowerMode,
    wallet_db: WalletDatabase<WBackend>,
}

#[allow(clippy::too_many_arguments)]
impl<TTxStream, TTxReplyStream, TTxFinalizedStream, BNResponseStream, TBackend, TTxCancelledStream, WBackend>
    TransactionService<
        TTxStream,
        TTxReplyStream,
        TTxFinalizedStream,
        BNResponseStream,
        TBackend,
        TTxCancelledStream,
        WBackend,
    >
where
    TTxStream: Stream<Item = DomainMessage<proto::TransactionSenderMessage>>,
    TTxReplyStream: Stream<Item = DomainMessage<proto::RecipientSignedMessage>>,
    TTxFinalizedStream: Stream<Item = DomainMessage<proto::TransactionFinalizedMessage>>,
    BNResponseStream: Stream<Item = DomainMessage<base_node_proto::BaseNodeServiceResponse>>,
    TTxCancelledStream: Stream<Item = DomainMessage<proto::TransactionCancelledMessage>>,
    TBackend: TransactionBackend + 'static,
    WBackend: WalletBackend + 'static,
{
    pub fn new(
        config: TransactionServiceConfig,
        db: TransactionDatabase<TBackend>,
        wallet_db: WalletDatabase<WBackend>,
        request_stream: Receiver<
            TransactionServiceRequest,
            Result<TransactionServiceResponse, TransactionServiceError>,
        >,
        transaction_stream: TTxStream,
        transaction_reply_stream: TTxReplyStream,
        transaction_finalized_stream: TTxFinalizedStream,
        base_node_response_stream: BNResponseStream,
        transaction_cancelled_stream: TTxCancelledStream,
        output_manager_service: OutputManagerHandle,
        outbound_message_service: OutboundMessageRequester,
        connectivity_manager: ConnectivityRequester,
        event_publisher: TransactionEventSender,
        node_identity: Arc<NodeIdentity>,
        factories: CryptoFactories,
        shutdown_signal: ShutdownSignal,
    ) -> Self {
        // Collect the resources that all protocols will need so that they can be neatly cloned as the protocols are
        // spawned.
        let resources = TransactionServiceResources {
            db: db.clone(),
            output_manager_service: output_manager_service.clone(),
            outbound_message_service,
            connectivity_manager,
            event_publisher: event_publisher.clone(),
            node_identity: node_identity.clone(),
            factories,
            config: config.clone(),

            shutdown_signal,
        };
        let (timeout_update_publisher, _) = broadcast::channel(20);
        let (base_node_update_publisher, _) = broadcast::channel(20);

        TransactionService {
            config,
            db,
            output_manager_service,
            transaction_stream: Some(transaction_stream),
            transaction_reply_stream: Some(transaction_reply_stream),
            transaction_finalized_stream: Some(transaction_finalized_stream),
            base_node_response_stream: Some(base_node_response_stream),
            transaction_cancelled_stream: Some(transaction_cancelled_stream),
            request_stream: Some(request_stream),
            event_publisher,
            node_identity,
            base_node_public_key: None,
            resources,
            pending_transaction_reply_senders: HashMap::new(),
            base_node_response_senders: HashMap::new(),
            send_transaction_cancellation_senders: HashMap::new(),
            finalized_transaction_senders: HashMap::new(),
            receiver_transaction_cancellation_senders: HashMap::new(),
            active_transaction_broadcast_protocols: HashSet::new(),
            active_coinbase_monitoring_protocols: HashSet::new(),
            timeout_update_publisher,
            base_node_update_publisher,
            power_mode: PowerMode::Normal,
            wallet_db,
        }
    }

    #[warn(unreachable_code)]
    pub async fn start(mut self) -> Result<(), TransactionServiceError> {
        let request_stream = self
            .request_stream
            .take()
            .expect("Transaction Service initialized without request_stream")
            .fuse();
        pin_mut!(request_stream);
        let transaction_stream = self
            .transaction_stream
            .take()
            .expect("Transaction Service initialized without transaction_stream")
            .fuse();
        pin_mut!(transaction_stream);
        let transaction_reply_stream = self
            .transaction_reply_stream
            .take()
            .expect("Transaction Service initialized without transaction_reply_stream")
            .fuse();
        pin_mut!(transaction_reply_stream);
        let transaction_finalized_stream = self
            .transaction_finalized_stream
            .take()
            .expect("Transaction Service initialized without transaction_finalized_stream")
            .fuse();
        pin_mut!(transaction_finalized_stream);
        let base_node_response_stream = self
            .base_node_response_stream
            .take()
            .expect("Transaction Service initialized without base_node_response_stream")
            .fuse();
        pin_mut!(base_node_response_stream);
        let transaction_cancelled_stream = self
            .transaction_cancelled_stream
            .take()
            .expect("Transaction Service initialized without transaction_cancelled_stream")
            .fuse();
        pin_mut!(transaction_cancelled_stream);

        let mut shutdown = self.resources.shutdown_signal.clone();

        let mut send_transaction_protocol_handles: FuturesUnordered<
            JoinHandle<Result<u64, TransactionServiceProtocolError>>,
        > = FuturesUnordered::new();

        let mut receive_transaction_protocol_handles: FuturesUnordered<
            JoinHandle<Result<u64, TransactionServiceProtocolError>>,
        > = FuturesUnordered::new();

        let mut transaction_broadcast_protocol_handles: FuturesUnordered<
            JoinHandle<Result<u64, TransactionServiceProtocolError>>,
        > = FuturesUnordered::new();

        let mut coinbase_transaction_monitoring_protocol_handles: FuturesUnordered<
            JoinHandle<Result<u64, TransactionServiceProtocolError>>,
        > = FuturesUnordered::new();

        let mut transaction_validation_protocol_handles: FuturesUnordered<
            JoinHandle<Result<u64, TransactionServiceProtocolError>>,
        > = FuturesUnordered::new();

        // Should probably be block time or at least configurable
        // Start a bit later so that the wallet can start up
        let mut tx_validation_interval = interval_at(
            (Instant::now() + Duration::from_secs(30)).into(),
            Duration::from_secs(30),
        )
        .fuse();

        info!(target: LOG_TARGET, "Transaction Service started");
        loop {
<<<<<<< HEAD
            futures::select! {
                // tx validation timer
               _ = tx_validation_interval.select_next_some() => {
                    self.start_transaction_validation_protocol(ValidationRetryStrategy::Limited(0),  &mut transaction_validation_protocol_handles).await?;
                    },

=======
            tokio::select! {
>>>>>>> 3e2d3352
                //Incoming request
                Some(request_context) = request_stream.next() => {
                    // TODO: Remove time measurements; this is to aid in system testing only
                    let start = Instant::now();
                    let (request, reply_tx) = request_context.split();
                    let event = format!("Handling Service API Request ({})", request);
                    trace!(target: LOG_TARGET, "{}", event);
                    let _ = self.handle_request(request,
                        &mut send_transaction_protocol_handles,
                        &mut receive_transaction_protocol_handles,
                        &mut transaction_broadcast_protocol_handles,
                        &mut coinbase_transaction_monitoring_protocol_handles,
                        &mut transaction_validation_protocol_handles,
                        reply_tx,
                    ).await.map_err(|e| {
                        warn!(target: LOG_TARGET, "Error handling request: {:?}", e);
                        e
                    });
                    let finish = Instant::now();
                    trace!(target: LOG_TARGET,
                        "{}, processed in {}ms",
                        event,
                        finish.duration_since(start).as_millis()
                    );
                },
                // Incoming Transaction messages from the Comms layer
                Some(msg) = transaction_stream.next() => {
                    // TODO: Remove time measurements; this is to aid in system testing only
                    let start = Instant::now();
                    let (origin_public_key, inner_msg) = msg.clone().into_origin_and_inner();
                    trace!(target: LOG_TARGET, "Handling Transaction Message, Trace: {}", msg.dht_header.message_tag);

                    let result  = self.accept_transaction(origin_public_key, inner_msg,
                        msg.dht_header.message_tag.as_value(), &mut receive_transaction_protocol_handles).await;

                    match result {
                        Err(TransactionServiceError::RepeatedMessageError) => {
                            trace!(target: LOG_TARGET, "A repeated Transaction message was received, Trace: {}",
                            msg.dht_header.message_tag);
                        }
                        Err(e) => {
                            warn!(target: LOG_TARGET, "Failed to handle incoming Transaction message: {} for NodeID: {}, Trace: {}",
                                e, self.node_identity.node_id().short_str(), msg.dht_header.message_tag);
                            let _ = self.event_publisher.send(Arc::new(TransactionEvent::Error(format!("Error handling \
                                Transaction Sender message: {:?}", e).to_string())));
                        }
                        _ => (),
                    }
                    let finish = Instant::now();
                    trace!(target: LOG_TARGET,
                        "Handling Transaction Message, Trace: {}, processed in {}ms",
                        msg.dht_header.message_tag,
                        finish.duration_since(start).as_millis(),
                    );
                },
                 // Incoming Transaction Reply messages from the Comms layer
                Some(msg) = transaction_reply_stream.next() => {
                    // TODO: Remove time measurements; this is to aid in system testing only
                    let start = Instant::now();
                    let (origin_public_key, inner_msg) = msg.clone().into_origin_and_inner();
                    trace!(target: LOG_TARGET, "Handling Transaction Reply Message, Trace: {}", msg.dht_header.message_tag);
                    let result = self.accept_recipient_reply(origin_public_key, inner_msg).await;

                    match result {
                        Err(TransactionServiceError::TransactionDoesNotExistError) => {
                            trace!(target: LOG_TARGET, "Unable to handle incoming Transaction Reply message from NodeId: \
                            {} due to Transaction not existing. This usually means the message was a repeated message \
                            from Store and Forward, Trace: {}", self.node_identity.node_id().short_str(),
                            msg.dht_header.message_tag);
                        },
                        Err(e) => {
                            warn!(target: LOG_TARGET, "Failed to handle incoming Transaction Reply message: {} \
                            for NodeId: {}, Trace: {}", e, self.node_identity.node_id().short_str(),
                            msg.dht_header.message_tag);
                            let _ = self.event_publisher.send(Arc::new(TransactionEvent::Error("Error handling \
                            Transaction Recipient Reply message".to_string())));
                        },
                        Ok(_) => (),
                    }
                    let finish = Instant::now();
                    trace!(target: LOG_TARGET,
                        "Handling Transaction Reply Message, Trace: {}, processed in {}ms",
                        msg.dht_header.message_tag,
                        finish.duration_since(start).as_millis(),
                    );
                },
               // Incoming Finalized Transaction messages from the Comms layer
                Some(msg) = transaction_finalized_stream.next() => {
                    // TODO: Remove time measurements; this is to aid in system testing only
                    let start = Instant::now();
                    let (origin_public_key, inner_msg) = msg.clone().into_origin_and_inner();
                    trace!(target: LOG_TARGET,
                        "Handling Transaction Finalized Message, Trace: {}",
                        msg.dht_header.message_tag.as_value()
                    );
                    let result = self.accept_finalized_transaction(
                        origin_public_key,
                        inner_msg,
                        &mut receive_transaction_protocol_handles,
                    ).await;

                    match result {
                        Err(TransactionServiceError::TransactionDoesNotExistError) => {
                            trace!(target: LOG_TARGET, "Unable to handle incoming Finalized Transaction message from NodeId: \
                            {} due to Transaction not existing. This usually means the message was a repeated message \
                            from Store and Forward, Trace: {}", self.node_identity.node_id().short_str(),
                            msg.dht_header.message_tag);
                        },
                       Err(e) => {
                            warn!(target: LOG_TARGET, "Failed to handle incoming Transaction Finalized message: {} \
                            for NodeID: {}, Trace: {}", e , self.node_identity.node_id().short_str(),
                            msg.dht_header.message_tag.as_value());
                            let _ = self.event_publisher.send(Arc::new(TransactionEvent::Error("Error handling Transaction \
                            Finalized message".to_string(),)));
                       },
                       Ok(_) => ()
                    }
                    let finish = Instant::now();
                    trace!(target: LOG_TARGET,
                        "Handling Transaction Finalized Message, Trace: {}, processed in {}ms",
                        msg.dht_header.message_tag.as_value(),
                        finish.duration_since(start).as_millis(),
                    );
                },
                // Incoming messages from the Comms layer
                Some(msg) = base_node_response_stream.next() => {
                    // TODO: Remove time measurements; this is to aid in system testing only
                    let start = Instant::now();
                    let (origin_public_key, inner_msg) = msg.clone().into_origin_and_inner();
                    trace!(target: LOG_TARGET, "Handling Base Node Response, Trace: {}", msg.dht_header.message_tag);
                    let _ = self.handle_base_node_response(inner_msg).await.map_err(|e| {
                        warn!(target: LOG_TARGET, "Error handling base node service response from {}: {:?} for \
                        NodeID: {}, Trace: {}", origin_public_key, e, self.node_identity.node_id().short_str(),
                        msg.dht_header.message_tag.as_value());
                        e
                    });
                    let finish = Instant::now();
                    trace!(target: LOG_TARGET,
                        "Handling Base Node Response, Trace: {}, processed in {}ms",
                        msg.dht_header.message_tag,
                        finish.duration_since(start).as_millis(),
                    );
                }
                // Incoming messages from the Comms layer
                Some(msg) = transaction_cancelled_stream.next() => {
                    // TODO: Remove time measurements; this is to aid in system testing only
                    let start = Instant::now();
                    let (origin_public_key, inner_msg) = msg.clone().into_origin_and_inner();
                    trace!(target: LOG_TARGET, "Handling Transaction Cancelled message, Trace: {}", msg.dht_header.message_tag);
                    if let Err(e) = self.handle_transaction_cancelled_message(origin_public_key, inner_msg, ).await {
                        warn!(target: LOG_TARGET, "Error handing Transaction Cancelled Message: {:?}", e);
                    }
                    let finish = Instant::now();
                    trace!(target: LOG_TARGET,
                        "Handling Transaction Cancelled message, Trace: {}, processed in {}ms",
                        msg.dht_header.message_tag,
                        finish.duration_since(start).as_millis(),
                    );
                }
                Some(join_result) = send_transaction_protocol_handles.next() => {
                    trace!(target: LOG_TARGET, "Send Protocol for Transaction has ended with result {:?}", join_result);
                    match join_result {
                        Ok(join_result_inner) => self.complete_send_transaction_protocol(
                            join_result_inner,
                            &mut transaction_broadcast_protocol_handles
                        ).await,
                        Err(e) => error!(target: LOG_TARGET, "Error resolving Send Transaction Protocol: {:?}", e),
                    };
                }
                Some(join_result) = receive_transaction_protocol_handles.next() => {
                    trace!(target: LOG_TARGET, "Receive Transaction Protocol has ended with result {:?}", join_result);
                    match join_result {
                        Ok(join_result_inner) => self.complete_receive_transaction_protocol(
                            join_result_inner,
                            &mut transaction_broadcast_protocol_handles
                        ).await,
                        Err(e) => error!(target: LOG_TARGET, "Error resolving Send Transaction Protocol: {:?}", e),
                    };
                }
                Some(join_result) = transaction_broadcast_protocol_handles.next() => {
                    trace!(target: LOG_TARGET, "Transaction Broadcast protocol has ended with result {:?}", join_result);
                    match join_result {
                        Ok(join_result_inner) => self.complete_transaction_broadcast_protocol(join_result_inner).await,
                        Err(e) => error!(target: LOG_TARGET, "Error resolving Broadcast Protocol: {:?}", e),
                    };
                }
                Some(join_result) = coinbase_transaction_monitoring_protocol_handles.next() => {
                    trace!(target: LOG_TARGET, "Coinbase transaction monitoring protocol has ended with result {:?}",
                    join_result);
                    match join_result {
                        Ok(join_result_inner) => self.complete_coinbase_transaction_monitoring_protocol(join_result_inner),
                        Err(e) => error!(target: LOG_TARGET, "Error resolving Coinbase Monitoring protocol: {:?}", e),
                    };
                }
                Some(join_result) = transaction_validation_protocol_handles.next() => {
                    trace!(target: LOG_TARGET, "Transaction Validation protocol has ended with result {:?}", join_result);
                    match join_result {
                        Ok(join_result_inner) => self.complete_transaction_validation_protocol(join_result_inner).await,
                        Err(e) => error!(target: LOG_TARGET, "Error resolving Transaction Validation protocol: {:?}", e),
                    };
                }
                 _ = shutdown.wait() => {
                    info!(target: LOG_TARGET, "Transaction service shutting down because it received the shutdown signal");
                    break;
                }
            }
        }
        info!(target: LOG_TARGET, "Transaction service shut down");
        Ok(())
    }

    /// This handler is called when requests arrive from the various streams
    async fn handle_request(
        &mut self,
        request: TransactionServiceRequest,
        send_transaction_join_handles: &mut FuturesUnordered<JoinHandle<Result<u64, TransactionServiceProtocolError>>>,
        receive_transaction_join_handles: &mut FuturesUnordered<
            JoinHandle<Result<u64, TransactionServiceProtocolError>>,
        >,
        transaction_broadcast_join_handles: &mut FuturesUnordered<
            JoinHandle<Result<u64, TransactionServiceProtocolError>>,
        >,
        coinbase_monitoring_join_handles: &mut FuturesUnordered<
            JoinHandle<Result<u64, TransactionServiceProtocolError>>,
        >,
        transaction_validation_join_handles: &mut FuturesUnordered<
            JoinHandle<Result<u64, TransactionServiceProtocolError>>,
        >,
        reply_channel: oneshot::Sender<Result<TransactionServiceResponse, TransactionServiceError>>,
    ) -> Result<(), TransactionServiceError> {
        let mut reply_channel = Some(reply_channel);

        trace!(target: LOG_TARGET, "Handling Service Request: {}", request);
        let response = match request {
            TransactionServiceRequest::SendTransaction(dest_pubkey, amount, fee_per_gram, message) => {
                let rp = reply_channel.take().expect("Cannot be missing");
                self.send_transaction(
                    dest_pubkey,
                    amount,
                    fee_per_gram,
                    message,
                    send_transaction_join_handles,
                    transaction_broadcast_join_handles,
                    rp,
                )
                .await?;
                return Ok(());
            },
            TransactionServiceRequest::SendOneSidedTransaction(dest_pubkey, amount, fee_per_gram, message) => self
                .send_one_sided_transaction(
                    dest_pubkey,
                    amount,
                    fee_per_gram,
                    message,
                    transaction_broadcast_join_handles,
                )
                .await
                .map(TransactionServiceResponse::TransactionSent),
            TransactionServiceRequest::CancelTransaction(tx_id) => self
                .cancel_pending_transaction(tx_id)
                .await
                .map(|_| TransactionServiceResponse::TransactionCancelled),
            TransactionServiceRequest::GetPendingInboundTransactions => {
                Ok(TransactionServiceResponse::PendingInboundTransactions(
                    self.db.get_pending_inbound_transactions().await?,
                ))
            },
            TransactionServiceRequest::GetPendingOutboundTransactions => {
                Ok(TransactionServiceResponse::PendingOutboundTransactions(
                    self.db.get_pending_outbound_transactions().await?,
                ))
            },

            TransactionServiceRequest::GetCompletedTransactions => Ok(
                TransactionServiceResponse::CompletedTransactions(self.db.get_completed_transactions().await?),
            ),
            TransactionServiceRequest::GetCancelledPendingInboundTransactions => {
                Ok(TransactionServiceResponse::PendingInboundTransactions(
                    self.db.get_cancelled_pending_inbound_transactions().await?,
                ))
            },
            TransactionServiceRequest::GetCancelledPendingOutboundTransactions => {
                Ok(TransactionServiceResponse::PendingOutboundTransactions(
                    self.db.get_cancelled_pending_outbound_transactions().await?,
                ))
            },
            TransactionServiceRequest::GetCancelledCompletedTransactions => {
                Ok(TransactionServiceResponse::CompletedTransactions(
                    self.db.get_cancelled_completed_transactions().await?,
                ))
            },
            TransactionServiceRequest::GetCompletedTransaction(tx_id) => {
                Ok(TransactionServiceResponse::CompletedTransaction(Box::new(
                    self.db.get_completed_transaction(tx_id).await?,
                )))
            },
            TransactionServiceRequest::GetAnyTransaction(tx_id) => Ok(TransactionServiceResponse::AnyTransaction(
                Box::new(self.db.get_any_transaction(tx_id).await?),
            )),
            TransactionServiceRequest::SetBaseNodePublicKey(public_key) => {
                self.set_base_node_public_key(public_key).await;
                Ok(TransactionServiceResponse::BaseNodePublicKeySet)
            },
            TransactionServiceRequest::ImportUtxo(value, source_public_key, message, maturity) => self
                .add_utxo_import_transaction(value, source_public_key, message, maturity)
                .await
                .map(TransactionServiceResponse::UtxoImported),
            TransactionServiceRequest::SubmitCoinSplitTransaction(tx_id, tx, fee, amount, message) => self
                .submit_coin_split_transaction(transaction_broadcast_join_handles, tx_id, tx, fee, amount, message)
                .await
                .map(|_| TransactionServiceResponse::TransactionSubmitted),
            TransactionServiceRequest::GenerateCoinbaseTransaction(reward, fees, block_height) => self
                .generate_coinbase_transaction(reward, fees, block_height, coinbase_monitoring_join_handles)
                .await
                .map(|tx| TransactionServiceResponse::CoinbaseTransactionGenerated(Box::new(tx))),
            TransactionServiceRequest::SetLowPowerMode => {
                self.set_power_mode(PowerMode::Low).await?;
                Ok(TransactionServiceResponse::LowPowerModeSet)
            },
            TransactionServiceRequest::SetNormalPowerMode => {
                self.set_power_mode(PowerMode::Normal).await?;
                Ok(TransactionServiceResponse::NormalPowerModeSet)
            },
            TransactionServiceRequest::ApplyEncryption(cipher) => self
                .db
                .apply_encryption(*cipher)
                .await
                .map(|_| TransactionServiceResponse::EncryptionApplied)
                .map_err(TransactionServiceError::TransactionStorageError),
            TransactionServiceRequest::RemoveEncryption => self
                .db
                .remove_encryption()
                .await
                .map(|_| TransactionServiceResponse::EncryptionRemoved)
                .map_err(TransactionServiceError::TransactionStorageError),
            TransactionServiceRequest::RestartTransactionProtocols => self
                .restart_transaction_negotiation_protocols(
                    send_transaction_join_handles,
                    receive_transaction_join_handles,
                )
                .await
                .map(|_| TransactionServiceResponse::ProtocolsRestarted),
            TransactionServiceRequest::RestartBroadcastProtocols => self
                .restart_broadcast_protocols(transaction_broadcast_join_handles, coinbase_monitoring_join_handles)
                .await
                .map(|_| TransactionServiceResponse::ProtocolsRestarted),
            TransactionServiceRequest::GetNumConfirmationsRequired => Ok(
                TransactionServiceResponse::NumConfirmationsRequired(self.resources.config.num_confirmations_required),
            ),
            TransactionServiceRequest::SetNumConfirmationsRequired(number) => {
                self.resources.config.num_confirmations_required = number;
                Ok(TransactionServiceResponse::NumConfirmationsSet)
            },
            TransactionServiceRequest::ValidateTransactions(retry_strategy) => self
                .start_transaction_validation_protocol(retry_strategy, transaction_validation_join_handles)
                .await
                .map(TransactionServiceResponse::ValidationStarted),
            /* TransactionServiceRequest::SetCompletedTransactionValidity(tx_id, validity) => self
             *   .set_completed_transaction_validity(tx_id, validity)
             *  .await
             *  .map(|_| TransactionServiceResponse::CompletedTransactionValidityChanged), */
        };

        // If the individual handlers did not already send the API response then do it here.
        if let Some(rp) = reply_channel {
            let _ = rp.send(response).map_err(|e| {
                warn!(target: LOG_TARGET, "Failed to send reply");
                e
            });
        }
        Ok(())
    }

    /// Sends a new transaction to a recipient
    /// # Arguments
    /// 'dest_pubkey': The Comms pubkey of the recipient node
    /// 'amount': The amount of Tari to send to the recipient
    /// 'fee_per_gram': The amount of fee per transaction gram to be included in transaction
    pub async fn send_transaction(
        &mut self,
        dest_pubkey: CommsPublicKey,
        amount: MicroTari,
        fee_per_gram: MicroTari,
        message: String,
        join_handles: &mut FuturesUnordered<JoinHandle<Result<u64, TransactionServiceProtocolError>>>,
        transaction_broadcast_join_handles: &mut FuturesUnordered<
            JoinHandle<Result<u64, TransactionServiceProtocolError>>,
        >,
        reply_channel: oneshot::Sender<Result<TransactionServiceResponse, TransactionServiceError>>,
    ) -> Result<(), TransactionServiceError> {
        let tx_id = OsRng.next_u64();

        // If we're paying ourselves, let's complete and submit the transaction immediately
        if self.node_identity.public_key() == &dest_pubkey {
            debug!(
                target: LOG_TARGET,
                "Received transaction with spend-to-self transaction"
            );

            let (fee, transaction) = self
                .output_manager_service
                .create_pay_to_self_transaction(tx_id, amount, fee_per_gram, None, message.clone())
                .await?;

            // Notify that the transaction was successfully resolved.
            let _ = self
                .event_publisher
                .send(Arc::new(TransactionEvent::TransactionCompletedImmediately(tx_id)));

            self.submit_transaction(
                transaction_broadcast_join_handles,
                CompletedTransaction::new(
                    tx_id,
                    self.node_identity.public_key().clone(),
                    self.node_identity.public_key().clone(),
                    amount,
                    fee,
                    transaction,
                    TransactionStatus::Completed,
                    message,
                    Utc::now().naive_utc(),
                    TransactionDirection::Inbound,
                    None,
                ),
            )
            .await?;

            let _ = reply_channel
                .send(Ok(TransactionServiceResponse::TransactionSent(tx_id)))
                .map_err(|e| {
                    warn!(target: LOG_TARGET, "Failed to send service reply");
                    e
                });

            return Ok(());
        }

        let (tx_reply_sender, tx_reply_receiver) = mpsc::channel(100);
        let (cancellation_sender, cancellation_receiver) = oneshot::channel();
        self.pending_transaction_reply_senders.insert(tx_id, tx_reply_sender);
        self.send_transaction_cancellation_senders
            .insert(tx_id, cancellation_sender);

        let protocol = TransactionSendProtocol::new(
            tx_id,
            self.resources.clone(),
            tx_reply_receiver,
            cancellation_receiver,
            dest_pubkey,
            amount,
            fee_per_gram,
            message,
            Some(reply_channel),
            TransactionSendProtocolStage::Initial,
        );

        let join_handle = tokio::spawn(protocol.execute());
        join_handles.push(join_handle);

        Ok(())
    }

    /// Sends a one side payment transaction to a recipient
    /// # Arguments
    /// 'dest_pubkey': The Comms pubkey of the recipient node
    /// 'amount': The amount of Tari to send to the recipient
    /// 'fee_per_gram': The amount of fee per transaction gram to be included in transaction
    pub async fn send_one_sided_transaction(
        &mut self,
        dest_pubkey: CommsPublicKey,
        amount: MicroTari,
        fee_per_gram: MicroTari,
        message: String,
        transaction_broadcast_join_handles: &mut FuturesUnordered<
            JoinHandle<Result<u64, TransactionServiceProtocolError>>,
        >,
    ) -> Result<TxId, TransactionServiceError> {
        if self.node_identity.public_key() == &dest_pubkey {
            warn!(target: LOG_TARGET, "One-sided spend-to-self transactions not supported");
            return Err(TransactionServiceError::OneSidedTransactionError(
                "One-sided spend-to-self transactions not supported".to_string(),
            ));
        }

        let tx_id = OsRng.next_u64();

        // Prepare sender part of the transaction
        let mut stp = self
            .output_manager_service
            .prepare_transaction_to_send(
                tx_id,
                amount,
                fee_per_gram,
                None,
                message.clone(),
                script!(PushPubKey(Box::new(dest_pubkey.clone()))),
            )
            .await?;

        // This call is needed to advance the state from `SingleRoundMessageReady` to `SingleRoundMessageReady`,
        // but the returned value is not used
        let _ = stp
            .build_single_round_message()
            .map_err(|e| TransactionServiceProtocolError::new(tx_id, e.into()))?;

        self.output_manager_service
            .confirm_pending_transaction(tx_id)
            .await
            .map_err(|e| TransactionServiceProtocolError::new(tx_id, e.into()))?;

        // Prepare receiver part of the transaction

        // Diffie-Hellman shared secret `k_Ob * K_Sb = K_Ob * k_Sb` results in a public key, which is converted to
        // bytes to enable conversion into a private key to be used as the spending key
        let sender_offset_private_key = stp
            .get_recipient_sender_offset_private_key(0)
            .map_err(|e| TransactionServiceProtocolError::new(tx_id, e.into()))?;
        // TODO: Add a standardized Diffie-Hellman method to the tari_crypto library that will return a private key,
        // TODO: then come back and use it here.
        let spending_key = PrivateKey::from_bytes(
            CommsPublicKey::shared_secret(&sender_offset_private_key.clone(), &dest_pubkey.clone()).as_bytes(),
        )
        .map_err(|e| TransactionServiceProtocolError::new(tx_id, e.into()))?;

        let sender_message = TransactionSenderMessage::new_single_round_message(stp.get_single_round_message()?);
        let rewind_key = PrivateKey::from_bytes(&hash_secret_key(&spending_key))?;
        let blinding_key = PrivateKey::from_bytes(&hash_secret_key(&rewind_key))?;
        let rewind_data = RewindData {
            rewind_key: rewind_key.clone(),
            rewind_blinding_key: blinding_key.clone(),
            proof_message: [0u8; 21],
        };

        let rtp = ReceiverTransactionProtocol::new_with_rewindable_output(
            sender_message,
            PrivateKey::random(&mut OsRng),
            spending_key,
            OutputFeatures::default(),
            &self.resources.factories,
            &rewind_data,
        );

        let recipient_reply = rtp.get_signed_data()?.clone();

        // Start finalizing

        stp.add_single_recipient_info(recipient_reply, &self.resources.factories.range_proof)
            .map_err(|e| TransactionServiceProtocolError::new(tx_id, e.into()))?;

        // Finalize

        stp.finalize(KernelFeatures::empty(), &self.resources.factories)
            .map_err(|e| {
                error!(
                    target: LOG_TARGET,
                    "Transaction (TxId: {}) could not be finalized. Failure error: {:?}", tx_id, e,
                );
                TransactionServiceProtocolError::new(tx_id, e.into())
            })?;
        info!(target: LOG_TARGET, "Finalized one-side transaction TxId: {}", tx_id);

        // This event being sent is important, but not critical to the protocol being successful. Send only fails if
        // there are no subscribers.
        let _ = self
            .event_publisher
            .send(Arc::new(TransactionEvent::TransactionCompletedImmediately(tx_id)));

        // Broadcast one-sided transaction

        let tx = stp
            .get_transaction()
            .map_err(|e| TransactionServiceProtocolError::new(tx_id, e.into()))?;
        let fee = stp
            .get_fee_amount()
            .map_err(|e| TransactionServiceProtocolError::new(tx_id, e.into()))?;
        self.submit_transaction(
            transaction_broadcast_join_handles,
            CompletedTransaction::new(
                tx_id,
                self.resources.node_identity.public_key().clone(),
                dest_pubkey.clone(),
                amount,
                fee,
                tx.clone(),
                TransactionStatus::Completed,
                message.clone(),
                Utc::now().naive_utc(),
                TransactionDirection::Outbound,
                None,
            ),
        )
        .await?;

        Ok(tx_id)
    }

    /// Accept the public reply from a recipient and apply the reply to the relevant transaction protocol
    /// # Arguments
    /// 'recipient_reply' - The public response from a recipient with data required to complete the transaction
    pub async fn accept_recipient_reply(
        &mut self,
        source_pubkey: CommsPublicKey,
        recipient_reply: proto::RecipientSignedMessage,
    ) -> Result<(), TransactionServiceError> {
        // Check if a wallet recovery is in progress, if it is we will ignore this request
        self.check_recovery_status().await?;

        let recipient_reply: RecipientSignedMessage = recipient_reply
            .try_into()
            .map_err(TransactionServiceError::InvalidMessageError)?;

        let tx_id = recipient_reply.tx_id;

        // First we check if this Reply is for a cancelled Pending Outbound Tx or a Completed Tx
        let cancelled_outbound_tx = self.db.get_cancelled_pending_outbound_transaction(tx_id).await;
        let completed_tx = self.db.get_completed_transaction_cancelled_or_not(tx_id).await;

        // This closure will check if the timestamps are beyond the cooldown period
        let check_cooldown = |timestamp: Option<NaiveDateTime>| {
            if let Some(t) = timestamp {
                // Check if the last reply is beyond the resend cooldown
                if let Ok(elapsed_time) = Utc::now().naive_utc().signed_duration_since(t).to_std() {
                    if elapsed_time < self.resources.config.resend_response_cooldown {
                        trace!(
                            target: LOG_TARGET,
                            "A repeated Transaction Reply (TxId: {}) has been received before the resend cooldown has \
                             expired. Ignoring.",
                            tx_id
                        );
                        return false;
                    }
                }
            }
            true
        };

        if let Ok(ctx) = completed_tx {
            // Check that it is from the same person
            if ctx.destination_public_key != source_pubkey {
                return Err(TransactionServiceError::InvalidSourcePublicKey);
            }
            if !check_cooldown(ctx.last_send_timestamp) {
                return Ok(());
            }

            if ctx.cancelled {
                // Send a cancellation message
                debug!(
                    target: LOG_TARGET,
                    "A repeated Transaction Reply (TxId: {}) has been received for cancelled completed transaction. \
                     Transaction Cancelled response is being sent.",
                    tx_id
                );
                tokio::spawn(send_transaction_cancelled_message(
                    tx_id,
                    source_pubkey.clone(),
                    self.resources.outbound_message_service.clone(),
                ));
            } else {
                // Resend the reply
                debug!(
                    target: LOG_TARGET,
                    "A repeated Transaction Reply (TxId: {}) has been received. Reply is being resent.", tx_id
                );
                tokio::spawn(send_finalized_transaction_message(
                    tx_id,
                    ctx.transaction,
                    source_pubkey.clone(),
                    self.resources.outbound_message_service.clone(),
                    self.resources.config.direct_send_timeout,
                    self.resources.config.transaction_routing_mechanism,
                ));
            }

            if let Err(e) = self.resources.db.increment_send_count(tx_id).await {
                warn!(
                    target: LOG_TARGET,
                    "Could not increment send count for completed transaction TxId {}: {:?}", tx_id, e
                );
            }
            return Ok(());
        }

        if let Ok(otx) = cancelled_outbound_tx {
            // Check that it is from the same person
            if otx.destination_public_key != source_pubkey {
                return Err(TransactionServiceError::InvalidSourcePublicKey);
            }
            if !check_cooldown(otx.last_send_timestamp) {
                return Ok(());
            }

            // Send a cancellation message
            debug!(
                target: LOG_TARGET,
                "A repeated Transaction Reply (TxId: {}) has been received for cancelled pending outbound \
                 transaction. Transaction Cancelled response is being sent.",
                tx_id
            );
            tokio::spawn(send_transaction_cancelled_message(
                tx_id,
                source_pubkey.clone(),
                self.resources.outbound_message_service.clone(),
            ));

            if let Err(e) = self.resources.db.increment_send_count(tx_id).await {
                warn!(
                    target: LOG_TARGET,
                    "Could not increment send count for completed transaction TxId {}: {:?}", tx_id, e
                );
            }
            return Ok(());
        }

        // Is this a new Transaction Reply for an existing pending transaction?
        let sender = match self.pending_transaction_reply_senders.get_mut(&tx_id) {
            None => return Err(TransactionServiceError::TransactionDoesNotExistError),
            Some(s) => s,
        };

        sender
            .send((source_pubkey, recipient_reply))
            .await
            .map_err(|_| TransactionServiceError::ProtocolChannelError)?;

        Ok(())
    }

    /// Handle the final clean up after a Send Transaction protocol completes
    async fn complete_send_transaction_protocol(
        &mut self,
        join_result: Result<u64, TransactionServiceProtocolError>,
        transaction_broadcast_join_handles: &mut FuturesUnordered<
            JoinHandle<Result<u64, TransactionServiceProtocolError>>,
        >,
    ) {
        match join_result {
            Ok(id) => {
                let _ = self.pending_transaction_reply_senders.remove(&id);
                let _ = self.send_transaction_cancellation_senders.remove(&id);
                let completed_tx = match self.db.get_completed_transaction(id).await {
                    Ok(v) => v,
                    Err(e) => {
                        error!(
                            target: LOG_TARGET,
                            "Error starting Broadcast Protocol after completed Send Transaction Protocol : {:?}", e
                        );
                        return;
                    },
                };
                let _ = self
                    .broadcast_completed_transaction(completed_tx, transaction_broadcast_join_handles)
                    .await
                    .map_err(|resp| {
                        error!(
                            target: LOG_TARGET,
                            "Error starting Broadcast Protocol after completed Send Transaction Protocol : {:?}", resp
                        );
                        resp
                    });
                trace!(
                    target: LOG_TARGET,
                    "Send Transaction Protocol for TxId: {} completed successfully",
                    id
                );
            },
            Err(TransactionServiceProtocolError { id, error }) => {
                let _ = self.pending_transaction_reply_senders.remove(&id);
                let _ = self.send_transaction_cancellation_senders.remove(&id);
                if let TransactionServiceError::Shutdown = error {
                    return;
                }
                warn!(
                    target: LOG_TARGET,
                    "Error completing Send Transaction Protocol (Id: {}): {:?}", id, error
                );
                let _ = self
                    .event_publisher
                    .send(Arc::new(TransactionEvent::Error(format!("{:?}", error))));
            },
        }
    }

    /// Cancel a pending transaction
    async fn cancel_pending_transaction(&mut self, tx_id: TxId) -> Result<(), TransactionServiceError> {
        self.db.cancel_pending_transaction(tx_id).await.map_err(|e| {
            warn!(
                target: LOG_TARGET,
                "Pending Transaction does not exist and could not be cancelled: {:?}", e
            );
            e
        })?;

        self.output_manager_service.cancel_transaction(tx_id).await?;

        if let Some(cancellation_sender) = self.send_transaction_cancellation_senders.remove(&tx_id) {
            let _ = cancellation_sender.send(());
        }
        let _ = self.pending_transaction_reply_senders.remove(&tx_id);

        if let Some(cancellation_sender) = self.receiver_transaction_cancellation_senders.remove(&tx_id) {
            let _ = cancellation_sender.send(());
        }
        let _ = self.finalized_transaction_senders.remove(&tx_id);

        let _ = self
            .event_publisher
            .send(Arc::new(TransactionEvent::TransactionCancelled(tx_id)))
            .map_err(|e| {
                trace!(
                    target: LOG_TARGET,
                    "Error sending event because there are no subscribers: {:?}",
                    e
                );
                e
            });

        info!(target: LOG_TARGET, "Pending Transaction (TxId: {}) cancelled", tx_id);

        Ok(())
    }

    // async fn set_completed_transaction_validity(
    //     &mut self,
    //     tx_id: TxId,
    //     valid: bool,
    // ) -> Result<(), TransactionServiceError> {
    //     self.resources
    //         .db
    //         .set_completed_transaction_validity(tx_id, valid)
    //         .await?;
    //
    //     Ok(())
    // }

    /// Handle a Transaction Cancelled message received from the Comms layer
    pub async fn handle_transaction_cancelled_message(
        &mut self,
        source_pubkey: CommsPublicKey,
        transaction_cancelled: proto::TransactionCancelledMessage,
    ) -> Result<(), TransactionServiceError> {
        let tx_id = transaction_cancelled.tx_id;

        // Check that an inbound transaction exists to be cancelled and that the Source Public key for that transaction
        // is the same as the cancellation message
        if let Ok(inbound_tx) = self.db.get_pending_inbound_transaction(tx_id).await {
            if inbound_tx.source_public_key == source_pubkey {
                self.cancel_pending_transaction(tx_id).await?;
            } else {
                trace!(
                    target: LOG_TARGET,
                    "Received a Transaction Cancelled (TxId: {}) message from an unknown source, ignoring",
                    tx_id
                );
            }
        }

        Ok(())
    }

    #[allow(clippy::map_entry)]
    async fn restart_all_send_transaction_protocols(
        &mut self,
        join_handles: &mut FuturesUnordered<JoinHandle<Result<u64, TransactionServiceProtocolError>>>,
    ) -> Result<(), TransactionServiceError> {
        let outbound_txs = self.db.get_pending_outbound_transactions().await?;
        for (tx_id, tx) in outbound_txs {
            if !self.pending_transaction_reply_senders.contains_key(&tx_id) {
                debug!(
                    target: LOG_TARGET,
                    "Restarting listening for Reply for Pending Outbound Transaction TxId: {}", tx_id
                );
                let (tx_reply_sender, tx_reply_receiver) = mpsc::channel(100);
                let (cancellation_sender, cancellation_receiver) = oneshot::channel();
                self.pending_transaction_reply_senders.insert(tx_id, tx_reply_sender);
                self.send_transaction_cancellation_senders
                    .insert(tx_id, cancellation_sender);
                let protocol = TransactionSendProtocol::new(
                    tx_id,
                    self.resources.clone(),
                    tx_reply_receiver,
                    cancellation_receiver,
                    tx.destination_public_key,
                    tx.amount,
                    tx.fee,
                    tx.message,
                    None,
                    TransactionSendProtocolStage::WaitForReply,
                );

                let join_handle = tokio::spawn(protocol.execute());
                join_handles.push(join_handle);
            }
        }

        Ok(())
    }

    /// Accept a new transaction from a sender by handling a public SenderMessage. The reply is generated and sent.
    /// # Arguments
    /// 'source_pubkey' - The pubkey from which the message was sent and to which the reply will be sent.
    /// 'sender_message' - Message from a sender containing the setup of the transaction being sent to you
    pub async fn accept_transaction(
        &mut self,
        source_pubkey: CommsPublicKey,
        sender_message: proto::TransactionSenderMessage,
        traced_message_tag: u64,
        join_handles: &mut FuturesUnordered<JoinHandle<Result<u64, TransactionServiceProtocolError>>>,
    ) -> Result<(), TransactionServiceError> {
        // Check if a wallet recovery is in progress, if it is we will ignore this request
        self.check_recovery_status().await?;

        let sender_message: TransactionSenderMessage = sender_message
            .try_into()
            .map_err(TransactionServiceError::InvalidMessageError)?;

        // Currently we will only reply to a Single sender transaction protocol
        if let TransactionSenderMessage::Single(data) = sender_message.clone() {
            trace!(
                target: LOG_TARGET,
                "Transaction (TxId: {}) received from {}, Trace: {}",
                data.tx_id,
                source_pubkey,
                traced_message_tag
            );

            // Check if this transaction has already been received.
            if let Ok(inbound_tx) = self.db.get_pending_inbound_transaction(data.tx_id).await {
                // Check that it is from the same person
                if inbound_tx.source_public_key != source_pubkey {
                    return Err(TransactionServiceError::InvalidSourcePublicKey);
                }
                // Check if the last reply is beyond the resend cooldown
                if let Some(timestamp) = inbound_tx.last_send_timestamp {
                    let elapsed_time = Utc::now()
                        .naive_utc()
                        .signed_duration_since(timestamp)
                        .to_std()
                        .map_err(|_| {
                            TransactionServiceError::ConversionError("duration::OutOfRangeError".to_string())
                        })?;
                    if elapsed_time < self.resources.config.resend_response_cooldown {
                        trace!(
                            target: LOG_TARGET,
                            "A repeated Transaction (TxId: {}) has been received before the resend cooldown has \
                             expired. Ignoring.",
                            inbound_tx.tx_id
                        );
                        return Ok(());
                    }
                }
                debug!(
                    target: LOG_TARGET,
                    "A repeated Transaction (TxId: {}) has been received. Reply is being resent.", inbound_tx.tx_id
                );
                let tx_id = inbound_tx.tx_id;
                // Ok we will resend the reply
                tokio::spawn(send_transaction_reply(
                    inbound_tx,
                    self.resources.outbound_message_service.clone(),
                    self.resources.config.direct_send_timeout,
                    self.resources.config.transaction_routing_mechanism,
                ));
                if let Err(e) = self.resources.db.increment_send_count(tx_id).await {
                    warn!(
                        target: LOG_TARGET,
                        "Could not increment send count for inbound transaction TxId {}: {:?}", tx_id, e
                    );
                }

                return Ok(());
            }

            if self.finalized_transaction_senders.contains_key(&data.tx_id) ||
                self.receiver_transaction_cancellation_senders.contains_key(&data.tx_id)
            {
                trace!(
                    target: LOG_TARGET,
                    "Transaction (TxId: {}) has already been received, this is probably a repeated message, Trace:
            {}.",
                    data.tx_id,
                    traced_message_tag
                );
                return Err(TransactionServiceError::RepeatedMessageError);
            }

            let (tx_finalized_sender, tx_finalized_receiver) = mpsc::channel(100);
            let (cancellation_sender, cancellation_receiver) = oneshot::channel();
            self.finalized_transaction_senders
                .insert(data.tx_id, tx_finalized_sender);
            self.receiver_transaction_cancellation_senders
                .insert(data.tx_id, cancellation_sender);

            let protocol = TransactionReceiveProtocol::new(
                data.tx_id,
                source_pubkey,
                sender_message,
                TransactionReceiveProtocolStage::Initial,
                self.resources.clone(),
                tx_finalized_receiver,
                cancellation_receiver,
            );

            let join_handle = tokio::spawn(protocol.execute());
            join_handles.push(join_handle);
            Ok(())
        } else {
            Err(TransactionServiceError::InvalidStateError)
        }
    }

    /// Accept the public reply from a recipient and apply the reply to the relevant transaction protocol
    /// # Arguments
    /// 'recipient_reply' - The public response from a recipient with data required to complete the transaction
    pub async fn accept_finalized_transaction(
        &mut self,
        source_pubkey: CommsPublicKey,
        finalized_transaction: proto::TransactionFinalizedMessage,
        join_handles: &mut FuturesUnordered<JoinHandle<Result<u64, TransactionServiceProtocolError>>>,
    ) -> Result<(), TransactionServiceError> {
        // Check if a wallet recovery is in progress, if it is we will ignore this request
        self.check_recovery_status().await?;

        let tx_id = finalized_transaction.tx_id;
        let transaction: Transaction = finalized_transaction
            .transaction
            .ok_or_else(|| {
                TransactionServiceError::InvalidMessageError(
                    "Finalized Transaction missing Transaction field".to_string(),
                )
            })?
            .try_into()
            .map_err(|_| {
                TransactionServiceError::InvalidMessageError(
                    "Cannot convert Transaction field from TransactionFinalized message".to_string(),
                )
            })?;

        let sender = match self.finalized_transaction_senders.get_mut(&tx_id) {
            None => {
                // First check if perhaps we know about this inbound transaction but it was cancelled
                match self.db.get_cancelled_pending_inbound_transaction(tx_id).await {
                    Ok(t) => {
                        if t.source_public_key != source_pubkey {
                            debug!(
                                target: LOG_TARGET,
                                "Received Finalized Transaction for a cancelled pending Inbound Transaction (TxId: \
                                 {}) but Source Public Key did not match",
                                tx_id
                            );
                            return Err(TransactionServiceError::TransactionDoesNotExistError);
                        }
                        info!(
                            target: LOG_TARGET,
                            "Received Finalized Transaction for a cancelled pending Inbound Transaction (TxId: {}). \
                             Restarting protocol",
                            tx_id
                        );
                        self.db.uncancel_pending_transaction(tx_id).await?;
                        self.output_manager_service
                            .reinstate_cancelled_inbound_transaction(tx_id)
                            .await?;

                        self.restart_receive_transaction_protocol(tx_id, source_pubkey.clone(), join_handles);
                        match self.finalized_transaction_senders.get_mut(&tx_id) {
                            None => return Err(TransactionServiceError::TransactionDoesNotExistError),
                            Some(s) => s,
                        }
                    },
                    Err(_) => return Err(TransactionServiceError::TransactionDoesNotExistError),
                }
            },
            Some(s) => s,
        };

        sender
            .send((source_pubkey, tx_id, transaction))
            .await
            .map_err(|_| TransactionServiceError::ProtocolChannelError)?;

        Ok(())
    }

    /// Handle the final clean up after a Send Transaction protocol completes
    async fn complete_receive_transaction_protocol(
        &mut self,
        join_result: Result<u64, TransactionServiceProtocolError>,
        transaction_broadcast_join_handles: &mut FuturesUnordered<
            JoinHandle<Result<u64, TransactionServiceProtocolError>>,
        >,
    ) {
        match join_result {
            Ok(id) => {
                let _ = self.finalized_transaction_senders.remove(&id);
                let _ = self.receiver_transaction_cancellation_senders.remove(&id);

                let completed_tx = match self.db.get_completed_transaction(id).await {
                    Ok(v) => v,
                    Err(e) => {
                        warn!(
                            target: LOG_TARGET,
                            "Error broadcasting completed transaction TxId: {} to mempool: {:?}", id, e
                        );
                        return;
                    },
                };
                let _ = self
                    .broadcast_completed_transaction(completed_tx, transaction_broadcast_join_handles)
                    .await
                    .map_err(|e| {
                        warn!(
                            target: LOG_TARGET,
                            "Error broadcasting completed transaction TxId: {} to mempool: {:?}", id, e
                        );
                        e
                    });

                trace!(
                    target: LOG_TARGET,
                    "Receive Transaction Protocol for TxId: {} completed successfully",
                    id
                );
            },
            Err(TransactionServiceProtocolError { id, error }) => {
                let _ = self.finalized_transaction_senders.remove(&id);
                let _ = self.receiver_transaction_cancellation_senders.remove(&id);
                match error {
                    TransactionServiceError::RepeatedMessageError => debug!(
                        target: LOG_TARGET,
                        "Receive Transaction Protocol (Id: {}) aborted as it is a repeated transaction that has \
                         already been processed",
                        id
                    ),
                    TransactionServiceError::Shutdown => {
                        return;
                    },
                    _ => warn!(
                        target: LOG_TARGET,
                        "Error completing Receive Transaction Protocol (Id: {}): {}", id, error
                    ),
                }

                let _ = self
                    .event_publisher
                    .send(Arc::new(TransactionEvent::Error(format!("{:?}", error))));
            },
        }
    }

    async fn restart_all_receive_transaction_protocols(
        &mut self,
        join_handles: &mut FuturesUnordered<JoinHandle<Result<u64, TransactionServiceProtocolError>>>,
    ) -> Result<(), TransactionServiceError> {
        let inbound_txs = self.db.get_pending_inbound_transactions().await?;
        for (tx_id, tx) in inbound_txs {
            self.restart_receive_transaction_protocol(tx_id, tx.source_public_key.clone(), join_handles);
        }

        Ok(())
    }

    fn restart_receive_transaction_protocol(
        &mut self,
        tx_id: TxId,
        source_public_key: CommsPublicKey,
        join_handles: &mut FuturesUnordered<JoinHandle<Result<u64, TransactionServiceProtocolError>>>,
    ) {
        if !self.pending_transaction_reply_senders.contains_key(&tx_id) {
            debug!(
                target: LOG_TARGET,
                "Restarting listening for Transaction Finalize for Pending Inbound Transaction TxId: {}", tx_id
            );
            let (tx_finalized_sender, tx_finalized_receiver) = mpsc::channel(100);
            let (cancellation_sender, cancellation_receiver) = oneshot::channel();
            self.finalized_transaction_senders.insert(tx_id, tx_finalized_sender);
            self.receiver_transaction_cancellation_senders
                .insert(tx_id, cancellation_sender);
            let protocol = TransactionReceiveProtocol::new(
                tx_id,
                source_public_key,
                TransactionSenderMessage::None,
                TransactionReceiveProtocolStage::WaitForFinalize,
                self.resources.clone(),
                tx_finalized_receiver,
                cancellation_receiver,
            );

            let join_handle = tokio::spawn(protocol.execute());
            join_handles.push(join_handle);
        }
    }

    /// Add a base node public key to the list that will be used to broadcast transactions and monitor the base chain
    /// for the presence of spendable outputs. If this is the first time the base node public key is set do the initial
    /// mempool broadcast
    async fn set_base_node_public_key(&mut self, base_node_public_key: CommsPublicKey) {
        info!(
            target: LOG_TARGET,
            "Setting base node public key {} for service", base_node_public_key
        );

        self.base_node_public_key = Some(base_node_public_key.clone());
        if let Err(e) = self.base_node_update_publisher.send(base_node_public_key) {
            trace!(
                target: LOG_TARGET,
                "No subscribers to receive base node public key update: {:?}",
                e
            );
        }
    }

    async fn restart_transaction_negotiation_protocols(
        &mut self,
        send_transaction_join_handles: &mut FuturesUnordered<JoinHandle<Result<u64, TransactionServiceProtocolError>>>,
        receive_transaction_join_handles: &mut FuturesUnordered<
            JoinHandle<Result<u64, TransactionServiceProtocolError>>,
        >,
    ) -> Result<(), TransactionServiceError> {
        trace!(target: LOG_TARGET, "Restarting transaction negotiation protocols");
        self.restart_all_send_transaction_protocols(send_transaction_join_handles)
            .await
            .map_err(|resp| {
                error!(
                    target: LOG_TARGET,
                    "Error restarting protocols for all pending outbound transactions: {:?}", resp
                );
                resp
            })?;

        self.restart_all_receive_transaction_protocols(receive_transaction_join_handles)
            .await
            .map_err(|resp| {
                error!(
                    target: LOG_TARGET,
                    "Error restarting protocols for all coinbase transactions: {:?}", resp
                );
                resp
            })?;

        Ok(())
    }

    async fn start_transaction_validation_protocol(
        &mut self,
        _retry_strategy: ValidationRetryStrategy,
        join_handles: &mut FuturesUnordered<JoinHandle<Result<u64, TransactionServiceProtocolError>>>,
    ) -> Result<u64, TransactionServiceError> {
        if self.base_node_public_key.is_none() {
            return Err(TransactionServiceError::NoBaseNodeKeysProvided);
        }
        trace!(target: LOG_TARGET, "Starting transaction validation protocols");
        let id = OsRng.next_u64();
        let _timeout = match self.power_mode {
            PowerMode::Normal => self.config.broadcast_monitoring_timeout,
            PowerMode::Low => self.config.low_power_polling_timeout,
        };
        match self.base_node_public_key.clone() {
            None => return Err(TransactionServiceError::NoBaseNodeKeysProvided),
            Some(pk) => {
                // let protocol = TransactionValidationProtocol::new(
                //     id,
                //     self.resources.clone(),
                //     pk,
                //     timeout,
                //     self.base_node_update_publisher.subscribe(),
                //     self.timeout_update_publisher.subscribe(),
                //     retry_strategy,
                // );

                let protocol = TransactionValidationProtocolV2::new(
                    self.resources.db.clone(),
                    pk,
                    self.resources.connectivity_manager.clone(),
                    self.resources.config.clone(),
                    self.event_publisher.clone(),
                );

                let join_handle = tokio::spawn(protocol.execute());
                join_handles.push(join_handle);
            },
        }

        Ok(id)
    }

    /// Handle the final clean up after a Transaction Validation protocol completes
    async fn complete_transaction_validation_protocol(
        &mut self,
        join_result: Result<u64, TransactionServiceProtocolError>,
    ) {
        match join_result {
            Ok(id) => {
                debug!(
                    target: LOG_TARGET,
                    "Transaction Validation Protocol (Id: {}) completed successfully", id
                );
            },
            Err(TransactionServiceProtocolError { id, error }) => {
                if let TransactionServiceError::Shutdown = error {
                    return;
                }
                warn!(
                    target: LOG_TARGET,
                    "Error completing Transaction Validation Protocol (id: {}): {:?}", id, error
                );
                let _ = self
                    .event_publisher
                    .send(Arc::new(TransactionEvent::Error(format!("{:?}", error))));
            },
        }
    }

    async fn restart_broadcast_protocols(
        &mut self,
        broadcast_join_handles: &mut FuturesUnordered<JoinHandle<Result<u64, TransactionServiceProtocolError>>>,
        coinbase_transaction_join_handles: &mut FuturesUnordered<
            JoinHandle<Result<u64, TransactionServiceProtocolError>>,
        >,
    ) -> Result<(), TransactionServiceError> {
        if self.base_node_public_key.is_none() {
            return Err(TransactionServiceError::NoBaseNodeKeysProvided);
        }

        trace!(target: LOG_TARGET, "Restarting transaction broadcast protocols");
        self.broadcast_all_completed_transactions(broadcast_join_handles)
            .await
            .map_err(|resp| {
                error!(
                    target: LOG_TARGET,
                    "Error broadcasting all completed transactions: {:?}", resp
                );
                resp
            })?;

        self.restart_chain_monitoring_for_all_coinbase_transactions(coinbase_transaction_join_handles)
            .await
            .map_err(|resp| {
                error!(
                    target: LOG_TARGET,
                    "Error restarting protocols for all coinbase transactions: {:?}", resp
                );
                resp
            })?;

        Ok(())
    }

    /// Start to protocol to Broadcast the specified Completed Transaction to the Base Node.
    async fn broadcast_completed_transaction(
        &mut self,
        completed_tx: CompletedTransaction,
        join_handles: &mut FuturesUnordered<JoinHandle<Result<u64, TransactionServiceProtocolError>>>,
    ) -> Result<(), TransactionServiceError> {
        let tx_id = completed_tx.tx_id;
        if !(completed_tx.status == TransactionStatus::Completed ||
            completed_tx.status == TransactionStatus::Broadcast ||
            completed_tx.status == TransactionStatus::MinedUnconfirmed) ||
            completed_tx.transaction.body.kernels().is_empty()
        {
            return Err(TransactionServiceError::InvalidCompletedTransaction);
        }
        if completed_tx.is_coinbase_transaction() {
            return Err(TransactionServiceError::AttemptedToBroadcastCoinbaseTransaction(
                completed_tx.tx_id,
            ));
        }

        let timeout = match self.power_mode {
            PowerMode::Normal => self.config.broadcast_monitoring_timeout,
            PowerMode::Low => self.config.low_power_polling_timeout,
        };
        match self.base_node_public_key.clone() {
            None => return Err(TransactionServiceError::NoBaseNodeKeysProvided),
            Some(pk) => {
                // Check if the protocol has already been started
                if self.active_transaction_broadcast_protocols.insert(tx_id) {
                    let protocol = TransactionBroadcastProtocol::new(
                        tx_id,
                        self.resources.clone(),
                        timeout,
                        pk,
                        self.timeout_update_publisher.subscribe(),
                        self.base_node_update_publisher.subscribe(),
                    );
                    let join_handle = tokio::spawn(protocol.execute());
                    join_handles.push(join_handle);
                } else {
                    debug!(
                        target: LOG_TARGET,
                        "Transaction Broadcast Protocol (TxId: {}) already started", tx_id
                    );
                }
            },
        }

        Ok(())
    }

    /// Go through all completed transactions that have not yet been broadcast and broadcast all of them to the base
    /// node.
    async fn broadcast_all_completed_transactions(
        &mut self,
        join_handles: &mut FuturesUnordered<JoinHandle<Result<u64, TransactionServiceProtocolError>>>,
    ) -> Result<(), TransactionServiceError> {
        trace!(target: LOG_TARGET, "Attempting to Broadcast all Completed Transactions");
        let completed_txs = self.db.get_completed_transactions().await?;
        for (_, completed_tx) in completed_txs {
            if completed_tx.valid &&
                (completed_tx.status == TransactionStatus::Completed ||
                    completed_tx.status == TransactionStatus::Broadcast ||
                    completed_tx.status == TransactionStatus::MinedUnconfirmed) &&
                !completed_tx.is_coinbase_transaction()
            {
                self.broadcast_completed_transaction(completed_tx, join_handles).await?;
            }
        }

        Ok(())
    }

    /// Handle the final clean up after a Transaction Broadcast protocol completes
    async fn complete_transaction_broadcast_protocol(
        &mut self,
        join_result: Result<u64, TransactionServiceProtocolError>,
    ) {
        match join_result {
            Ok(id) => {
                debug!(
                    target: LOG_TARGET,
                    "Transaction Broadcast Protocol for TxId: {} completed successfully", id
                );
                let _ = self.active_transaction_broadcast_protocols.remove(&id);
            },
            Err(TransactionServiceProtocolError { id, error }) => {
                let _ = self.active_transaction_broadcast_protocols.remove(&id);

                if let TransactionServiceError::Shutdown = error {
                    return;
                }
                warn!(
                    target: LOG_TARGET,
                    "Error completing Transaction Broadcast Protocol (Id: {}): {:?}", id, error
                );
                let _ = self
                    .event_publisher
                    .send(Arc::new(TransactionEvent::Error(format!("{:?}", error))));
            },
        }
    }

    /// Handle an incoming basenode response message
    pub async fn handle_base_node_response(
        &mut self,
        response: base_node_proto::BaseNodeServiceResponse,
    ) -> Result<(), TransactionServiceError> {
        let sender = match self.base_node_response_senders.get_mut(&response.request_key) {
            None => {
                trace!(
                    target: LOG_TARGET,
                    "Received Base Node response with unexpected key: {}. Not for this service",
                    response.request_key
                );
                return Ok(());
            },
            Some((_, s)) => s,
        };
        sender
            .send(response.clone())
            .await
            .map_err(|_| TransactionServiceError::ProtocolChannelError)?;

        Ok(())
    }

    async fn set_power_mode(&mut self, mode: PowerMode) -> Result<(), TransactionServiceError> {
        self.power_mode = mode;
        let timeout = match mode {
            PowerMode::Low => self.config.low_power_polling_timeout,
            PowerMode::Normal => self.config.broadcast_monitoring_timeout,
        };
        if let Err(e) = self.timeout_update_publisher.send(timeout) {
            trace!(
                target: LOG_TARGET,
                "Could not send Timeout update, no subscribers to receive. (Err {:?})",
                e
            );
        }

        Ok(())
    }

    /// Add a completed transaction to the Transaction Manager to record directly importing a spendable UTXO.
    pub async fn add_utxo_import_transaction(
        &mut self,
        value: MicroTari,
        source_public_key: CommsPublicKey,
        message: String,
        maturity: Option<u64>,
    ) -> Result<TxId, TransactionServiceError> {
        let tx_id = OsRng.next_u64();
        self.db
            .add_utxo_import_transaction(
                tx_id,
                value,
                source_public_key,
                self.node_identity.public_key().clone(),
                message,
                maturity,
            )
            .await?;
        let _ = self
            .event_publisher
            .send(Arc::new(TransactionEvent::TransactionImported(tx_id)))
            .map_err(|e| {
                trace!(
                    target: LOG_TARGET,
                    "Error sending event, usually because there are no subscribers: {:?}",
                    e
                );
                e
            });
        Ok(tx_id)
    }

    /// Submit a completed transaction to the Transaction Manager
    async fn submit_transaction(
        &mut self,
        transaction_broadcast_join_handles: &mut FuturesUnordered<
            JoinHandle<Result<u64, TransactionServiceProtocolError>>,
        >,
        completed_transaction: CompletedTransaction,
    ) -> Result<(), TransactionServiceError> {
        let tx_id = completed_transaction.tx_id;
        trace!(target: LOG_TARGET, "Submit transaction ({}) to db.", tx_id);
        self.db
            .insert_completed_transaction(tx_id, completed_transaction)
            .await?;
        trace!(
            target: LOG_TARGET,
            "Launch the transaction broadcast protocol for submitted transaction ({}).",
            tx_id
        );
        self.complete_send_transaction_protocol(Ok(tx_id), transaction_broadcast_join_handles)
            .await;
        Ok(())
    }

    /// Submit a completed coin split transaction to the Transaction Manager. This is different from
    /// `submit_transaction` in that it will expose less information about the completed transaction.
    pub async fn submit_coin_split_transaction(
        &mut self,
        transaction_broadcast_join_handles: &mut FuturesUnordered<
            JoinHandle<Result<u64, TransactionServiceProtocolError>>,
        >,
        tx_id: TxId,
        tx: Transaction,
        fee: MicroTari,
        amount: MicroTari,
        message: String,
    ) -> Result<(), TransactionServiceError> {
        self.submit_transaction(
            transaction_broadcast_join_handles,
            CompletedTransaction::new(
                tx_id,
                self.node_identity.public_key().clone(),
                self.node_identity.public_key().clone(),
                amount,
                fee,
                tx,
                TransactionStatus::Completed,
                message,
                Utc::now().naive_utc(),
                TransactionDirection::Inbound,
                None,
            ),
        )
        .await?;
        Ok(())
    }

    async fn generate_coinbase_transaction(
        &mut self,
        reward: MicroTari,
        fees: MicroTari,
        block_height: u64,
        coinbase_monitoring_protocol_join_handles: &mut FuturesUnordered<
            JoinHandle<Result<u64, TransactionServiceProtocolError>>,
        >,
    ) -> Result<Transaction, TransactionServiceError> {
        let amount = reward + fees;

        // first check if we already have a coinbase tx for this height and amount
        let find_result = self
            .db
            .find_coinbase_transaction_at_block_height(block_height, amount)
            .await?;

        let (tx_id, completed_transaction) = match find_result {
            Some(completed_tx) => {
                debug!(
                    target: LOG_TARGET,
                    "Coinbase transaction (TxId: {}) for Block Height: {} found, with Amount {}.",
                    completed_tx.tx_id,
                    block_height,
                    amount
                );

                (completed_tx.tx_id, completed_tx.transaction)
            },
            None => {
                // otherwise create a new coinbase tx
                let tx_id = OsRng.next_u64();
                let tx = self
                    .output_manager_service
                    .get_coinbase_transaction(tx_id, reward, fees, block_height)
                    .await?;

                // Cancel existing unmined coinbase transactions for this blockheight
                self.db
                    .cancel_coinbase_transaction_at_block_height(block_height)
                    .await?;

                self.db
                    .insert_completed_transaction(
                        tx_id,
                        CompletedTransaction::new(
                            tx_id,
                            self.node_identity.public_key().clone(),
                            self.node_identity.public_key().clone(),
                            amount,
                            MicroTari::from(0),
                            tx.clone(),
                            TransactionStatus::Coinbase,
                            format!("Coinbase Transaction for Block #{}", block_height),
                            Utc::now().naive_utc(),
                            TransactionDirection::Inbound,
                            Some(block_height),
                        ),
                    )
                    .await?;

                let _ = self
                    .resources
                    .event_publisher
                    .send(Arc::new(TransactionEvent::ReceivedFinalizedTransaction(tx_id)))
                    .map_err(|e| {
                        trace!(
                            target: LOG_TARGET,
                            "Error sending event because there are no subscribers: {:?}",
                            e
                        );
                        e
                    });

                debug!(
                    target: LOG_TARGET,
                    "Coinbase transaction (TxId: {}) for Block Height: {} added", tx_id, block_height
                );
                (tx_id, tx)
            },
        };

        if let Err(e) = self
            .start_coinbase_transaction_monitoring_protocol(tx_id, coinbase_monitoring_protocol_join_handles)
            .await
        {
            warn!(
                target: LOG_TARGET,
                "Could not start chain monitoring for Coinbase transaction (TxId: {}): {:?}", tx_id, e
            );
        }

        Ok(completed_transaction)
    }

    /// Send a request to the Base Node to see if the specified coinbase transaction has been mined yet. This function
    /// will send the request and store a timeout future to check in on the status of the transaction in the future.
    async fn start_coinbase_transaction_monitoring_protocol(
        &mut self,
        tx_id: TxId,
        _join_handles: &mut FuturesUnordered<JoinHandle<Result<u64, TransactionServiceProtocolError>>>,
    ) -> Result<(), TransactionServiceError> {
        let completed_tx = self.db.get_completed_transaction(tx_id).await?;

        if completed_tx.status != TransactionStatus::Coinbase || completed_tx.coinbase_block_height.is_none() {
            return Err(TransactionServiceError::InvalidCompletedTransaction);
        }

        let _block_height = if let Some(bh) = completed_tx.coinbase_block_height {
            bh
        } else {
            0
        };

        let _timeout = match self.power_mode {
            PowerMode::Normal => self.config.broadcast_monitoring_timeout,
            PowerMode::Low => self.config.low_power_polling_timeout,
        };
        match self.base_node_public_key.clone() {
            None => return Err(TransactionServiceError::NoBaseNodeKeysProvided),
            Some(_pk) => {
                if self.active_coinbase_monitoring_protocols.insert(tx_id) {
                    // let protocol = TransactionCoinbaseMonitoringProtocol::new(
                    //     completed_tx.tx_id,
                    //     block_height,
                    //     self.resources.clone(),
                    //     timeout,
                    //     pk,
                    //     self.base_node_update_publisher.subscribe(),
                    //     self.timeout_update_publisher.subscribe(),
                    // );
                    // let join_handle = tokio::spawn(protocol.execute());
                    // join_handles.push(join_handle);
                    warn!(
                        target: LOG_TARGET,
                        "Not running coinbase protocol, it will be handled by tx validation protocol"
                    );
                } else {
                    debug!(
                        target: LOG_TARGET,
                        "Coinbase Monitoring Protocol (TxId: {}) already started", tx_id
                    );
                }
            },
        }
        Ok(())
    }

    /// Handle the final clean up after a Coinbase Transaction Monitoring protocol completes
    fn complete_coinbase_transaction_monitoring_protocol(
        &mut self,
        join_result: Result<u64, TransactionServiceProtocolError>,
    ) {
        match join_result {
            Ok(id) => {
                // Cleanup any registered senders
                let _ = self.active_coinbase_monitoring_protocols.remove(&id);

                debug!(
                    target: LOG_TARGET,
                    "Coinbase Transaction monitoring Protocol for TxId: {} completed successfully", id
                );
            },
            Err(TransactionServiceProtocolError { id, error }) => {
                let _ = self.active_coinbase_monitoring_protocols.remove(&id);
                if let TransactionServiceError::Shutdown = error {
                    return;
                }
                warn!(
                    target: LOG_TARGET,
                    "Error completing Coinbase Transaction monitoring Protocol (Id: {}): {:?}", id, error
                );
                let _ = self
                    .event_publisher
                    .send(Arc::new(TransactionEvent::Error(format!("{:?}", error))));
            },
        }
    }

    /// Go through all completed transactions that have the Coinbase status and start querying the base_node to see if
    /// they have been mined
    async fn restart_chain_monitoring_for_all_coinbase_transactions(
        &mut self,
        join_handles: &mut FuturesUnordered<JoinHandle<Result<u64, TransactionServiceProtocolError>>>,
    ) -> Result<(), TransactionServiceError> {
        trace!(
            target: LOG_TARGET,
            "Starting Coinbase monitoring for all Broadcast Transactions"
        );
        let completed_txs = self.db.get_completed_transactions().await?;
        for completed_tx in completed_txs.values() {
            if completed_tx.status == TransactionStatus::Coinbase {
                self.start_coinbase_transaction_monitoring_protocol(completed_tx.tx_id, join_handles)
                    .await?;
            }
        }

        Ok(())
    }

    /// Check if a Recovery Status is currently stored in the databse, this indicates that a wallet recovery is in
    /// progress
    async fn check_recovery_status(&self) -> Result<(), TransactionServiceError> {
        let value = self.wallet_db.get_client_key_value(RECOVERY_KEY.to_owned()).await?;
        match value {
            None => Ok(()),
            Some(_) => Err(TransactionServiceError::WalletRecoveryInProgress),
        }
    }
}

/// This struct is a collection of the common resources that a protocol in the service requires.
#[derive(Clone)]
pub struct TransactionServiceResources<TBackend>
where TBackend: TransactionBackend + 'static
{
    pub db: TransactionDatabase<TBackend>,
    pub output_manager_service: OutputManagerHandle,
    pub outbound_message_service: OutboundMessageRequester,
    pub connectivity_manager: ConnectivityRequester,
    pub event_publisher: TransactionEventSender,
    pub node_identity: Arc<NodeIdentity>,
    pub factories: CryptoFactories,
    pub config: TransactionServiceConfig,
    pub shutdown_signal: ShutdownSignal,
}

#[derive(Clone, Copy)]
enum PowerMode {
    Low,
    Normal,
}

/// Contains the generated TxId and SpendingKey for a Pending Coinbase transaction
#[derive(Debug)]
pub struct PendingCoinbaseSpendingKey {
    pub tx_id: TxId,
    pub spending_key: PrivateKey,
}

fn hash_secret_key(key: &PrivateKey) -> Vec<u8> {
    HashDigest::new().chain(key.as_bytes()).finalize().to_vec()
}<|MERGE_RESOLUTION|>--- conflicted
+++ resolved
@@ -80,14 +80,11 @@
 use tari_p2p::domain_message::DomainMessage;
 use tari_service_framework::{reply_channel, reply_channel::Receiver};
 use tari_shutdown::ShutdownSignal;
-<<<<<<< HEAD
-use tokio::{sync::broadcast, task::JoinHandle, time::interval_at};
-=======
 use tokio::{
     sync::{broadcast, mpsc, mpsc::Sender, oneshot},
     task::JoinHandle,
+    time::interval_at,
 };
->>>>>>> 3e2d3352
 
 const LOG_TARGET: &str = "wallet::transaction_service::service";
 
@@ -301,16 +298,11 @@
 
         info!(target: LOG_TARGET, "Transaction Service started");
         loop {
-<<<<<<< HEAD
-            futures::select! {
+            tokio::select! {
                 // tx validation timer
                _ = tx_validation_interval.select_next_some() => {
                     self.start_transaction_validation_protocol(ValidationRetryStrategy::Limited(0),  &mut transaction_validation_protocol_handles).await?;
                     },
-
-=======
-            tokio::select! {
->>>>>>> 3e2d3352
                 //Incoming request
                 Some(request_context) = request_stream.next() => {
                     // TODO: Remove time measurements; this is to aid in system testing only
