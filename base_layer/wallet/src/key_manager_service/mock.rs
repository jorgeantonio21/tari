//  Copyright 2022, The Tari Project
//
//  Redistribution and use in source and binary forms, with or without modification, are permitted provided that the
//  following conditions are met:
//
//  1. Redistributions of source code must retain the above copyright notice, this list of conditions and the following
//  disclaimer.
//
//  2. Redistributions in binary form must reproduce the above copyright notice, this list of conditions and the
//  following disclaimer in the documentation and/or other materials provided with the distribution.
//
//  3. Neither the name of the copyright holder nor the names of its contributors may be used to endorse or promote
//  products derived from this software without specific prior written permission.
//
//  THIS SOFTWARE IS PROVIDED BY THE COPYRIGHT HOLDERS AND CONTRIBUTORS "AS IS" AND ANY EXPRESS OR IMPLIED WARRANTIES,
//  INCLUDING, BUT NOT LIMITED TO, THE IMPLIED WARRANTIES OF MERCHANTABILITY AND FITNESS FOR A PARTICULAR PURPOSE ARE
//  DISCLAIMED. IN NO EVENT SHALL THE COPYRIGHT HOLDER OR CONTRIBUTORS BE LIABLE FOR ANY DIRECT, INDIRECT, INCIDENTAL,
//  SPECIAL, EXEMPLARY, OR CONSEQUENTIAL DAMAGES (INCLUDING, BUT NOT LIMITED TO, PROCUREMENT OF SUBSTITUTE GOODS OR
//  SERVICES; LOSS OF USE, DATA, OR PROFITS; OR BUSINESS INTERRUPTION) HOWEVER CAUSED AND ON ANY THEORY OF LIABILITY,
//  WHETHER IN CONTRACT, STRICT LIABILITY, OR TORT (INCLUDING NEGLIGENCE OR OTHERWISE) ARISING IN ANY WAY OUT OF THE
//  USE OF THIS SOFTWARE, EVEN IF ADVISED OF THE POSSIBILITY OF SUCH DAMAGE.

use chacha20poly1305::XChaCha20Poly1305;
use log::*;
use tari_common_types::types::{PrivateKey, PublicKey};
use tari_key_manager::{cipher_seed::CipherSeed, key_manager::KeyManager};
use tokio::sync::RwLock;

use crate::{
    key_manager_service::{interface::NextKeyResult, AddResult, KeyManagerInterface},
    types::KeyDigest,
};

const LOG_TARGET: &str = "wallet::Key_manager_mock";
const KEY_MANAGER_MAX_SEARCH_DEPTH: u64 = 1_000_000;
use std::{collections::HashMap, sync::Arc};

use crate::key_manager_service::{error::KeyManagerServiceError, storage::database::KeyManagerState};

/// Testing Mock for the key manager service
/// Contains all functionality of the normal key manager service except persistent storage
#[derive(Clone)]
pub struct KeyManagerMock {
    key_managers: Arc<RwLock<HashMap<String, KeyManager<PrivateKey, KeyDigest>>>>,
    master_seed: CipherSeed,
}

impl KeyManagerMock {
    /// Creates a new testing mock key manager service
    pub fn new(master_seed: CipherSeed) -> Self {
        KeyManagerMock {
            key_managers: Arc::new(RwLock::new(HashMap::new())),
            master_seed,
        }
    }
}

impl KeyManagerMock {
    /// Adds a new branch for the key manager mock to track
    pub async fn add_key_manager_mock(&self, branch: String) -> Result<AddResult, KeyManagerServiceError> {
        let result = if self.key_managers.read().await.contains_key(&branch) {
            AddResult::AlreadyExists
        } else {
            AddResult::NewEntry
        };
        let state = KeyManagerState {
            branch_seed: branch.to_string(),
            primary_key_index: 0,
        };

        self.key_managers.write().await.insert(
            branch,
            KeyManager::<PrivateKey, KeyDigest>::from(
                self.master_seed.clone(),
                state.branch_seed,
                state.primary_key_index,
            ),
        );
        Ok(result)
    }

    /// Gets the next key in the branch and increments the index
    pub async fn get_next_key_mock(&self, branch: String) -> Result<NextKeyResult, KeyManagerServiceError> {
        let mut lock = self.key_managers.write().await;
        let km = lock.get_mut(&branch).ok_or(KeyManagerServiceError::UnknownKeyBranch)?;
        let key = km.next_key()?;
        Ok(NextKeyResult {
            key: key.k,
            index: km.key_index(),
        })
    }

    /// get the key at the request index for the branch
    pub async fn get_key_at_index_mock(
        &self,
        branch: String,
        index: u64,
    ) -> Result<PrivateKey, KeyManagerServiceError> {
        let lock = self.key_managers.read().await;
        let km = lock.get(&branch).ok_or(KeyManagerServiceError::UnknownKeyBranch)?;
        let key = km.derive_key(index)?;
        Ok(key.k)
    }

    /// Search the specified branch key manager key chain to find the index of the specified key.
    pub async fn find_key_index_mock(&self, branch: String, key: &PrivateKey) -> Result<u64, KeyManagerServiceError> {
        let lock = self.key_managers.read().await;
        let km = lock.get(&branch).ok_or(KeyManagerServiceError::UnknownKeyBranch)?;

        let current_index = km.key_index();

        for i in 0u64..current_index + KEY_MANAGER_MAX_SEARCH_DEPTH {
            if km.derive_key(i)?.k == *key {
                trace!(target: LOG_TARGET, "Key found in {} Key Chain at index {}", branch, i);
                return Ok(i);
            }
        }

        Err(KeyManagerServiceError::KeyNotFoundInKeyChain)
    }

    /// If the supplied index is higher than the current UTXO key chain indices then they will be updated.
    pub async fn update_current_key_index_if_higher_mock(
        &self,
        branch: String,
        index: u64,
    ) -> Result<(), KeyManagerServiceError> {
        let lock = self.key_managers.write().await;
        let km = lock.get(&branch).ok_or(KeyManagerServiceError::UnknownKeyBranch)?;
        let current_index = km.key_index();
        if index > current_index {
            // km.update_key_index(index);
            trace!(target: LOG_TARGET, "Updated UTXO Key Index to {}", index);
        }
        Ok(())
    }
}

#[async_trait::async_trait]
impl KeyManagerInterface for KeyManagerMock {
    async fn add_new_branch<T: Into<String> + Send>(&self, branch: T) -> Result<AddResult, KeyManagerServiceError> {
        self.add_key_manager_mock(branch.into()).await
    }

    async fn get_next_key<T: Into<String> + Send>(&self, branch: T) -> Result<NextKeyResult, KeyManagerServiceError> {
        self.get_next_key_mock(branch.into()).await
    }

    async fn get_key_at_index<T: Into<String> + Send>(
        &self,
        branch: T,
        index: u64,
    ) -> Result<PrivateKey, KeyManagerServiceError> {
        self.get_key_at_index_mock(branch.into(), index).await
    }

    async fn apply_encryption(&self, _cipher: XChaCha20Poly1305) -> Result<(), KeyManagerServiceError> {
        unimplemented!("Not supported");
    }

    async fn remove_encryption(&self) -> Result<(), KeyManagerServiceError> {
        unimplemented!("Not supported");
    }

<<<<<<< HEAD
    async fn create_key_pair(&self, _key_seed: String) -> Result<(PrivateKey, PublicKey), KeyManagerServiceError> {
=======
    async fn create_key_pair<T: Into<String> + Send>(
        &self,
        _branch: T,
    ) -> Result<(PrivateKey, PublicKey), KeyManagerServiceError> {
>>>>>>> 1b2c5731
        unimplemented!("Not supported");
    }

    async fn find_key_index<T: Into<String> + Send>(
        &self,
        branch: T,
        key: &PrivateKey,
    ) -> Result<u64, KeyManagerServiceError> {
        self.find_key_index_mock(branch.into(), key).await
    }

    async fn update_current_key_index_if_higher<T: Into<String> + Send>(
        &self,
        branch: T,
        index: u64,
    ) -> Result<(), KeyManagerServiceError> {
        self.update_current_key_index_if_higher_mock(branch.into(), index).await
    }
}<|MERGE_RESOLUTION|>--- conflicted
+++ resolved
@@ -162,14 +162,10 @@
         unimplemented!("Not supported");
     }
 
-<<<<<<< HEAD
-    async fn create_key_pair(&self, _key_seed: String) -> Result<(PrivateKey, PublicKey), KeyManagerServiceError> {
-=======
     async fn create_key_pair<T: Into<String> + Send>(
         &self,
         _branch: T,
     ) -> Result<(PrivateKey, PublicKey), KeyManagerServiceError> {
->>>>>>> 1b2c5731
         unimplemented!("Not supported");
     }
 
