// Copyright 2019. The Tari Project
//
// Redistribution and use in source and binary forms, with or without modification, are permitted provided that the
// following conditions are met:
//
// 1. Redistributions of source code must retain the above copyright notice, this list of conditions and the following
// disclaimer.
//
// 2. Redistributions in binary form must reproduce the above copyright notice, this list of conditions and the
// following disclaimer in the documentation and/or other materials provided with the distribution.
//
// 3. Neither the name of the copyright holder nor the names of its contributors may be used to endorse or promote
// products derived from this software without specific prior written permission.
//
// THIS SOFTWARE IS PROVIDED BY THE COPYRIGHT HOLDERS AND CONTRIBUTORS "AS IS" AND ANY EXPRESS OR IMPLIED WARRANTIES,
// INCLUDING, BUT NOT LIMITED TO, THE IMPLIED WARRANTIES OF MERCHANTABILITY AND FITNESS FOR A PARTICULAR PURPOSE ARE
// DISCLAIMED. IN NO EVENT SHALL THE COPYRIGHT HOLDER OR CONTRIBUTORS BE LIABLE FOR ANY DIRECT, INDIRECT, INCIDENTAL,
// SPECIAL, EXEMPLARY, OR CONSEQUENTIAL DAMAGES (INCLUDING, BUT NOT LIMITED TO, PROCUREMENT OF SUBSTITUTE GOODS OR
// SERVICES; LOSS OF USE, DATA, OR PROFITS; OR BUSINESS INTERRUPTION) HOWEVER CAUSED AND ON ANY THEORY OF LIABILITY,
// WHETHER IN CONTRACT, STRICT LIABILITY, OR TORT (INCLUDING NEGLIGENCE OR OTHERWISE) ARISING IN ANY WAY OUT OF THE
// USE OF THIS SOFTWARE, EVEN IF ADVISED OF THE POSSIBILITY OF SUCH DAMAGE.

use std::{
    collections::HashMap,
    convert::{TryFrom, TryInto},
    path::Path,
    sync::Arc,
    time::Duration,
};

use chrono::{Duration as ChronoDuration, Utc};
use futures::{
    channel::{mpsc, mpsc::Sender},
    FutureExt,
    SinkExt,
};
use prost::Message;
<<<<<<< HEAD
use rand::rngs::OsRng;
=======
use rand::{rngs::OsRng, RngCore};
>>>>>>> 5b0c7c94
use tari_common_types::{
    chain_metadata::ChainMetadata,
    transaction::{TransactionDirection, TransactionStatus, TxId},
    types::{PrivateKey, PublicKey, Signature},
};
use tari_comms::{
    message::EnvelopeBody,
    peer_manager::{NodeIdentity, PeerFeatures},
    protocol::rpc::{mock::MockRpcServer, NamedProtocolService},
    test_utils::node_identity::build_node_identity,
    CommsNode,
    PeerConnection,
};
use tari_comms_dht::outbound::mock::{
    create_outbound_service_mock,
    MockBehaviour,
    OutboundServiceMockState,
    ResponseType,
};
use tari_core::{
    base_node::{
        proto::wallet_rpc::{TxLocation, TxQueryResponse, TxSubmissionRejectionReason, TxSubmissionResponse},
        rpc::BaseNodeWalletRpcServer,
    },
    blocks::BlockHeader,
    consensus::ConsensusConstantsBuilder,
    proto::{
        base_node as base_node_proto,
        base_node::{
            TxLocation as TxLocationProto,
            TxQueryBatchResponse as TxQueryBatchResponseProto,
            TxQueryBatchResponses as TxQueryBatchResponsesProto,
        },
        types::Signature as SignatureProto,
    },
    transactions::{
        fee::Fee,
        tari_amount::*,
        test_helpers::{create_unblinded_output, TestParams as TestParamsHelpers},
        transaction::{KernelBuilder, KernelFeatures, OutputFeatures, Transaction},
        transaction_protocol::{
            proto::protocol as proto,
            recipient::RecipientSignedMessage,
            sender::TransactionSenderMessage,
        },
        CryptoFactories,
        ReceiverTransactionProtocol,
        SenderTransactionProtocol,
    },
};
use tari_crypto::{
    commitment::HomomorphicCommitmentFactory,
    common::Blake256,
    inputs,
    keys::{PublicKey as PK, SecretKey as SK},
    script,
    script::{ExecutionStack, TariScript},
};
use tari_key_manager::cipher_seed::CipherSeed;
use tari_p2p::{comms_connector::pubsub_connector, domain_message::DomainMessage, Network};
use tari_service_framework::{reply_channel, RegisterHandle, StackBuilder};
use tari_shutdown::{Shutdown, ShutdownSignal};
use tari_test_utils::random;
use tari_utilities::Hashable;
use tari_wallet::{
    base_node_service::{
        config::BaseNodeServiceConfig,
        handle::{BaseNodeEvent, BaseNodeServiceHandle},
        mock_base_node_service::MockBaseNodeService,
        BaseNodeServiceInitializer,
    },
    connectivity_service::{
        create_wallet_connectivity_mock,
        WalletConnectivityHandle,
        WalletConnectivityInitializer,
        WalletConnectivityInterface,
        WalletConnectivityMock,
    },
    output_manager_service::{
        config::OutputManagerServiceConfig,
        handle::OutputManagerHandle,
        service::{Balance, OutputManagerService},
        storage::{
            database::OutputManagerDatabase,
            models::KnownOneSidedPaymentScript,
            sqlite_db::OutputManagerSqliteDatabase,
        },
        OutputManagerServiceInitializer,
    },
    storage::{
        database::WalletDatabase,
        sqlite_db::WalletSqliteDatabase,
        sqlite_utilities::{run_migration_and_create_sqlite_connection, WalletDbConnection},
    },
    test_utils::{create_consensus_constants, make_wallet_database_connection},
    transaction_service::{
        config::TransactionServiceConfig,
        error::TransactionServiceError,
        handle::{TransactionEvent, TransactionServiceHandle},
        service::TransactionService,
        storage::{
            database::{DbKeyValuePair, TransactionBackend, TransactionDatabase, WriteOperation},
            models::{CompletedTransaction, InboundTransaction, OutboundTransaction},
            sqlite_db::TransactionServiceSqliteDatabase,
        },
        TransactionServiceInitializer,
    },
    types::HashDigest,
};
use tempfile::tempdir;
use tokio::{
    runtime,
    runtime::{Builder, Runtime},
    sync::{broadcast, broadcast::channel},
    time::sleep,
};

use crate::support::{
    comms_and_services::{create_dummy_message, get_next_memory_address, setup_comms_services},
    comms_rpc::{connect_rpc_client, BaseNodeWalletRpcMockService, BaseNodeWalletRpcMockState},
    utils::{make_input, TestParams},
};

fn create_runtime() -> Runtime {
    Builder::new_multi_thread()
        .enable_all()
        .worker_threads(8)
        .build()
        .unwrap()
}

#[allow(clippy::too_many_arguments)]
pub fn setup_transaction_service<P: AsRef<Path>>(
    runtime: &mut Runtime,
    node_identity: Arc<NodeIdentity>,
    peers: Vec<Arc<NodeIdentity>>,
    factories: CryptoFactories,
    db_connection: WalletDbConnection,
    database_path: P,
    discovery_request_timeout: Duration,
    shutdown_signal: ShutdownSignal,
) -> (
    TransactionServiceHandle,
    OutputManagerHandle,
    CommsNode,
    WalletConnectivityHandle,
) {
    let _enter = runtime.enter();
    let (publisher, subscription_factory) = pubsub_connector(100, 20);
    let subscription_factory = Arc::new(subscription_factory);
    let (comms, dht) = runtime.block_on(setup_comms_services(
        node_identity,
        peers,
        publisher,
        database_path.as_ref().to_str().unwrap().to_owned(),
        discovery_request_timeout,
        shutdown_signal.clone(),
    ));

    let db = WalletDatabase::new(WalletSqliteDatabase::new(db_connection.clone(), None).unwrap());
    let metadata = ChainMetadata::new(std::i64::MAX as u64, Vec::new(), 0, 0, 0);

    runtime.block_on(db.set_chain_metadata(metadata)).unwrap();

    let ts_backend = TransactionServiceSqliteDatabase::new(db_connection.clone(), None);
    let oms_backend = OutputManagerSqliteDatabase::new(db_connection, None);

    let fut = StackBuilder::new(shutdown_signal)
        .add_initializer(RegisterHandle::new(dht))
        .add_initializer(RegisterHandle::new(comms.connectivity()))
        .add_initializer(OutputManagerServiceInitializer::new(
            OutputManagerServiceConfig::default(),
            oms_backend,
            factories.clone(),
            Network::Weatherwax.into(),
            CipherSeed::new(),
            comms.node_identity(),
        ))
        .add_initializer(TransactionServiceInitializer::new(
            TransactionServiceConfig {
                broadcast_monitoring_timeout: Duration::from_secs(5),
                chain_monitoring_timeout: Duration::from_secs(5),
                low_power_polling_timeout: Duration::from_secs(20),
                num_confirmations_required: 0,
                ..Default::default()
            },
            subscription_factory,
            ts_backend,
            comms.node_identity(),
            factories,
            db.clone(),
        ))
        .add_initializer(BaseNodeServiceInitializer::new(BaseNodeServiceConfig::default(), db))
        .add_initializer(WalletConnectivityInitializer::new(BaseNodeServiceConfig::default()))
        .build();

    let handles = runtime.block_on(fut).expect("Service initialization failed");

    let output_manager_handle = handles.expect_handle::<OutputManagerHandle>();
    let transaction_service_handle = handles.expect_handle::<TransactionServiceHandle>();
    let connectivity_service_handle = handles.expect_handle::<WalletConnectivityHandle>();

    (
        transaction_service_handle,
        output_manager_handle,
        comms,
        connectivity_service_handle,
    )
}

/// This utility function creates a Transaction service without using the Service Framework Stack and exposes all the
/// streams for testing purposes.
#[allow(clippy::type_complexity)]
pub fn setup_transaction_service_no_comms(
    runtime: &mut Runtime,
    factories: CryptoFactories,
    db_connection: WalletDbConnection,
    config: Option<TransactionServiceConfig>,
) -> (
    TransactionServiceHandle,
    OutputManagerHandle,
    OutboundServiceMockState,
    Sender<DomainMessage<proto::TransactionSenderMessage>>,
    Sender<DomainMessage<proto::RecipientSignedMessage>>,
    Sender<DomainMessage<proto::TransactionFinalizedMessage>>,
    Sender<DomainMessage<base_node_proto::BaseNodeServiceResponse>>,
    Sender<DomainMessage<proto::TransactionCancelledMessage>>,
    Shutdown,
    MockRpcServer<BaseNodeWalletRpcServer<BaseNodeWalletRpcMockService>>,
    Arc<NodeIdentity>,
    BaseNodeWalletRpcMockState,
    broadcast::Sender<Arc<BaseNodeEvent>>,
    WalletConnectivityMock,
    PeerConnection,
) {
    let (oms_request_sender, oms_request_receiver) = reply_channel::unbounded();

    let (oms_event_publisher, _) = broadcast::channel(200);
    let (outbound_message_requester, mock_outbound_service) = create_outbound_service_mock(100);

    let (ts_request_sender, ts_request_receiver) = reply_channel::unbounded();
    let (event_publisher, _) = channel(100);
    let ts_handle = TransactionServiceHandle::new(ts_request_sender, event_publisher.clone());
    let (tx_sender, tx_receiver) = mpsc::channel(20);
    let (tx_ack_sender, tx_ack_receiver) = mpsc::channel(20);
    let (tx_finalized_sender, tx_finalized_receiver) = mpsc::channel(20);
    let (base_node_response_sender, base_node_response_receiver) = mpsc::channel(20);
    let (tx_cancelled_sender, tx_cancelled_receiver) = mpsc::channel(20);

    let outbound_mock_state = mock_outbound_service.get_state();
    runtime.spawn(mock_outbound_service.run());

    let service = BaseNodeWalletRpcMockService::new();
    let rpc_service_state = service.get_state();

    let server = BaseNodeWalletRpcServer::new(service);
    let protocol_name = server.as_protocol_name();

    let server_node_identity = build_node_identity(PeerFeatures::COMMUNICATION_NODE);

    let mut mock_server = {
        let _enter = runtime.handle().enter();
        MockRpcServer::new(server, server_node_identity.clone())
    };

    {
        let _enter = runtime.handle().enter();
        mock_server.serve();
    }

    let wallet_connectivity = create_wallet_connectivity_mock();

    let mut rpc_server_connection = runtime.block_on(async {
        mock_server
            .create_connection(server_node_identity.to_peer(), protocol_name.into())
            .await
    });

    runtime.block_on(async {
        wallet_connectivity.set_base_node_wallet_rpc_client(connect_rpc_client(&mut rpc_server_connection).await)
    });

    let constants = ConsensusConstantsBuilder::new(Network::Weatherwax).build();

    let shutdown = Shutdown::new();

    let (sender, receiver_bns) = reply_channel::unbounded();
    let (event_publisher_bns, _) = broadcast::channel(100);

    let basenode_service_handle = BaseNodeServiceHandle::new(sender, event_publisher_bns.clone());
    let mut mock_base_node_service = MockBaseNodeService::new(receiver_bns, shutdown.to_signal());
    mock_base_node_service.set_default_base_node_state();
    runtime.spawn(mock_base_node_service.run());

    let wallet_db = WalletDatabase::new(
        WalletSqliteDatabase::new(db_connection.clone(), None).expect("Should be able to create wallet database"),
    );
    let ts_db = TransactionDatabase::new(TransactionServiceSqliteDatabase::new(db_connection.clone(), None));
    let oms_db = OutputManagerDatabase::new(OutputManagerSqliteDatabase::new(db_connection, None));
    let output_manager_service = runtime
        .block_on(OutputManagerService::new(
            OutputManagerServiceConfig::default(),
            oms_request_receiver,
            oms_db,
            oms_event_publisher.clone(),
            factories.clone(),
            constants,
            shutdown.to_signal(),
            basenode_service_handle.clone(),
            wallet_connectivity.clone(),
            CipherSeed::new(),
            server_node_identity.clone(),
        ))
        .unwrap();

    let output_manager_service_handle = OutputManagerHandle::new(oms_request_sender, oms_event_publisher);

    let test_config = config.unwrap_or(TransactionServiceConfig {
        broadcast_monitoring_timeout: Duration::from_secs(5),
        chain_monitoring_timeout: Duration::from_secs(5),
        direct_send_timeout: Duration::from_secs(5),
        broadcast_send_timeout: Duration::from_secs(5),
        low_power_polling_timeout: Duration::from_secs(6),
        transaction_resend_period: Duration::from_secs(200),
        resend_response_cooldown: Duration::from_secs(200),
        pending_transaction_cancellation_timeout: Duration::from_secs(300),
        transaction_mempool_resubmission_window: Duration::from_secs(2),
        max_tx_query_batch_size: 2,
        ..Default::default()
    });

    let ts_service = TransactionService::new(
        test_config,
        ts_db,
        wallet_db,
        ts_request_receiver,
        tx_receiver,
        tx_ack_receiver,
        tx_finalized_receiver,
        base_node_response_receiver,
        tx_cancelled_receiver,
        output_manager_service_handle.clone(),
        outbound_message_requester,
        wallet_connectivity.clone(),
        event_publisher,
        server_node_identity.clone(),
        factories,
        shutdown.to_signal(),
        basenode_service_handle,
    );
    runtime.spawn(async move { output_manager_service.start().await.unwrap() });
    runtime.spawn(async move { ts_service.start().await.unwrap() });
    (
        ts_handle,
        output_manager_service_handle,
        outbound_mock_state,
        tx_sender,
        tx_ack_sender,
        tx_finalized_sender,
        base_node_response_sender,
        tx_cancelled_sender,
        shutdown,
        mock_server,
        server_node_identity,
        rpc_service_state,
        event_publisher_bns,
        wallet_connectivity,
        rpc_server_connection,
    )
}

fn try_decode_sender_message(bytes: Vec<u8>) -> Option<TransactionSenderMessage> {
    let envelope_body = EnvelopeBody::decode(&mut bytes.as_slice()).unwrap();
    let tx_sender_msg = match envelope_body.decode_part::<proto::TransactionSenderMessage>(1) {
        Err(_) => return None,
        Ok(d) => match d {
            None => return None,
            Some(r) => r,
        },
    };

    match TransactionSenderMessage::try_from(tx_sender_msg) {
        Ok(msr) => Some(msr),
        Err(_) => None,
    }
}

// These are helpers functions to attempt to decode the various types of comms messages when using the Mock outbound
// service
fn try_decode_transaction_reply_message(bytes: Vec<u8>) -> Option<RecipientSignedMessage> {
    let envelope_body = EnvelopeBody::decode(&mut bytes.as_slice()).unwrap();
    let tx_reply_msg = match envelope_body.decode_part::<proto::RecipientSignedMessage>(1) {
        Err(_) => return None,
        Ok(d) => match d {
            None => return None,
            Some(r) => r,
        },
    };

    match RecipientSignedMessage::try_from(tx_reply_msg) {
        Ok(msr) => Some(msr),
        Err(_) => None,
    }
}

fn try_decode_finalized_transaction_message(bytes: Vec<u8>) -> Option<proto::TransactionFinalizedMessage> {
    let envelope_body = EnvelopeBody::decode(&mut bytes.as_slice()).unwrap();
    match envelope_body.decode_part::<proto::TransactionFinalizedMessage>(1) {
        Err(_) => None,
        Ok(d) => d,
    }
}

fn try_decode_transaction_cancelled_message(bytes: Vec<u8>) -> Option<proto::TransactionCancelledMessage> {
    let envelope_body = EnvelopeBody::decode(&mut bytes.as_slice()).unwrap();
    match envelope_body.decode_part::<proto::TransactionCancelledMessage>(1) {
        Err(_) => None,
        Ok(d) => d,
    }
}

#[test]
fn manage_single_transaction() {
    let mut runtime = create_runtime();

    let factories = CryptoFactories::default();
    // Alice's parameters
    let alice_node_identity = Arc::new(NodeIdentity::random(
        &mut OsRng,
        get_next_memory_address(),
        PeerFeatures::COMMUNICATION_NODE,
    ));

    // Bob's parameters
    let bob_node_identity = Arc::new(NodeIdentity::random(
        &mut OsRng,
        get_next_memory_address(),
        PeerFeatures::COMMUNICATION_NODE,
    ));

    let base_node_identity = Arc::new(NodeIdentity::random(
        &mut OsRng,
        get_next_memory_address(),
        PeerFeatures::COMMUNICATION_NODE,
    ));

    log::info!(
        "manage_single_transaction: Alice: '{}', Bob: '{}', Base: '{}'",
        alice_node_identity.node_id().short_str(),
        bob_node_identity.node_id().short_str(),
        base_node_identity.node_id().short_str()
    );
    let temp_dir = tempdir().unwrap();
    let database_path = temp_dir.path().to_str().unwrap().to_string();
    let (alice_connection, _tempdir) = make_wallet_database_connection(Some(database_path.clone()));
    let (bob_connection, _tempdir) = make_wallet_database_connection(Some(database_path.clone()));

    let shutdown = Shutdown::new();
    let (mut alice_ts, mut alice_oms, _alice_comms, mut alice_connectivity) = setup_transaction_service(
        &mut runtime,
        alice_node_identity.clone(),
        vec![],
        factories.clone(),
        alice_connection,
        database_path.clone(),
        Duration::from_secs(0),
        shutdown.to_signal(),
    );

    alice_connectivity.set_base_node(base_node_identity.to_peer());

    let mut alice_event_stream = alice_ts.get_event_stream();

    runtime.block_on(async { sleep(Duration::from_secs(2)).await });

    let (mut bob_ts, mut bob_oms, bob_comms, mut bob_connectivity) = setup_transaction_service(
        &mut runtime,
        bob_node_identity.clone(),
        vec![alice_node_identity.clone()],
        factories.clone(),
        bob_connection,
        database_path,
        Duration::from_secs(0),
        shutdown.to_signal(),
    );
    bob_connectivity.set_base_node(base_node_identity.to_peer());

    let mut bob_event_stream = bob_ts.get_event_stream();

    let _ = runtime.block_on(
        bob_comms
            .connectivity()
            .dial_peer(alice_node_identity.node_id().clone()),
    );

    let value = MicroTari::from(1000);
    let (_utxo, uo1) = make_input(&mut OsRng, MicroTari(2500), &factories.commitment);

    assert!(runtime
        .block_on(alice_ts.send_transaction(
            bob_node_identity.public_key().clone(),
            value,
            None,
            MicroTari::from(20),
            "".to_string()
        ))
        .is_err());

    runtime.block_on(alice_oms.add_output(uo1, None)).unwrap();
    let message = "TAKE MAH MONEYS!".to_string();
    runtime
        .block_on(alice_ts.send_transaction(
            bob_node_identity.public_key().clone(),
            value,
            None,
            MicroTari::from(20),
            message,
        ))
        .expect("Alice sending tx");

    runtime.block_on(async {
        let delay = sleep(Duration::from_secs(90));
        tokio::pin!(delay);
        let mut count = 0;
        loop {
            tokio::select! {
                _event = alice_event_stream.recv() => {
                    println!("alice: {:?}", &*_event.as_ref().unwrap());
                    count+=1;
                    if count>=2 {
                        break;
                    }
                },
                () = &mut delay => {
                    break;
                },
            }
        }
    });

    let mut tx_id = TxId::from(0);
    runtime.block_on(async {
        let delay = sleep(Duration::from_secs(90));
        tokio::pin!(delay);
        let mut finalized = 0;
        loop {
            tokio::select! {
                event = bob_event_stream.recv() => {
                    if let TransactionEvent::ReceivedFinalizedTransaction(id) = &*event.unwrap() {
                        tx_id = *id;
                        finalized+=1;
                        break;
                    }
                },
                () = &mut delay => {
                    break;
                },
            }
        }
        assert_eq!(finalized, 1);
    });

    assert!(runtime.block_on(bob_ts.get_completed_transaction(999.into())).is_err());

    let _bob_completed_tx = runtime
        .block_on(bob_ts.get_completed_transaction(tx_id))
        .expect("Could not find tx");

    assert_eq!(
        runtime
            .block_on(bob_oms.get_balance())
            .unwrap()
            .pending_incoming_balance,
        value
    );
}

#[test]
fn single_transaction_to_self() {
    let mut runtime = create_runtime();

    let factories = CryptoFactories::default();
    // Alice's parameters
    let alice_node_identity = Arc::new(NodeIdentity::random(
        &mut OsRng,
        get_next_memory_address(),
        PeerFeatures::COMMUNICATION_NODE,
    ));

    let base_node_identity = Arc::new(NodeIdentity::random(
        &mut OsRng,
        get_next_memory_address(),
        PeerFeatures::COMMUNICATION_NODE,
    ));

    log::info!(
        "manage_single_transaction: Alice: '{}', Base: '{}'",
        alice_node_identity.node_id().short_str(),
        base_node_identity.node_id().short_str()
    );

    let temp_dir = tempdir().unwrap();
    let database_path = temp_dir.path().to_str().unwrap().to_string();

    let (db_connection, _tempdir) = make_wallet_database_connection(Some(database_path.clone()));

    let shutdown = Shutdown::new();
    let (mut alice_ts, mut alice_oms, _alice_comms, mut alice_connectivity) = setup_transaction_service(
        &mut runtime,
        alice_node_identity.clone(),
        vec![],
        factories.clone(),
        db_connection,
        database_path,
        Duration::from_secs(0),
        shutdown.to_signal(),
    );

    alice_connectivity.set_base_node(base_node_identity.to_peer());

    runtime.block_on(async move {
        let initial_wallet_value = 2500.into();
        let (_utxo, uo1) = make_input(&mut OsRng, initial_wallet_value, &factories.commitment);

        alice_oms.add_output(uo1, None).await.unwrap();
        let message = "TAKE MAH _OWN_ MONEYS!".to_string();
        let value = 1000.into();
        let tx_id = alice_ts
            .send_transaction(
                alice_node_identity.public_key().clone(),
                value,
                None,
                20.into(),
                message.clone(),
            )
            .await
            .expect("Alice sending tx");

        let completed_tx = alice_ts
            .get_completed_transaction(tx_id)
            .await
            .expect("Could not find tx");

        let fees = completed_tx.fee;

        assert_eq!(
            alice_oms.get_balance().await.unwrap().pending_incoming_balance,
            initial_wallet_value - fees
        );
    });
}

#[test]
fn send_one_sided_transaction_to_other() {
    let mut runtime = create_runtime();

    let factories = CryptoFactories::default();
    // Alice's parameters
    let alice_node_identity = Arc::new(NodeIdentity::random(
        &mut OsRng,
        get_next_memory_address(),
        PeerFeatures::COMMUNICATION_NODE,
    ));

    // Bob's parameters
    let bob_node_identity = Arc::new(NodeIdentity::random(
        &mut OsRng,
        get_next_memory_address(),
        PeerFeatures::COMMUNICATION_NODE,
    ));

    let base_node_identity = Arc::new(NodeIdentity::random(
        &mut OsRng,
        get_next_memory_address(),
        PeerFeatures::COMMUNICATION_NODE,
    ));

    log::info!(
        "manage_single_transaction: Alice: '{}', Bob: '{}', Base: '{}'",
        alice_node_identity.node_id().short_str(),
        bob_node_identity.node_id().short_str(),
        base_node_identity.node_id().short_str()
    );

    let temp_dir = tempdir().unwrap();
    let database_path = temp_dir.path().to_str().unwrap().to_string();

    let (db_connection, _tempdir) = make_wallet_database_connection(Some(database_path.clone()));

    let shutdown = Shutdown::new();
    let (mut alice_ts, mut alice_oms, _alice_comms, mut alice_connectivity) = setup_transaction_service(
        &mut runtime,
        alice_node_identity,
        vec![],
        factories.clone(),
        db_connection,
        database_path,
        Duration::from_secs(0),
        shutdown.to_signal(),
    );

    let mut alice_event_stream = alice_ts.get_event_stream();

    alice_connectivity.set_base_node(base_node_identity.to_peer());

    let initial_wallet_value = 2500.into();
    let (_utxo, uo1) = make_input(&mut OsRng, initial_wallet_value, &factories.commitment);
    let mut alice_oms_clone = alice_oms.clone();
    runtime.block_on(async move { alice_oms_clone.add_output(uo1, None).await.unwrap() });

    let message = "SEE IF YOU CAN CATCH THIS ONE..... SIDED TX!".to_string();
    let value = 1000.into();
    let mut alice_ts_clone = alice_ts.clone();
    let tx_id = runtime.block_on(async move {
        alice_ts_clone
            .send_one_sided_transaction(
                bob_node_identity.public_key().clone(),
                value,
                None,
                20.into(),
                message.clone(),
            )
            .await
            .expect("Alice sending one-sided tx to Bob")
    });

    runtime.block_on(async move {
        let completed_tx = alice_ts
            .get_completed_transaction(tx_id)
            .await
            .expect("Could not find completed one-sided tx");

        let fees = completed_tx.fee;

        assert_eq!(
            alice_oms.get_balance().await.unwrap().pending_incoming_balance,
            initial_wallet_value - value - fees
        );
    });

    runtime.block_on(async {
        let delay = sleep(Duration::from_secs(30));
        tokio::pin!(delay);
        let mut found = false;
        loop {
            tokio::select! {
                event = alice_event_stream.recv() => {
                    if let TransactionEvent::TransactionCompletedImmediately(id) = &*event.unwrap() {
                        if id == &tx_id {
                            found = true;
                            break;
                        }
                    }
                },
                () = &mut delay => {
                    break;
                },
            }
        }
        assert!(found, "'TransactionCompletedImmediately(_)' event not found");
    });
}

#[test]
fn recover_one_sided_transaction() {
    let mut runtime = create_runtime();

    let factories = CryptoFactories::default();
    // Alice's parameters
    let alice_node_identity = Arc::new(NodeIdentity::random(
        &mut OsRng,
        get_next_memory_address(),
        PeerFeatures::COMMUNICATION_NODE,
    ));

    // Bob's parameters
    let bob_node_identity = Arc::new(NodeIdentity::random(
        &mut OsRng,
        get_next_memory_address(),
        PeerFeatures::COMMUNICATION_NODE,
    ));

    let base_node_identity = Arc::new(NodeIdentity::random(
        &mut OsRng,
        get_next_memory_address(),
        PeerFeatures::COMMUNICATION_NODE,
    ));

    log::info!(
        "manage_single_transaction: Alice: '{}', Bob: '{}', Base: '{}'",
        alice_node_identity.node_id().short_str(),
        bob_node_identity.node_id().short_str(),
        base_node_identity.node_id().short_str()
    );

    let temp_dir = tempdir().unwrap();
    let temp_dir2 = tempdir().unwrap();
    let database_path = temp_dir.path().to_str().unwrap().to_string();
    let database_path2 = temp_dir2.path().to_str().unwrap().to_string();

    let (alice_connection, _tempdir) = make_wallet_database_connection(Some(database_path.clone()));
    let (bob_connection, _tempdir) = make_wallet_database_connection(Some(database_path2.clone()));

    let shutdown = Shutdown::new();
    let (mut alice_ts, alice_oms, _alice_comms, mut alice_connectivity) = setup_transaction_service(
        &mut runtime,
        alice_node_identity,
        vec![],
        factories.clone(),
        alice_connection,
        database_path,
        Duration::from_secs(0),
        shutdown.to_signal(),
    );

    let (_bob_ts, mut bob_oms, _bob_comms, _bob_connectivity) = setup_transaction_service(
        &mut runtime,
        bob_node_identity.clone(),
        vec![],
        factories.clone(),
        bob_connection,
        database_path2,
        Duration::from_secs(0),
        shutdown.to_signal(),
    );
    let script = script!(PushPubKey(Box::new(bob_node_identity.public_key().clone())));
    let known_script = KnownOneSidedPaymentScript {
        script_hash: script.as_hash::<Blake256>().unwrap().to_vec(),
        private_key: bob_node_identity.secret_key().clone(),
        script,
        input: ExecutionStack::default(),
        script_lock_height: 0,
    };
    let mut cloned_bob_oms = bob_oms.clone();
    runtime.block_on(async move {
        cloned_bob_oms.add_known_script(known_script).await.unwrap();
    });

    alice_connectivity.set_base_node(base_node_identity.to_peer());

    let initial_wallet_value = 2500.into();
    let (_utxo, uo1) = make_input(&mut OsRng, initial_wallet_value, &factories.commitment);
    let mut alice_oms_clone = alice_oms;
    runtime.block_on(async move { alice_oms_clone.add_output(uo1, None).await.unwrap() });

    let message = "".to_string();
    let value = 1000.into();
    let mut alice_ts_clone = alice_ts.clone();
    let tx_id = runtime.block_on(async move {
        alice_ts_clone
            .send_one_sided_transaction(
                bob_node_identity.public_key().clone(),
                value,
                None,
                20.into(),
                message.clone(),
            )
            .await
            .expect("Alice sending one-sided tx to Bob")
    });

    runtime.block_on(async move {
        let completed_tx = alice_ts
            .get_completed_transaction(tx_id)
            .await
            .expect("Could not find completed one-sided tx");
        let outputs = completed_tx.transaction.body.outputs().clone();

        let unblinded = bob_oms
            .scan_outputs_for_one_sided_payments(outputs.clone())
            .await
            .unwrap();
        // Bob should be able to claim 1 output.
        assert_eq!(1, unblinded.len());
        assert_eq!(value, unblinded[0].value);

        // Should ignore already existing outputs
        let unblinded = bob_oms.scan_outputs_for_one_sided_payments(outputs).await.unwrap();
        assert!(unblinded.is_empty());
    });
}

#[test]
fn test_htlc_send_and_claim() {
    let mut runtime = create_runtime();

    let factories = CryptoFactories::default();
    // Alice's parameters
    let alice_node_identity = Arc::new(NodeIdentity::random(
        &mut OsRng,
        get_next_memory_address(),
        PeerFeatures::COMMUNICATION_NODE,
    ));

    let base_node_identity = Arc::new(NodeIdentity::random(
        &mut OsRng,
        get_next_memory_address(),
        PeerFeatures::COMMUNICATION_NODE,
    ));

    log::info!(
        "manage_single_transaction: Alice: '{}', Base: '{}'",
        alice_node_identity.node_id().short_str(),
        base_node_identity.node_id().short_str()
    );

    let temp_dir = tempdir().unwrap();
    let temp_dir_bob = tempdir().unwrap();
    let database_path = temp_dir.path().to_str().unwrap().to_string();
    let path_string = temp_dir_bob.path().to_str().unwrap().to_string();
    let bob_db_name = format!("{}.sqlite3", random::string(8).as_str());
    let bob_db_path = format!("{}/{}", path_string, bob_db_name);

    let (db_connection, _tempdir) = make_wallet_database_connection(Some(database_path.clone()));
    let bob_connection = run_migration_and_create_sqlite_connection(&bob_db_path, 16).unwrap();

    let shutdown = Shutdown::new();
    let (mut alice_ts, mut alice_oms, _alice_comms, mut alice_connectivity) = setup_transaction_service(
        &mut runtime,
        alice_node_identity,
        vec![],
        factories.clone(),
        db_connection,
        database_path,
        Duration::from_secs(0),
        shutdown.to_signal(),
    );

    let (
        mut bob_ts,
        mut bob_oms,
        _,
        _,
        _,
        _,
        _,
        _,
        _shutdown,
        _,
        bob_node_identity,
        bob_node_mock,
        _,
        _,
        _rpc_server_connection,
    ) = setup_transaction_service_no_comms(&mut runtime, factories.clone(), bob_connection, None);

    log::info!(
        "manage_single_transaction: Bob: '{}'",
        bob_node_identity.node_id().short_str(),
    );

    let mut alice_event_stream = alice_ts.get_event_stream();

    alice_connectivity.set_base_node(base_node_identity.to_peer());

    let initial_wallet_value = 2500.into();
    let (_utxo, uo1) = make_input(&mut OsRng, initial_wallet_value, &factories.commitment);
    let mut alice_oms_clone = alice_oms.clone();
    runtime.block_on(async move { alice_oms_clone.add_output(uo1, None).await.unwrap() });

    let message = "".to_string();
    let value = 1000.into();
    let mut alice_ts_clone = alice_ts.clone();
    let bob_pubkey = bob_node_identity.public_key().clone();
    let (tx_id, pre_image, output) = runtime.block_on(async move {
        alice_ts_clone
            .send_sha_atomic_swap_transaction(bob_pubkey, value, 20.into(), message.clone())
            .await
            .expect("Alice sending HTLC transaction")
    });

    runtime.block_on(async move {
        let completed_tx = alice_ts
            .get_completed_transaction(tx_id)
            .await
            .expect("Could not find completed HTLC tx");

        let fees = completed_tx.fee;

        assert_eq!(
            alice_oms.get_balance().await.unwrap().pending_incoming_balance,
            initial_wallet_value - value - fees
        );
    });

    runtime.block_on(async {
        let delay = sleep(Duration::from_secs(30));
        tokio::pin!(delay);
        loop {
            tokio::select! {
                event = alice_event_stream.recv() => {
                    if let TransactionEvent::TransactionCompletedImmediately(id) = &*event.unwrap() {
                        if id == &tx_id {
                            break;
                        }
                    }
                },
                () = &mut delay => {
                    break;
                },
            }
        }
    });
    let hash = output.hash();
    bob_node_mock.set_utxos(vec![output]);
    runtime.block_on(async move {
        let (tx_id_htlc, htlc_fee, htlc_amount, tx) = bob_oms
            .create_claim_sha_atomic_swap_transaction(hash, pre_image, 20.into())
            .await
            .unwrap();

        bob_ts
            .submit_transaction(tx_id_htlc, tx, htlc_fee, htlc_amount, "".to_string())
            .await
            .unwrap();
        assert_eq!(
            bob_oms.get_balance().await.unwrap().pending_incoming_balance,
            htlc_amount
        );
    });
}

#[test]
fn send_one_sided_transaction_to_self() {
    let mut runtime = create_runtime();

    let factories = CryptoFactories::default();
    // Alice's parameters
    let alice_node_identity = Arc::new(NodeIdentity::random(
        &mut OsRng,
        get_next_memory_address(),
        PeerFeatures::COMMUNICATION_NODE,
    ));

    let base_node_identity = Arc::new(NodeIdentity::random(
        &mut OsRng,
        get_next_memory_address(),
        PeerFeatures::COMMUNICATION_NODE,
    ));

    log::info!(
        "manage_single_transaction: Alice: '{}', Base: '{}'",
        alice_node_identity.node_id().short_str(),
        base_node_identity.node_id().short_str()
    );

    let temp_dir = tempdir().unwrap();
    let database_path = temp_dir.path().to_str().unwrap().to_string();

    let (alice_connection, _tempdir) = make_wallet_database_connection(Some(database_path.clone()));

    let shutdown = Shutdown::new();
    let (alice_ts, alice_oms, _alice_comms, mut alice_connectivity) = setup_transaction_service(
        &mut runtime,
        alice_node_identity.clone(),
        vec![],
        factories.clone(),
        alice_connection,
        database_path,
        Duration::from_secs(0),
        shutdown.to_signal(),
    );

    alice_connectivity.set_base_node(base_node_identity.to_peer());

    let initial_wallet_value = 2500.into();
    let (_utxo, uo1) = make_input(&mut OsRng, initial_wallet_value, &factories.commitment);
    let mut alice_oms_clone = alice_oms;
    runtime.block_on(async move { alice_oms_clone.add_output(uo1, None).await.unwrap() });

    let message = "SEE IF YOU CAN CATCH THIS ONE..... SIDED TX!".to_string();
    let value = 1000.into();
    let mut alice_ts_clone = alice_ts;
    let _tx_id = runtime.block_on(async move {
        match alice_ts_clone
            .send_one_sided_transaction(
                alice_node_identity.public_key().clone(),
                value,
                None,
                20.into(),
                message.clone(),
            )
            .await
        {
            Err(TransactionServiceError::OneSidedTransactionError(e)) => {
                assert_eq!(e.as_str(), "One-sided spend-to-self transactions not supported");
            },
            _ => {
                panic!("Expected: OneSidedTransactionError(\"One-sided spend-to-self transactions not supported\")");
            },
        };
    });
}

#[test]
fn manage_multiple_transactions() {
    let mut runtime = create_runtime();
    let factories = CryptoFactories::default();
    // Alice's parameters
    let alice_node_identity = Arc::new(NodeIdentity::random(
        &mut OsRng,
        get_next_memory_address(),
        PeerFeatures::COMMUNICATION_NODE,
    ));

    // Bob's parameters
    let bob_node_identity = Arc::new(NodeIdentity::random(
        &mut OsRng,
        get_next_memory_address(),
        PeerFeatures::COMMUNICATION_NODE,
    ));

    // Carols's parameters
    let carol_node_identity = Arc::new(NodeIdentity::random(
        &mut OsRng,
        get_next_memory_address(),
        PeerFeatures::COMMUNICATION_NODE,
    ));

    log::info!(
        "wallet::manage_multiple_transactions: Alice: '{}', Bob: '{}', carol: '{}'",
        alice_node_identity.node_id().short_str(),
        bob_node_identity.node_id().short_str(),
        carol_node_identity.node_id().short_str()
    );

    let temp_dir = tempdir().unwrap();

    let database_path = temp_dir.path().to_str().unwrap().to_string();

    let (alice_connection, _tempdir) = make_wallet_database_connection(Some(database_path.clone()));
    let (bob_connection, _tempdir) = make_wallet_database_connection(Some(database_path.clone()));
    let (carol_connection, _tempdir) = make_wallet_database_connection(Some(database_path.clone()));

    let mut shutdown = Shutdown::new();

    let (mut alice_ts, mut alice_oms, alice_comms, _alice_connectivity) = setup_transaction_service(
        &mut runtime,
        alice_node_identity.clone(),
        vec![bob_node_identity.clone(), carol_node_identity.clone()],
        factories.clone(),
        alice_connection,
        database_path.clone(),
        Duration::from_secs(60),
        shutdown.to_signal(),
    );
    let mut alice_event_stream = alice_ts.get_event_stream();

    runtime.block_on(async { sleep(Duration::from_secs(5)).await });

    // Spin up Bob and Carol
    let (mut bob_ts, mut bob_oms, bob_comms, _bob_connectivity) = setup_transaction_service(
        &mut runtime,
        bob_node_identity.clone(),
        vec![alice_node_identity.clone()],
        factories.clone(),
        bob_connection,
        database_path.clone(),
        Duration::from_secs(1),
        shutdown.to_signal(),
    );
    let mut bob_event_stream = bob_ts.get_event_stream();
    runtime.block_on(async { sleep(Duration::from_secs(5)).await });

    let (mut carol_ts, mut carol_oms, carol_comms, _carol_connectivity) = setup_transaction_service(
        &mut runtime,
        carol_node_identity.clone(),
        vec![alice_node_identity.clone()],
        factories.clone(),
        carol_connection,
        database_path,
        Duration::from_secs(1),
        shutdown.to_signal(),
    );
    let mut carol_event_stream = carol_ts.get_event_stream();

    // Establish some connections beforehand, to reduce the amount of work done concurrently in tests
    // Connect Bob and Alice
    runtime.block_on(async { sleep(Duration::from_secs(3)).await });

    let _ = runtime.block_on(
        bob_comms
            .connectivity()
            .dial_peer(alice_node_identity.node_id().clone()),
    );
    runtime.block_on(async { sleep(Duration::from_secs(3)).await });

    // Connect alice to carol
    let _ = runtime.block_on(
        alice_comms
            .connectivity()
            .dial_peer(carol_node_identity.node_id().clone()),
    );

    let (_utxo, uo2) = make_input(&mut OsRng, MicroTari(3500), &factories.commitment);
    runtime.block_on(bob_oms.add_output(uo2, None)).unwrap();
    let (_utxo, uo3) = make_input(&mut OsRng, MicroTari(4500), &factories.commitment);
    runtime.block_on(carol_oms.add_output(uo3, None)).unwrap();

    // Add some funds to Alices wallet
    let (_utxo, uo1a) = make_input(&mut OsRng, MicroTari(5500), &factories.commitment);
    runtime.block_on(alice_oms.add_output(uo1a, None)).unwrap();
    let (_utxo, uo1b) = make_input(&mut OsRng, MicroTari(3000), &factories.commitment);
    runtime.block_on(alice_oms.add_output(uo1b, None)).unwrap();
    let (_utxo, uo1c) = make_input(&mut OsRng, MicroTari(3000), &factories.commitment);
    runtime.block_on(alice_oms.add_output(uo1c, None)).unwrap();

    // A series of interleaved transactions. First with Bob and Carol offline and then two with them online
    let value_a_to_b_1 = MicroTari::from(1000);
    let value_a_to_b_2 = MicroTari::from(800);
    let value_b_to_a_1 = MicroTari::from(1100);
    let value_a_to_c_1 = MicroTari::from(1400);
    log::trace!("Sending A to B 1");
    let tx_id_a_to_b_1 = runtime
        .block_on(alice_ts.send_transaction(
            bob_node_identity.public_key().clone(),
            value_a_to_b_1,
            None,
            MicroTari::from(20),
            "a to b 1".to_string(),
        ))
        .unwrap();
    log::trace!("A to B 1 TxID: {}", tx_id_a_to_b_1);
    log::trace!("Sending A to C 1");
    let tx_id_a_to_c_1 = runtime
        .block_on(alice_ts.send_transaction(
            carol_node_identity.public_key().clone(),
            value_a_to_c_1,
            None,
            MicroTari::from(20),
            "a to c 1".to_string(),
        ))
        .unwrap();
    let alice_completed_tx = runtime.block_on(alice_ts.get_completed_transactions()).unwrap();
    assert_eq!(alice_completed_tx.len(), 0);
    log::trace!("A to C 1 TxID: {}", tx_id_a_to_c_1);

    runtime
        .block_on(bob_ts.send_transaction(
            alice_node_identity.public_key().clone(),
            value_b_to_a_1,
            None,
            MicroTari::from(20),
            "b to a 1".to_string(),
        ))
        .unwrap();
    runtime
        .block_on(alice_ts.send_transaction(
            bob_node_identity.public_key().clone(),
            value_a_to_b_2,
            None,
            MicroTari::from(20),
            "a to b 2".to_string(),
        ))
        .unwrap();

    runtime.block_on(async {
        let delay = sleep(Duration::from_secs(90));
        tokio::pin!(delay);
        let mut tx_reply = 0;
        let mut finalized = 0;
        loop {
            tokio::select! {
                event = alice_event_stream.recv() => {
                    match &*event.unwrap() {
                        TransactionEvent::ReceivedTransactionReply(_) => tx_reply+=1,
                        TransactionEvent::ReceivedFinalizedTransaction(_) => finalized+=1,
                        _ => (),
                    }

                    if tx_reply == 3 && finalized ==1 {
                        break;
                    }
                },
                () = &mut delay => {
                    break;
                },
            }
        }
        assert_eq!(tx_reply, 3, "Need 3 replies");
        assert_eq!(finalized, 1);
    });

    log::trace!("Alice received all Tx messages");

    runtime.block_on(async {
        let delay = sleep(Duration::from_secs(90));

        tokio::pin!(delay);
        let mut tx_reply = 0;
        let mut finalized = 0;
        loop {
            tokio::select! {
                event = bob_event_stream.recv() => {
                    match &*event.unwrap() {
                        TransactionEvent::ReceivedTransactionReply(_) => tx_reply+=1,
                        TransactionEvent::ReceivedFinalizedTransaction(_) => finalized+=1,
                        _ => (),
                    }
                    if tx_reply == 1 && finalized == 2 {
                        break;
                    }
                },
                () = &mut delay => {
                    break;
                },
            }
        }
        assert_eq!(tx_reply, 1);
        assert_eq!(finalized, 2);
    });

    runtime.block_on(async {
        let delay = sleep(Duration::from_secs(90));
        tokio::pin!(delay);

        tokio::pin!(delay);
        let mut finalized = 0;
        loop {
            tokio::select! {
                event = carol_event_stream.recv() => {
                    if let TransactionEvent::ReceivedFinalizedTransaction(_) = &*event.unwrap() { finalized+=1 }
                },
                () = &mut delay => {
                    break;
                },
            }
        }
        assert_eq!(finalized, 1);
    });

    let alice_pending_outbound = runtime.block_on(alice_ts.get_pending_outbound_transactions()).unwrap();
    let alice_completed_tx = runtime.block_on(alice_ts.get_completed_transactions()).unwrap();
    assert_eq!(alice_pending_outbound.len(), 0);
    assert_eq!(alice_completed_tx.len(), 4, "Not enough transactions for Alice");
    let bob_pending_outbound = runtime.block_on(bob_ts.get_pending_outbound_transactions()).unwrap();
    let bob_completed_tx = runtime.block_on(bob_ts.get_completed_transactions()).unwrap();
    assert_eq!(bob_pending_outbound.len(), 0);
    assert_eq!(bob_completed_tx.len(), 3, "Not enough transactions for Bob");

    let carol_pending_inbound = runtime.block_on(carol_ts.get_pending_inbound_transactions()).unwrap();
    let carol_completed_tx = runtime.block_on(carol_ts.get_completed_transactions()).unwrap();
    assert_eq!(carol_pending_inbound.len(), 0);
    assert_eq!(carol_completed_tx.len(), 1);

    shutdown.trigger();
    runtime.block_on(async move {
        alice_comms.wait_until_shutdown().await;
        bob_comms.wait_until_shutdown().await;
        carol_comms.wait_until_shutdown().await;
    });
}

#[test]
fn test_accepting_unknown_tx_id_and_malformed_reply() {
    let mut runtime = Runtime::new().unwrap();
    let factories = CryptoFactories::default();

    let temp_dir = tempdir().unwrap();
    let path_string = temp_dir.path().to_str().unwrap().to_string();
    let alice_db_name = format!("{}.sqlite3", random::string(8).as_str());
    let alice_db_path = format!("{}/{}", path_string, alice_db_name);
    let connection_alice = run_migration_and_create_sqlite_connection(&alice_db_path, 16).unwrap();

    let bob_node_identity =
        NodeIdentity::random(&mut OsRng, get_next_memory_address(), PeerFeatures::COMMUNICATION_NODE);
    let (
        mut alice_ts,
        mut alice_output_manager,
        alice_outbound_service,
        _alice_tx_sender,
        mut alice_tx_ack_sender,
        _,
        _,
        _,
        _shutdown,
        _,
        _,
        _,
        _,
        _,
        _rpc_server_connection,
    ) = setup_transaction_service_no_comms(&mut runtime, factories.clone(), connection_alice, None);

    let mut alice_event_stream = alice_ts.get_event_stream();

    let (_utxo, uo) = make_input(&mut OsRng, MicroTari(250000), &factories.commitment);

    runtime.block_on(alice_output_manager.add_output(uo, None)).unwrap();

    runtime
        .block_on(alice_ts.send_transaction(
            bob_node_identity.public_key().clone(),
            MicroTari::from(5000),
            None,
            MicroTari::from(20),
            "".to_string(),
        ))
        .unwrap();
    alice_outbound_service
        .wait_call_count(1, Duration::from_secs(60))
        .unwrap();
    let (_, body) = alice_outbound_service.pop_call().unwrap();

    let envelope_body = EnvelopeBody::decode(body.to_vec().as_slice()).unwrap();
    let sender_message = envelope_body
        .decode_part::<proto::TransactionSenderMessage>(1)
        .unwrap()
        .unwrap();

    let params = TestParams::new(&mut OsRng);

    let rtp = ReceiverTransactionProtocol::new(
        sender_message.try_into().unwrap(),
        params.nonce,
        params.spend_key,
        OutputFeatures::default(),
        &factories,
    );

    let mut tx_reply = rtp.get_signed_data().unwrap().clone();
    let mut wrong_tx_id = tx_reply.clone();
    wrong_tx_id.tx_id = 2.into();
    let (_p, pub_key) = PublicKey::random_keypair(&mut OsRng);
    tx_reply.public_spend_key = pub_key;
    runtime
        .block_on(alice_tx_ack_sender.send(create_dummy_message(wrong_tx_id.into(), bob_node_identity.public_key())))
        .unwrap();

    runtime
        .block_on(alice_tx_ack_sender.send(create_dummy_message(tx_reply.into(), bob_node_identity.public_key())))
        .unwrap();

    runtime.block_on(async {
        let delay = sleep(Duration::from_secs(30));
        tokio::pin!(delay);

        let mut errors = 0;
        loop {
            tokio::select! {
                event = alice_event_stream.recv() => {
                    if let TransactionEvent::Error(s) = &*event.unwrap() {
                        if s == &"TransactionProtocolError(TransactionBuildError(InvalidSignatureError(\"Verifying kernel signature\")))".to_string()                         {
                            errors+=1;
                        }
                        if errors >= 1 {
                            break;
                        }
                    }
                },
                () = &mut delay => {
                    break;
                },
            }
        }
        assert!(errors >= 1);
    });
}

#[test]
fn finalize_tx_with_incorrect_pubkey() {
    let mut runtime = create_runtime();
    let factories = CryptoFactories::default();

    let temp_dir = tempdir().unwrap();
    let path_string = temp_dir.path().to_str().unwrap().to_string();

    let alice_db_name = format!("{}.sqlite3", random::string(8).as_str());
    let alice_db_path = format!("{}/{}", path_string, alice_db_name);
    let bob_db_name = format!("{}.sqlite3", random::string(8).as_str());
    let bob_db_path = format!("{}/{}", path_string, bob_db_name);
    let connection_alice = run_migration_and_create_sqlite_connection(&alice_db_path, 16).unwrap();
    let connection_bob = run_migration_and_create_sqlite_connection(&bob_db_path, 16).unwrap();

    let (
        mut alice_ts,
        _alice_output_manager,
        alice_outbound_service,
        mut alice_tx_sender,
        _alice_tx_ack_sender,
        mut alice_tx_finalized,
        _,
        _,
        _shutdown,
        _,
        _,
        _,
        _,
        _,
        _rpc_server_connection,
    ) = setup_transaction_service_no_comms(&mut runtime, factories.clone(), connection_alice, None);
    let mut alice_event_stream = alice_ts.get_event_stream();

    let bob_node_identity =
        NodeIdentity::random(&mut OsRng, get_next_memory_address(), PeerFeatures::COMMUNICATION_NODE);
    let (
        _bob_ts,
        mut bob_output_manager,
        _bob_outbound_service,
        _bob_tx_sender,
        _bob_tx_ack_sender,
        _,
        _,
        _,
        _shutdown,
        _,
        _,
        _,
        _,
        _,
        _rpc_server_connection,
    ) = setup_transaction_service_no_comms(&mut runtime, factories.clone(), connection_bob, None);

    let (_utxo, uo) = make_input(&mut OsRng, MicroTari(250000), &factories.commitment);
    runtime.block_on(bob_output_manager.add_output(uo, None)).unwrap();
    let mut stp = runtime
        .block_on(bob_output_manager.prepare_transaction_to_send(
            TxId::new_random(),
            MicroTari::from(5000),
            None,
            MicroTari::from(25),
            None,
            "".to_string(),
            script!(Nop),
        ))
        .unwrap();
    let msg = stp.build_single_round_message().unwrap();
    let tx_message = create_dummy_message(
        TransactionSenderMessage::Single(Box::new(msg)).into(),
        bob_node_identity.public_key(),
    );

    runtime.block_on(alice_tx_sender.send(tx_message)).unwrap();

    alice_outbound_service
        .wait_call_count(1, Duration::from_secs(10))
        .unwrap();
    let (_, body) = alice_outbound_service.pop_call().unwrap();

    let envelope_body = EnvelopeBody::decode(body.to_vec().as_slice()).unwrap();
    let recipient_reply: RecipientSignedMessage = envelope_body
        .decode_part::<proto::RecipientSignedMessage>(1)
        .unwrap()
        .unwrap()
        .try_into()
        .unwrap();

    stp.add_single_recipient_info(recipient_reply.clone(), &factories.range_proof)
        .unwrap();
    stp.finalize(KernelFeatures::empty(), &factories, None, Some(u64::MAX))
        .unwrap();
    let tx = stp.get_transaction().unwrap();

    let finalized_transaction_message = proto::TransactionFinalizedMessage {
        tx_id: recipient_reply.tx_id.as_u64(),
        transaction: Some(tx.clone().into()),
    };

    runtime
        .block_on(alice_tx_finalized.send(create_dummy_message(
            finalized_transaction_message,
            &PublicKey::from_secret_key(&PrivateKey::random(&mut OsRng)),
        )))
        .unwrap();

    runtime.block_on(async {
        let delay = sleep(Duration::from_secs(15));
        tokio::pin!(delay);

        tokio::pin!(delay);
        loop {
            tokio::select! {
                event = alice_event_stream.recv() => {
                     if let TransactionEvent::ReceivedFinalizedTransaction(_) = (*event.unwrap()).clone() {
                         panic!("Should not have received finalized event!");
                    }
                },
                () = &mut delay => {
                    break;
                },
            }
        }
    });

    assert!(runtime
        .block_on(alice_ts.get_completed_transaction(recipient_reply.tx_id))
        .is_err());
}

#[test]
fn finalize_tx_with_missing_output() {
    let mut runtime = create_runtime();
    let factories = CryptoFactories::default();

    let temp_dir = tempdir().unwrap();
    let path_string = temp_dir.path().to_str().unwrap().to_string();

    let alice_db_name = format!("{}.sqlite3", random::string(8).as_str());
    let alice_db_path = format!("{}/{}", path_string, alice_db_name);
    let bob_db_name = format!("{}.sqlite3", random::string(8).as_str());
    let bob_db_path = format!("{}/{}", path_string, bob_db_name);
    let connection_alice = run_migration_and_create_sqlite_connection(&alice_db_path, 16).unwrap();
    let connection_bob = run_migration_and_create_sqlite_connection(&bob_db_path, 16).unwrap();

    let (
        mut alice_ts,
        _alice_output_manager,
        alice_outbound_service,
        mut alice_tx_sender,
        _alice_tx_ack_sender,
        mut alice_tx_finalized,
        _,
        _,
        _shutdown,
        _,
        _,
        _,
        _,
        _,
        _rpc_server_connection,
    ) = setup_transaction_service_no_comms(&mut runtime, factories.clone(), connection_alice, None);
    let mut alice_event_stream = alice_ts.get_event_stream();

    let bob_node_identity =
        NodeIdentity::random(&mut OsRng, get_next_memory_address(), PeerFeatures::COMMUNICATION_NODE);
    let (
        _bob_ts,
        mut bob_output_manager,
        _bob_outbound_service,
        _bob_tx_sender,
        _bob_tx_ack_sender,
        _,
        _,
        _,
        _shutdown,
        _,
        _,
        _,
        _,
        _,
        _rpc_server_connection_bob,
    ) = setup_transaction_service_no_comms(&mut runtime, factories.clone(), connection_bob, None);

    let (_utxo, uo) = make_input(&mut OsRng, MicroTari(250000), &factories.commitment);

    runtime.block_on(bob_output_manager.add_output(uo, None)).unwrap();

    let mut stp = runtime
        .block_on(bob_output_manager.prepare_transaction_to_send(
            TxId::new_random(),
            MicroTari::from(5000),
            None,
            MicroTari::from(20),
            None,
            "".to_string(),
            script!(Nop),
        ))
        .unwrap();
    let msg = stp.build_single_round_message().unwrap();
    let tx_message = create_dummy_message(
        TransactionSenderMessage::Single(Box::new(msg)).into(),
        bob_node_identity.public_key(),
    );

    runtime.block_on(alice_tx_sender.send(tx_message)).unwrap();

    alice_outbound_service
        .wait_call_count(1, Duration::from_secs(10))
        .unwrap();
    let (_, body) = alice_outbound_service.pop_call().unwrap();

    let envelope_body = EnvelopeBody::decode(body.to_vec().as_slice()).unwrap();
    let recipient_reply: RecipientSignedMessage = envelope_body
        .decode_part::<proto::RecipientSignedMessage>(1)
        .unwrap()
        .unwrap()
        .try_into()
        .unwrap();

    stp.add_single_recipient_info(recipient_reply.clone(), &factories.range_proof)
        .unwrap();
    stp.finalize(KernelFeatures::empty(), &factories, None, Some(u64::MAX))
        .unwrap();

    let finalized_transaction_message = proto::TransactionFinalizedMessage {
        tx_id: recipient_reply.tx_id.as_u64(),
        transaction: Some(
            Transaction::new(
                vec![],
                vec![],
                vec![],
                PrivateKey::random(&mut OsRng),
                PrivateKey::random(&mut OsRng),
            )
            .into(),
        ),
    };

    runtime
        .block_on(alice_tx_finalized.send(create_dummy_message(
            finalized_transaction_message,
            bob_node_identity.public_key(),
        )))
        .unwrap();

    runtime.block_on(async {
        let delay = sleep(Duration::from_secs(15));
        tokio::pin!(delay);

        tokio::pin!(delay);
        loop {
            tokio::select! {
                event = alice_event_stream.recv() => {
                     if let TransactionEvent::ReceivedFinalizedTransaction(_) = (*event.unwrap()).clone() {
                        panic!("Should not have received finalized event");
                    }
                },
                () = &mut delay => {
                    break;
                },
            }
        }
    });

    assert!(runtime
        .block_on(alice_ts.get_completed_transaction(recipient_reply.tx_id))
        .is_err());
}

#[test]
fn discovery_async_return_test() {
    let db_tempdir = tempdir().unwrap();
    let db_folder = db_tempdir.path();

    let mut runtime = runtime::Builder::new_current_thread()
        .enable_time()
        .thread_name("discovery_async_return_test")
        .build()
        .unwrap();
    let factories = CryptoFactories::default();

    // Alice's parameters
    let alice_node_identity = Arc::new(NodeIdentity::random(
        &mut OsRng,
        get_next_memory_address(),
        PeerFeatures::COMMUNICATION_NODE,
    ));

    // Bob's parameters
    let bob_node_identity = Arc::new(NodeIdentity::random(
        &mut OsRng,
        get_next_memory_address(),
        PeerFeatures::COMMUNICATION_NODE,
    ));

    // Carols's parameters
    let carol_node_identity = Arc::new(NodeIdentity::random(
        &mut OsRng,
        get_next_memory_address(),
        PeerFeatures::COMMUNICATION_NODE,
    ));

    log::info!(
        "discovery_async_return_test: Alice: '{}', Bob: '{}', Carol: '{}'",
        alice_node_identity.node_id().short_str(),
        bob_node_identity.node_id().short_str(),
        carol_node_identity.node_id().short_str(),
    );
    let mut shutdown = Shutdown::new();

    let (carol_connection, _temp_dir1) = make_wallet_database_connection(None);

    let (_carol_ts, _carol_oms, carol_comms, _carol_connectivity) = setup_transaction_service(
        &mut runtime,
        carol_node_identity.clone(),
        vec![],
        factories.clone(),
        carol_connection,
        db_folder.join("carol"),
        Duration::from_secs(1),
        shutdown.to_signal(),
    );

    let (alice_connection, _temp_dir2) = make_wallet_database_connection(None);

    let (mut alice_ts, mut alice_oms, alice_comms, _alice_connectivity) = setup_transaction_service(
        &mut runtime,
        alice_node_identity,
        vec![carol_node_identity.clone()],
        factories.clone(),
        alice_connection,
        db_folder.join("alice"),
        Duration::from_secs(20),
        shutdown.to_signal(),
    );
    let mut alice_event_stream = alice_ts.get_event_stream();

    let (_utxo, uo1a) = make_input(&mut OsRng, MicroTari(5500), &factories.commitment);
    runtime.block_on(alice_oms.add_output(uo1a, None)).unwrap();
    let (_utxo, uo1b) = make_input(&mut OsRng, MicroTari(3000), &factories.commitment);
    runtime.block_on(alice_oms.add_output(uo1b, None)).unwrap();
    let (_utxo, uo1c) = make_input(&mut OsRng, MicroTari(3000), &factories.commitment);
    runtime.block_on(alice_oms.add_output(uo1c, None)).unwrap();

    let initial_balance = runtime.block_on(alice_oms.get_balance()).unwrap();

    let value_a_to_c_1 = MicroTari::from(1400);

    let tx_id = runtime
        .block_on(alice_ts.send_transaction(
            bob_node_identity.public_key().clone(),
            value_a_to_c_1,
            None,
            MicroTari::from(20),
            "Discovery Tx!".to_string(),
        ))
        .unwrap();

    assert_ne!(initial_balance, runtime.block_on(alice_oms.get_balance()).unwrap());

    let mut txid = TxId::from(0);
    let mut is_success = true;
    runtime.block_on(async {
        let delay = sleep(Duration::from_secs(60));
        tokio::pin!(delay);

        tokio::pin!(delay);
        loop {
            tokio::select! {
                event = alice_event_stream.recv() => {
                    if let TransactionEvent::TransactionDirectSendResult(tx_id, result) = (*event.unwrap()).clone() {
                        txid = tx_id;
                        is_success = result;
                        break;
                    }
                },
                () = &mut delay => {
                    panic!("Timeout while waiting for transaction to fail sending");
                },
            }
        }
    });
    assert_eq!(txid, tx_id);
    assert!(!is_success);

    let tx_id2 = runtime
        .block_on(alice_ts.send_transaction(
            carol_node_identity.public_key().clone(),
            value_a_to_c_1,
            None,
            MicroTari::from(20),
            "Discovery Tx2!".to_string(),
        ))
        .unwrap();

    let mut success_result = false;
    let mut success_tx_id = TxId::from(0);
    runtime.block_on(async {
        let delay = sleep(Duration::from_secs(60));
        tokio::pin!(delay);

        loop {
            tokio::select! {
                event = alice_event_stream.recv() => {
                    if let TransactionEvent::TransactionDirectSendResult(tx_id, success) = &*event.unwrap() {
                        success_result = *success;
                        success_tx_id = *tx_id;
                        break;
                    }
                },
                () = &mut delay => {
                    panic!("Timeout while waiting for transaction to successfully be sent");
                },
            }
        }
    });

    assert_eq!(success_tx_id, tx_id2);
    assert!(success_result);

    runtime.block_on(async {
        let delay = sleep(Duration::from_secs(60));
        tokio::pin!(delay);
        tokio::pin!(delay);
        loop {
            tokio::select! {
                event = alice_event_stream.recv() => {
                    if let TransactionEvent::ReceivedTransactionReply(tx_id) = &*event.unwrap() {
                        if tx_id == &tx_id2 {
                            break;
                        }
                    }
                },
                () = &mut delay => {
                    panic!("Timeout while Alice was waiting for a transaction reply");
                },
            }
        }
    });

    shutdown.trigger();
    runtime.block_on(async move {
        alice_comms.wait_until_shutdown().await;
        carol_comms.wait_until_shutdown().await;
    });
}

#[test]
fn test_power_mode_updates() {
    let factories = CryptoFactories::default();
    let mut runtime = Runtime::new().unwrap();
    let (connection, _temp_dir) = make_wallet_database_connection(None);
    let tx_backend = TransactionServiceSqliteDatabase::new(connection.clone(), None);

    let kernel = KernelBuilder::new()
        .with_excess(&factories.commitment.zero())
        .with_signature(&Signature::default())
        .build()
        .unwrap();
    let tx = Transaction::new(
        vec![],
        vec![],
        vec![kernel],
        PrivateKey::random(&mut OsRng),
        PrivateKey::random(&mut OsRng),
    );
    let completed_tx1 = CompletedTransaction {
        tx_id: 1.into(),
        source_public_key: PublicKey::from_secret_key(&PrivateKey::random(&mut OsRng)),
        destination_public_key: PublicKey::from_secret_key(&PrivateKey::random(&mut OsRng)),
        amount: 5000 * uT,
        fee: MicroTari::from(100),
        transaction: tx.clone(),
        status: TransactionStatus::Completed,
        message: "Yo!".to_string(),
        timestamp: Utc::now().naive_utc(),
        cancelled: false,
        direction: TransactionDirection::Outbound,
        coinbase_block_height: None,
        send_count: 0,
        last_send_timestamp: None,
        valid: true,
        transaction_signature: tx.first_kernel_excess_sig().unwrap_or(&Signature::default()).clone(),
        confirmations: None,
        mined_height: None,
        mined_in_block: None,
    };

    let completed_tx2 = CompletedTransaction {
        tx_id: 2.into(),
        source_public_key: PublicKey::from_secret_key(&PrivateKey::random(&mut OsRng)),
        destination_public_key: PublicKey::from_secret_key(&PrivateKey::random(&mut OsRng)),
        amount: 6000 * uT,
        fee: MicroTari::from(200),
        transaction: tx.clone(),
        status: TransactionStatus::Completed,
        message: "Yo!".to_string(),
        timestamp: Utc::now().naive_utc(),
        cancelled: false,
        direction: TransactionDirection::Outbound,
        coinbase_block_height: None,
        send_count: 0,
        last_send_timestamp: None,
        valid: true,
        transaction_signature: tx.first_kernel_excess_sig().unwrap_or(&Signature::default()).clone(),
        confirmations: None,
        mined_height: None,
        mined_in_block: None,
    };

    tx_backend
        .write(WriteOperation::Insert(DbKeyValuePair::CompletedTransaction(
            1.into(),
            Box::new(completed_tx1),
        )))
        .unwrap();
    tx_backend
        .write(WriteOperation::Insert(DbKeyValuePair::CompletedTransaction(
            2.into(),
            Box::new(completed_tx2),
        )))
        .unwrap();

    let (
        mut alice_ts,
        _,
        _alice_outbound_service,
        _,
        _,
        _,
        _,
        _,
        _shutdown,
        _mock_rpc_server,
        server_node_identity,
        rpc_service_state,
        _,
        mut alice_connectivity,
        _rpc_server_connection,
    ) = setup_transaction_service_no_comms(&mut runtime, factories, connection, None);

    alice_connectivity.set_base_node(server_node_identity.to_peer());

    alice_connectivity.notify_base_node_set(server_node_identity.to_peer());

    rpc_service_state.set_transaction_query_response(TxQueryResponse {
        location: TxLocation::NotStored,
        block_hash: None,
        confirmations: 0,
        is_synced: true,
        height_of_longest_chain: 10,
    });

    let result = runtime.block_on(alice_ts.restart_broadcast_protocols());

    assert!(result.is_ok());

    // Wait for first 4 messages
    let _ = runtime
        .block_on(rpc_service_state.wait_pop_transaction_query_calls(4, Duration::from_secs(20)))
        .unwrap();

    runtime.block_on(alice_ts.set_low_power_mode()).unwrap();
    // expect 4 messages more
    let _ = runtime
        .block_on(rpc_service_state.wait_pop_transaction_query_calls(4, Duration::from_secs(60)))
        .unwrap();

    runtime.block_on(alice_ts.set_normal_power_mode()).unwrap();
    // and 4 more
    let _ = runtime
        .block_on(rpc_service_state.wait_pop_transaction_query_calls(4, Duration::from_secs(60)))
        .unwrap();
}

#[test]
fn test_set_num_confirmations() {
    let factories = CryptoFactories::default();
    let mut runtime = Runtime::new().unwrap();

    let (connection, _temp_dir) = make_wallet_database_connection(None);

    let (mut ts, _, _, _, _, _, _, _, _shutdown, _, _, _, _, _, _rpc_server_connection) =
        setup_transaction_service_no_comms(
            &mut runtime,
            factories,
            connection,
            Some(TransactionServiceConfig {
                broadcast_monitoring_timeout: Duration::from_secs(20),
                chain_monitoring_timeout: Duration::from_secs(20),
                ..Default::default()
            }),
        );

    let num_confirmations_required = runtime.block_on(ts.get_num_confirmations_required()).unwrap();
    assert_eq!(
        num_confirmations_required,
        TransactionServiceConfig::default().num_confirmations_required
    );

    for number in 1..10 {
        runtime.block_on(ts.set_num_confirmations_required(number)).unwrap();

        let num_confirmations_required = runtime.block_on(ts.get_num_confirmations_required()).unwrap();
        assert_eq!(num_confirmations_required, number);
    }
}

#[test]
#[ignore = "test is flaky"]
fn test_transaction_cancellation() {
    let factories = CryptoFactories::default();
    let mut runtime = Runtime::new().unwrap();

    let bob_node_identity =
        NodeIdentity::random(&mut OsRng, get_next_memory_address(), PeerFeatures::COMMUNICATION_NODE);

    let (connection, _temp_dir) = make_wallet_database_connection(None);

    let (
        mut alice_ts,
        mut alice_output_manager,
        alice_outbound_service,
        mut alice_tx_sender,
        _,
        _,
        _,
        mut alice_tx_cancelled_sender,
        _shutdown,
        _,
        _,
        _,
        _,
        _,
        _rpc_server_connection,
    ) = setup_transaction_service_no_comms(
        &mut runtime,
        factories.clone(),
        connection,
        Some(TransactionServiceConfig {
            broadcast_monitoring_timeout: Duration::from_secs(20),
            chain_monitoring_timeout: Duration::from_secs(20),
            ..Default::default()
        }),
    );
    let mut alice_event_stream = alice_ts.get_event_stream();

    let alice_total_available = 250000 * uT;
    let (_utxo, uo) = make_input(&mut OsRng, alice_total_available, &factories.commitment);
    runtime.block_on(alice_output_manager.add_output(uo, None)).unwrap();

    let amount_sent = 10000 * uT;

    let tx_id = runtime
        .block_on(alice_ts.send_transaction(
            bob_node_identity.public_key().clone(),
            amount_sent,
            None,
            100 * uT,
            "Testing Message".to_string(),
        ))
        .unwrap();

    runtime.block_on(async {
        let delay = sleep(Duration::from_secs(60));
        tokio::pin!(delay);
        tokio::pin!(delay);
        loop {
            tokio::select! {
                event = alice_event_stream.recv() => {
                    if let TransactionEvent::TransactionStoreForwardSendResult(_,_) = &*event.unwrap() {
                       break;
                    }
                },
                () = &mut delay => {
                    break;
                },
            }
        }
    });

    for i in 0..=12 {
        match runtime
            .block_on(alice_ts.get_pending_outbound_transactions())
            .unwrap()
            .remove(&tx_id)
        {
            None => (),
            Some(_) => break,
        }
        runtime.block_on(async { sleep(Duration::from_secs(5)).await });
        if i >= 12 {
            panic!("Pending outbound transaction should have been added by now");
        }
    }

    let _ = alice_outbound_service.take_calls();

    runtime.block_on(alice_ts.cancel_transaction(tx_id)).unwrap();

    // Wait for cancellation event, in an effort to nail down where the issue is for the flakey CI test
    runtime.block_on(async {
        let delay = sleep(Duration::from_secs(60));
        tokio::pin!(delay);
        let mut cancelled = false;
        loop {
            tokio::select! {
                event = alice_event_stream.recv() => {
                    if let TransactionEvent::TransactionCancelled(..) = &*event.unwrap() {
                       cancelled = true;
                       break;
                    }
                },
                () = &mut delay => {
                    break;
                },
            }
        }
        assert!(cancelled, "Cancelled event should have occurred");
    });
    // We expect 1 sent direct and via SAF
    alice_outbound_service
        .wait_call_count(2, Duration::from_secs(60))
        .expect("alice call wait 1");

    let call = alice_outbound_service.pop_call().unwrap();
    let alice_cancel_message = try_decode_transaction_cancelled_message(call.1.to_vec()).unwrap();
    assert_eq!(alice_cancel_message.tx_id, tx_id.as_u64(), "DIRECT");

    let call = alice_outbound_service.pop_call().unwrap();
    let alice_cancel_message = try_decode_transaction_cancelled_message(call.1.to_vec()).unwrap();
    assert_eq!(alice_cancel_message.tx_id, tx_id.as_u64(), "SAF");

    assert!(runtime
        .block_on(alice_ts.get_pending_outbound_transactions())
        .unwrap()
        .remove(&tx_id)
        .is_none());

    let input = create_unblinded_output(
        TariScript::default(),
        OutputFeatures::default(),
        TestParamsHelpers::new(),
        MicroTari::from(100_000),
    );

    let constants = create_consensus_constants(0);
    let mut builder = SenderTransactionProtocol::builder(1, constants);
    let amount = MicroTari::from(10_000);
    builder
        .with_lock_height(0)
        .with_fee_per_gram(MicroTari::from(177))
        .with_offset(PrivateKey::random(&mut OsRng))
        .with_private_nonce(PrivateKey::random(&mut OsRng))
        .with_amount(0, amount)
        .with_message("Yo!".to_string())
        .with_input(
            input
                .as_transaction_input(&factories.commitment)
                .expect("Should be able to make transaction input"),
            input,
        )
        .with_change_secret(PrivateKey::random(&mut OsRng))
        .with_recipient_data(
            0,
            script!(Nop),
            PrivateKey::random(&mut OsRng),
            Default::default(),
            PrivateKey::random(&mut OsRng),
        )
        .with_change_script(script!(Nop), ExecutionStack::default(), PrivateKey::random(&mut OsRng));

    let mut stp = builder.build::<HashDigest>(&factories, None, Some(u64::MAX)).unwrap();
    let tx_sender_msg = stp.build_single_round_message().unwrap();
    let tx_id2 = tx_sender_msg.tx_id;
    let proto_message = proto::TransactionSenderMessage::single(tx_sender_msg.into());
    runtime
        .block_on(alice_tx_sender.send(create_dummy_message(proto_message, bob_node_identity.public_key())))
        .unwrap();

    runtime.block_on(async {
        let delay = sleep(Duration::from_secs(60));
        tokio::pin!(delay);
        loop {
            tokio::select! {
                event = alice_event_stream.recv() => {
                    if let TransactionEvent::ReceivedTransaction(_) = &*event.unwrap() {
                       break;
                    }
                },
                () = &mut delay => {
                    break;
                },
            }
        }
    });

    runtime
        .block_on(alice_ts.get_pending_inbound_transactions())
        .unwrap()
        .remove(&tx_id2)
        .expect("Pending Transaction 2 should be in list");

    runtime.block_on(alice_ts.cancel_transaction(tx_id2)).unwrap();

    assert!(runtime
        .block_on(alice_ts.get_pending_inbound_transactions())
        .unwrap()
        .remove(&tx_id2)
        .is_none());

    // Lets cancel the last one using a Comms stack message
    let input = create_unblinded_output(
        TariScript::default(),
        OutputFeatures::default(),
        TestParamsHelpers::new(),
        MicroTari::from(100_000),
    );
    let constants = create_consensus_constants(0);
    let mut builder = SenderTransactionProtocol::builder(1, constants);
    let amount = MicroTari::from(10_000);
    builder
        .with_lock_height(0)
        .with_fee_per_gram(MicroTari::from(177))
        .with_offset(PrivateKey::random(&mut OsRng))
        .with_private_nonce(PrivateKey::random(&mut OsRng))
        .with_amount(0, amount)
        .with_message("Yo!".to_string())
        .with_input(
            input
                .as_transaction_input(&factories.commitment)
                .expect("Should be able to make transaction input"),
            input,
        )
        .with_change_secret(PrivateKey::random(&mut OsRng))
        .with_recipient_data(
            0,
            script!(Nop),
            PrivateKey::random(&mut OsRng),
            Default::default(),
            PrivateKey::random(&mut OsRng),
        )
        .with_change_script(script!(Nop), ExecutionStack::default(), PrivateKey::random(&mut OsRng));

    let mut stp = builder.build::<HashDigest>(&factories, None, Some(u64::MAX)).unwrap();
    let tx_sender_msg = stp.build_single_round_message().unwrap();
    let tx_id3 = tx_sender_msg.tx_id;
    let proto_message = proto::TransactionSenderMessage::single(tx_sender_msg.into());
    runtime
        .block_on(alice_tx_sender.send(create_dummy_message(proto_message, bob_node_identity.public_key())))
        .unwrap();

    runtime.block_on(async {
        let delay = sleep(Duration::from_secs(60));
        tokio::pin!(delay);
        loop {
            tokio::select! {
                event = alice_event_stream.recv() => {
                    if let TransactionEvent::ReceivedTransaction(_) = &*event.unwrap() {
                       break;
                    }
                },
                () = &mut delay => {
                    break;
                },
            }
        }
    });

    runtime
        .block_on(alice_ts.get_pending_inbound_transactions())
        .unwrap()
        .remove(&tx_id3)
        .expect("Pending Transaction 3 should be in list");

    let proto_message = proto::TransactionCancelledMessage { tx_id: tx_id3.as_u64() };
    // Sent from the wrong source address so should not cancel
    runtime
        .block_on(alice_tx_cancelled_sender.send(create_dummy_message(
            proto_message,
            &PublicKey::from_secret_key(&PrivateKey::random(&mut OsRng)),
        )))
        .unwrap();

    runtime.block_on(async { sleep(Duration::from_secs(5)).await });

    runtime
        .block_on(alice_ts.get_pending_inbound_transactions())
        .unwrap()
        .remove(&tx_id3)
        .expect("Pending Transaction 3 should be in list");

    let proto_message = proto::TransactionCancelledMessage { tx_id: tx_id3.as_u64() };
    runtime
        .block_on(alice_tx_cancelled_sender.send(create_dummy_message(proto_message, bob_node_identity.public_key())))
        .unwrap();

    runtime.block_on(async {
        let delay = sleep(Duration::from_secs(30)).fuse();
        tokio::pin!(delay);
        let mut cancelled = false;
        loop {
            tokio::select! {
                event = alice_event_stream.recv() => {
                    if let TransactionEvent::TransactionCancelled(..) = &*event.unwrap() {
                       cancelled = true;
                       break;
                    }
                },
                () = &mut delay => {
                    break;
                },
            }
        }
        assert!(cancelled, "Should received cancelled event");
    });

    assert!(runtime
        .block_on(alice_ts.get_pending_inbound_transactions())
        .unwrap()
        .remove(&tx_id3)
        .is_none());
}
#[test]
fn test_direct_vs_saf_send_of_tx_reply_and_finalize() {
    let factories = CryptoFactories::default();
    let mut runtime = Runtime::new().unwrap();

    let alice_node_identity =
        NodeIdentity::random(&mut OsRng, get_next_memory_address(), PeerFeatures::COMMUNICATION_NODE);

    let bob_node_identity =
        NodeIdentity::random(&mut OsRng, get_next_memory_address(), PeerFeatures::COMMUNICATION_NODE);
    let (connection, _temp_dir) = make_wallet_database_connection(None);

    let (
        mut alice_ts,
        mut alice_output_manager,
        alice_outbound_service,
        mut _alice_tx_sender,
        mut alice_tx_ack_sender,
        _,
        _,
        _,
        _shutdown,
        _,
        _,
        _,
        _,
        _,
        _rpc_server_connection,
    ) = setup_transaction_service_no_comms(&mut runtime, factories.clone(), connection, None);

    let alice_total_available = 250000 * uT;
    let (_utxo, uo) = make_input(&mut OsRng, alice_total_available, &factories.commitment);
    runtime.block_on(alice_output_manager.add_output(uo, None)).unwrap();

    let amount_sent = 10000 * uT;

    let tx_id = runtime
        .block_on(alice_ts.send_transaction(
            bob_node_identity.public_key().clone(),
            amount_sent,
            None,
            100 * uT,
            "Testing Message".to_string(),
        ))
        .unwrap();

    alice_outbound_service
        .wait_call_count(2, Duration::from_secs(60))
        .unwrap();

    let (_, _body) = alice_outbound_service.pop_call().unwrap();
    let (_, body) = alice_outbound_service.pop_call().unwrap();

    let envelope_body = EnvelopeBody::decode(body.to_vec().as_slice()).unwrap();
    let tx_sender_msg: TransactionSenderMessage = envelope_body
        .decode_part::<proto::TransactionSenderMessage>(1)
        .unwrap()
        .unwrap()
        .try_into()
        .unwrap();
    let msg_tx_id = match tx_sender_msg.clone() {
        TransactionSenderMessage::Single(s) => s.tx_id,
        _ => {
            panic!("Transaction is the not a single rounder sender variant");
        },
    };
    assert_eq!(tx_id, msg_tx_id);
    let (connection, _temp_dir) = make_wallet_database_connection(None);

    // Test sending the Reply to a receiver with Direct and then with SAF and never both
    let (
        _bob_ts,
        _,
        bob_outbound_service,
        mut bob_tx_sender,
        _,
        _,
        _,
        _,
        _shutdown,
        _,
        _,
        _,
        _,
        _,
        _rpc_server_connection_bob,
    ) = setup_transaction_service_no_comms(
        &mut runtime,
        factories.clone(),
        connection,
        Some(TransactionServiceConfig {
            broadcast_monitoring_timeout: Duration::from_secs(20),
            chain_monitoring_timeout: Duration::from_secs(20),
            ..Default::default()
        }),
    );

    bob_outbound_service.set_behaviour(MockBehaviour {
        direct: ResponseType::Queued,
        broadcast: ResponseType::Failed,
    });

    runtime
        .block_on(bob_tx_sender.send(create_dummy_message(
            tx_sender_msg.clone().into(),
            alice_node_identity.public_key(),
        )))
        .unwrap();
    bob_outbound_service
        .wait_call_count(1, Duration::from_secs(60))
        .unwrap();

    let (_, body) = bob_outbound_service.pop_call().unwrap();

    let envelope_body = EnvelopeBody::decode(body.to_vec().as_slice()).unwrap();
    let _: RecipientSignedMessage = envelope_body
        .decode_part::<proto::RecipientSignedMessage>(1)
        .unwrap()
        .unwrap()
        .try_into()
        .unwrap();

    runtime.block_on(async { sleep(Duration::from_secs(5)).await });
    assert_eq!(bob_outbound_service.call_count(), 0, "Should be no more calls");
    let (connection, _temp_dir) = make_wallet_database_connection(None);

    let (
        _bob2_ts,
        _,
        bob2_outbound_service,
        mut bob2_tx_sender,
        _,
        _,
        _,
        _,
        _shutdown,
        _,
        _,
        _,
        _,
        _,
        _rpc_server_connection_bob2,
    ) = setup_transaction_service_no_comms(
        &mut runtime,
        factories.clone(),
        connection,
        Some(TransactionServiceConfig {
            broadcast_monitoring_timeout: Duration::from_secs(20),
            chain_monitoring_timeout: Duration::from_secs(20),
            ..Default::default()
        }),
    );
    bob2_outbound_service.set_behaviour(MockBehaviour {
        direct: ResponseType::Failed,
        broadcast: ResponseType::Queued,
    });

    runtime
        .block_on(bob2_tx_sender.send(create_dummy_message(
            tx_sender_msg.into(),
            alice_node_identity.public_key(),
        )))
        .unwrap();

    bob2_outbound_service
        .wait_call_count(1, Duration::from_secs(60))
        .unwrap();

    let (_, body) = bob2_outbound_service.pop_call().unwrap();

    let envelope_body = EnvelopeBody::decode(body.to_vec().as_slice()).unwrap();
    let tx_reply_msg: RecipientSignedMessage = envelope_body
        .decode_part::<proto::RecipientSignedMessage>(1)
        .unwrap()
        .unwrap()
        .try_into()
        .unwrap();

    runtime.block_on(async { sleep(Duration::from_secs(5)).await });
    assert_eq!(bob2_outbound_service.call_count(), 0, "Should be no more calls");

    // Test finalize is sent Direct Only.
    // UPDATE: both direct and SAF will be sent
    alice_outbound_service.set_behaviour(MockBehaviour {
        direct: ResponseType::Queued,
        broadcast: ResponseType::Queued,
    });

    runtime
        .block_on(alice_tx_ack_sender.send(create_dummy_message(
            tx_reply_msg.into(),
            bob_node_identity.public_key(),
        )))
        .unwrap();

    let _ = alice_outbound_service.wait_call_count(2, Duration::from_secs(60));
    let _ = alice_outbound_service.pop_call().unwrap();
    let _ = alice_outbound_service.pop_call().unwrap();

    runtime.block_on(async { sleep(Duration::from_secs(5)).await });
    assert_eq!(alice_outbound_service.call_count(), 0, "Should be no more calls");

    // Now to repeat sending so we can test the SAF send of the finalize message
    let alice_total_available = 250000 * uT;
    let (_utxo, uo) = make_input(&mut OsRng, alice_total_available, &factories.commitment);
    runtime.block_on(alice_output_manager.add_output(uo, None)).unwrap();

    let amount_sent = 20000 * uT;

    let _tx_id2 = runtime
        .block_on(alice_ts.send_transaction(
            bob_node_identity.public_key().clone(),
            amount_sent,
            None,
            100 * uT,
            "Testing Message".to_string(),
        ))
        .unwrap();

    alice_outbound_service
        .wait_call_count(2, Duration::from_secs(60))
        .unwrap();

    let (_, _body) = alice_outbound_service.pop_call().unwrap();
    let (_, body) = alice_outbound_service.pop_call().unwrap();

    let envelope_body = EnvelopeBody::decode(body.to_vec().as_slice()).unwrap();
    let tx_sender_msg: TransactionSenderMessage = envelope_body
        .decode_part::<proto::TransactionSenderMessage>(1)
        .unwrap()
        .unwrap()
        .try_into()
        .unwrap();

    runtime
        .block_on(bob_tx_sender.send(create_dummy_message(
            tx_sender_msg.into(),
            alice_node_identity.public_key(),
        )))
        .unwrap();

    bob_outbound_service
        .wait_call_count(1, Duration::from_secs(60))
        .unwrap();

    let (_, body) = bob_outbound_service.pop_call().unwrap();

    let envelope_body = EnvelopeBody::decode(body.to_vec().as_slice()).unwrap();
    let tx_reply_msg: RecipientSignedMessage = envelope_body
        .decode_part::<proto::RecipientSignedMessage>(1)
        .unwrap()
        .unwrap()
        .try_into()
        .unwrap();

    alice_outbound_service.set_behaviour(MockBehaviour {
        direct: ResponseType::Failed,
        broadcast: ResponseType::Queued,
    });

    runtime
        .block_on(alice_tx_ack_sender.send(create_dummy_message(
            tx_reply_msg.into(),
            bob_node_identity.public_key(),
        )))
        .unwrap();

    let _ = alice_outbound_service.wait_call_count(1, Duration::from_secs(60));

    assert_eq!(alice_outbound_service.call_count(), 1);
    let _ = alice_outbound_service.pop_call();
    runtime.block_on(async { sleep(Duration::from_secs(5)).await });
    assert_eq!(alice_outbound_service.call_count(), 0, "Should be no more calls2");
}

#[test]
fn test_tx_direct_send_behaviour() {
    let factories = CryptoFactories::default();
    let mut runtime = Runtime::new().unwrap();

    let bob_node_identity =
        NodeIdentity::random(&mut OsRng, get_next_memory_address(), PeerFeatures::COMMUNICATION_NODE);
    let (connection, _temp_dir) = make_wallet_database_connection(None);

    let (
        mut alice_ts,
        mut alice_output_manager,
        alice_outbound_service,
        mut _alice_tx_sender,
        mut _alice_tx_ack_sender,
        _,
        _,
        _,
        _shutdown,
        _,
        _,
        _,
        _,
        _,
        _rpc_server_connection,
    ) = setup_transaction_service_no_comms(&mut runtime, factories.clone(), connection, None);
    let mut alice_event_stream = alice_ts.get_event_stream();

    let (_utxo, uo) = make_input(&mut OsRng, 1000000 * uT, &factories.commitment);
    runtime.block_on(alice_output_manager.add_output(uo, None)).unwrap();
    let (_utxo, uo) = make_input(&mut OsRng, 1000000 * uT, &factories.commitment);
    runtime.block_on(alice_output_manager.add_output(uo, None)).unwrap();
    let (_utxo, uo) = make_input(&mut OsRng, 1000000 * uT, &factories.commitment);
    runtime.block_on(alice_output_manager.add_output(uo, None)).unwrap();
    let (_utxo, uo) = make_input(&mut OsRng, 1000000 * uT, &factories.commitment);
    runtime.block_on(alice_output_manager.add_output(uo, None)).unwrap();

    let amount_sent = 10000 * uT;

    alice_outbound_service.set_behaviour(MockBehaviour {
        direct: ResponseType::Failed,
        broadcast: ResponseType::Failed,
    });

    let _tx_id = runtime
        .block_on(alice_ts.send_transaction(
            bob_node_identity.public_key().clone(),
            amount_sent,
            None,
            100 * uT,
            "Testing Message1".to_string(),
        ))
        .unwrap();

    runtime.block_on(async {
        let delay = sleep(Duration::from_secs(60));
        tokio::pin!(delay);
        let mut direct_count = 0;
        let mut saf_count = 0;
        loop {
            tokio::select! {
                event = alice_event_stream.recv() => {
                    match &*event.unwrap() {
                        TransactionEvent::TransactionDirectSendResult(_, result) => if !result { direct_count+=1 },
                        TransactionEvent::TransactionStoreForwardSendResult(_, result) => if !result { saf_count+=1},
                        _ => (),
                    }

                    if direct_count == 1 && saf_count == 1 {
                        break;
                    }
                },
                () = &mut delay => {
                    break;
                },
            }
        }
        assert_eq!(direct_count, 1, "Should be 1 failed direct");
        assert_eq!(saf_count, 1, "Should be 1 failed saf");
    });

    alice_outbound_service.set_behaviour(MockBehaviour {
        direct: ResponseType::QueuedFail,
        broadcast: ResponseType::Queued,
    });

    let _tx_id = runtime
        .block_on(alice_ts.send_transaction(
            bob_node_identity.public_key().clone(),
            amount_sent,
            None,
            100 * uT,
            "Testing Message2".to_string(),
        ))
        .unwrap();

    alice_outbound_service
        .wait_call_count(1, Duration::from_secs(60))
        .unwrap();

    runtime.block_on(async {
        let delay = sleep(Duration::from_secs(60));
        tokio::pin!(delay);
        let mut direct_count = 0;
        let mut saf_count = 0;
        loop {
            tokio::select! {
                event = alice_event_stream.recv() => {
                    match &*event.unwrap() {
                        TransactionEvent::TransactionDirectSendResult(_, result) => if !result { direct_count+=1 },
                        TransactionEvent::TransactionStoreForwardSendResult(_, result) => if *result { saf_count+=1 },
                        _ => (),
                    }

                    if direct_count == 1 && saf_count == 1 {
                        break;
                    }
                },
                () = &mut delay => {
                    break;
                },
            }
        }
        assert_eq!(direct_count, 1, "Should be 1 failed direct");
        assert_eq!(saf_count, 1, "Should be 1 succeeded saf");
    });

    alice_outbound_service.set_behaviour(MockBehaviour {
        direct: ResponseType::QueuedSuccessDelay(Duration::from_secs(1)),
        broadcast: ResponseType::Queued,
    });

    let _tx_id = runtime
        .block_on(alice_ts.send_transaction(
            bob_node_identity.public_key().clone(),
            amount_sent,
            None,
            100 * uT,
            "Testing Message3".to_string(),
        ))
        .unwrap();

    alice_outbound_service
        .wait_call_count(1, Duration::from_secs(60))
        .unwrap();

    runtime.block_on(async {
        let delay = sleep(Duration::from_secs(60));
        tokio::pin!(delay);
        let mut direct_count = 0;
        loop {
            tokio::select! {
                event = alice_event_stream.recv() => {
                    match &*event.unwrap() {
                        TransactionEvent::TransactionDirectSendResult(_, result) => if *result { direct_count+=1 },
                        TransactionEvent::TransactionStoreForwardSendResult(_, _) => panic!("Should be no SAF messages"),
                        _ => (),
                    }

                    if direct_count >= 1  {
                        break;
                    }
                },
                () = &mut delay => {
                    break;
                },
            }
        }
        assert_eq!(direct_count, 1, "Should be 1 succeeded direct");
    });

    alice_outbound_service.set_behaviour(MockBehaviour {
        direct: ResponseType::QueuedSuccessDelay(Duration::from_secs(30)),
        broadcast: ResponseType::Queued,
    });

    let _tx_id = runtime
        .block_on(alice_ts.send_transaction(
            bob_node_identity.public_key().clone(),
            amount_sent,
            None,
            100 * uT,
            "Testing Message4".to_string(),
        ))
        .unwrap();

    alice_outbound_service
        .wait_call_count(1, Duration::from_secs(60))
        .unwrap();

    runtime.block_on(async {
        let delay = sleep(Duration::from_secs(60));
tokio::pin!(delay);
        let mut saf_count = 0;
        loop {
            tokio::select! {
                event = alice_event_stream.recv() => {
                    match &*event.unwrap() {
                        TransactionEvent::TransactionStoreForwardSendResult(_, result) => if *result { saf_count+=1},
                        TransactionEvent::TransactionDirectSendResult(_, result) => if *result { panic!("Should be no direct messages") },                         _ => (),
                    }

                    if saf_count >= 1  {
                        break;
                    }
                },
                () = &mut delay => {
                    break;
                },
            }
        }
        assert_eq!(saf_count, 1, "Should be 1 succeeded saf");
    });
}

#[test]
fn test_restarting_transaction_protocols() {
    let mut runtime = Runtime::new().unwrap();
    let factories = CryptoFactories::default();
    let (alice_connection, _temp_dir) = make_wallet_database_connection(None);
    let alice_backend = TransactionServiceSqliteDatabase::new(alice_connection.clone(), None);

    let (bob_connection, _temp_dir2) = make_wallet_database_connection(None);
    let bob_backend = TransactionServiceSqliteDatabase::new(bob_connection.clone(), None);

    let base_node_identity = Arc::new(NodeIdentity::random(
        &mut OsRng,
        get_next_memory_address(),
        PeerFeatures::COMMUNICATION_NODE,
    ));

    let alice_identity = Arc::new(NodeIdentity::random(
        &mut OsRng,
        get_next_memory_address(),
        PeerFeatures::COMMUNICATION_NODE,
    ));

    let bob_identity = Arc::new(NodeIdentity::random(
        &mut OsRng,
        get_next_memory_address(),
        PeerFeatures::COMMUNICATION_NODE,
    ));

    // Bob is going to send a transaction to Alice
    let alice = TestParams::new(&mut OsRng);
    let bob = TestParams::new(&mut OsRng);
    let (utxo, input) = make_input(&mut OsRng, MicroTari(2000), &factories.commitment);
    let constants = create_consensus_constants(0);
    let fee_calc = Fee::new(*constants.transaction_weight());
    let mut builder = SenderTransactionProtocol::builder(1, constants);
    let fee = fee_calc.calculate(MicroTari(4), 1, 1, 1, 0);
    let script_private_key = PrivateKey::random(&mut OsRng);
    builder
        .with_lock_height(0)
        .with_fee_per_gram(MicroTari(4))
        .with_offset(bob.offset.clone())
        .with_private_nonce(bob.nonce)
        .with_input(utxo, input)
        .with_amount(0, MicroTari(2000) - fee - MicroTari(10))
        .with_recipient_data(
            0,
            script!(Nop),
            PrivateKey::random(&mut OsRng),
            Default::default(),
            PrivateKey::random(&mut OsRng),
        )
        .with_change_script(
            script!(Nop),
            inputs!(PublicKey::from_secret_key(&script_private_key)),
            script_private_key,
        );
    let mut bob_stp = builder.build::<Blake256>(&factories, None, Some(u64::MAX)).unwrap();
    let msg = bob_stp.build_single_round_message().unwrap();
    let bob_pre_finalize = bob_stp.clone();

    let tx_id = msg.tx_id;

    let sender_info = TransactionSenderMessage::Single(Box::new(msg.clone()));
    let receiver_protocol = ReceiverTransactionProtocol::new(
        sender_info,
        alice.nonce.clone(),
        alice.spend_key,
        OutputFeatures::default(),
        &factories,
    );

    let alice_reply = receiver_protocol.get_signed_data().unwrap().clone();

    bob_stp
        .add_single_recipient_info(alice_reply.clone(), &factories.range_proof)
        .unwrap();

    match bob_stp.finalize(KernelFeatures::empty(), &factories, None, Some(u64::MAX)) {
        Ok(_) => (),
        Err(e) => panic!("Should be able to finalize tx: {}", e),
    };
    let tx = bob_stp.get_transaction().unwrap().clone();

    let inbound_tx = InboundTransaction {
        tx_id,
        source_public_key: bob_identity.public_key().clone(),
        amount: msg.amount,
        receiver_protocol,
        status: TransactionStatus::Pending,
        message: msg.message.clone(),
        timestamp: Utc::now().naive_utc(),
        cancelled: false,
        direct_send_success: false,
        send_count: 0,
        last_send_timestamp: None,
    };

    alice_backend
        .write(WriteOperation::Insert(DbKeyValuePair::PendingInboundTransaction(
            tx_id,
            Box::new(inbound_tx),
        )))
        .unwrap();

    let outbound_tx = OutboundTransaction {
        tx_id,
        destination_public_key: alice_identity.public_key().clone(),
        amount: msg.amount,
        fee,
        sender_protocol: bob_pre_finalize,
        status: TransactionStatus::Pending,
        message: msg.message,
        timestamp: Utc::now().naive_utc(),
        cancelled: false,
        direct_send_success: false,
        send_count: 0,
        last_send_timestamp: None,
    };
    bob_backend
        .write(WriteOperation::Insert(DbKeyValuePair::PendingOutboundTransaction(
            tx_id,
            Box::new(outbound_tx),
        )))
        .unwrap();

    // Test that Bob's node restarts the send protocol
    let (
        mut bob_ts,
        _bob_oms,
        _bob_outbound_service,
        _,
        mut bob_tx_reply,
        _,
        _,
        _,
        _shutdown,
        _,
        _,
        _,
        _,
        mut bob_connectivity,
        _rpc_server_connection_bob,
    ) = setup_transaction_service_no_comms(&mut runtime, factories.clone(), bob_connection, None);
    let mut bob_event_stream = bob_ts.get_event_stream();

    bob_connectivity.set_base_node(base_node_identity.to_peer());
    assert!(runtime.block_on(bob_ts.restart_transaction_protocols()).is_ok());

    runtime
        .block_on(bob_tx_reply.send(create_dummy_message(alice_reply.into(), alice_identity.public_key())))
        .unwrap();

    runtime.block_on(async {
        let delay = sleep(Duration::from_secs(15));
        tokio::pin!(delay);
        let mut received_reply = false;
        loop {
            tokio::select! {
                event = bob_event_stream.recv() => {
                     if let TransactionEvent::ReceivedTransactionReply(id) = (*event.unwrap()).clone() {
                        assert_eq!(id, tx_id);
                        received_reply = true;
                        break;
                    }
                },
                () = &mut delay => {
                    break;
                },
            }
        }
        assert!(received_reply, "Should have received tx reply");
    });

    // Test Alice's node restarts the receive protocol
    let (
        mut alice_ts,
        _alice_oms,
        _alice_outbound_service,
        _,
        _,
        mut alice_tx_finalized,
        _,
        _,
        _shutdown,
        _,
        _,
        _,
        _,
        mut alice_connectivity,
        _rpc_server_connection,
    ) = setup_transaction_service_no_comms(&mut runtime, factories, alice_connection, None);
    let mut alice_event_stream = alice_ts.get_event_stream();

    alice_connectivity.set_base_node(base_node_identity.to_peer());

    assert!(runtime.block_on(alice_ts.restart_transaction_protocols()).is_ok());

    let finalized_transaction_message = proto::TransactionFinalizedMessage {
        tx_id: tx_id.as_u64(),
        transaction: Some(tx.into()),
    };

    runtime
        .block_on(alice_tx_finalized.send(create_dummy_message(
            finalized_transaction_message,
            bob_identity.public_key(),
        )))
        .unwrap();

    runtime.block_on(async {
        let delay = sleep(Duration::from_secs(15));
        tokio::pin!(delay);
        let mut received_finalized = false;
        loop {
            tokio::select! {
                event = alice_event_stream.recv() => {
                     if let TransactionEvent::ReceivedFinalizedTransaction(id) = (*event.unwrap()).clone() {
                        assert_eq!(id, tx_id);
                        received_finalized = true;
                        break;
                    }
                },
                () = &mut delay => {
                    break;
                },
            }
        }
        assert!(received_finalized, "Should have received finalized tx");
    });
}

#[test]
fn test_coinbase_transactions_rejection_same_height() {
    let factories = CryptoFactories::default();
    let mut runtime = Runtime::new().unwrap();

    let (connection, _temp_dir) = make_wallet_database_connection(None);

    let (
        mut alice_ts,
        mut alice_output_manager,
        _,
        _,
        _,
        _,
        _,
        _,
        _shutdown,
        _mock_rpc_server,
        _server_node_identity,
        _rpc_service_state,
        _,
        _,
        _rpc_server_connection,
    ) = setup_transaction_service_no_comms(&mut runtime, factories, connection, None);

    let block_height_a = 10;
    let block_height_b = block_height_a + 1;

    let fees1 = 1000 * uT;
    let reward1 = 1_000_000 * uT;

    let fees2 = 2000 * uT;
    let reward2 = 2_000_000 * uT;

    let fees3 = 4000 * uT;
    let reward3 = 4_000_000 * uT;

    // Create a coinbase Txn at the first block height
    let _tx1 = runtime
        .block_on(alice_ts.generate_coinbase_transaction(reward1, fees1, block_height_a))
        .unwrap();
    let transactions = runtime.block_on(alice_ts.get_completed_transactions()).unwrap();
    assert_eq!(transactions.len(), 1);
    let _tx_id1 = transactions
        .values()
        .find(|tx| tx.amount == fees1 + reward1)
        .unwrap()
        .tx_id;
    assert_eq!(
        runtime
            .block_on(alice_output_manager.get_balance())
            .unwrap()
            .pending_incoming_balance,
        fees1 + reward1
    );

    // Create another coinbase Txn at the same block height; the previous one will be cancelled
    let _tx2 = runtime
        .block_on(alice_ts.generate_coinbase_transaction(reward2, fees2, block_height_a))
        .unwrap();
    let transactions = runtime.block_on(alice_ts.get_completed_transactions()).unwrap();
    // Only one valid coinbase txn remains
    assert_eq!(transactions.len(), 1);
    let _tx_id2 = transactions
        .values()
        .find(|tx| tx.amount == fees2 + reward2)
        .unwrap()
        .tx_id;
    assert_eq!(
        runtime
            .block_on(alice_output_manager.get_balance())
            .unwrap()
            .pending_incoming_balance,
        fees2 + reward2
    );

    // Create a third coinbase Txn at the second block height; only the last two will be valid
    let _tx3 = runtime
        .block_on(alice_ts.generate_coinbase_transaction(reward3, fees3, block_height_b))
        .unwrap();
    let transactions = runtime.block_on(alice_ts.get_completed_transactions()).unwrap();
    assert_eq!(transactions.len(), 2);
    let _tx_id3 = transactions
        .values()
        .find(|tx| tx.amount == fees3 + reward3)
        .unwrap()
        .tx_id;
    assert_eq!(
        runtime
            .block_on(alice_output_manager.get_balance())
            .unwrap()
            .pending_incoming_balance,
        fees2 + reward2 + fees3 + reward3
    );

    assert!(!transactions.values().any(|tx| tx.amount == fees1 + reward1));
    assert!(transactions.values().any(|tx| tx.amount == fees2 + reward2));
    assert!(transactions.values().any(|tx| tx.amount == fees3 + reward3));
}

#[test]
fn test_coinbase_generation_and_monitoring() {
    let factories = CryptoFactories::default();
    let mut runtime = Runtime::new().unwrap();

    let (connection, _temp_dir) = make_wallet_database_connection(None);
    let tx_backend = TransactionServiceSqliteDatabase::new(connection.clone(), None);
    let db = TransactionDatabase::new(tx_backend);
    let (
        mut alice_ts,
        mut alice_output_manager,
        _,
        _,
        _,
        _,
        _,
        _,
        _shutdown,
        _mock_rpc_server,
        server_node_identity,
        rpc_service_state,
        _,
        mut alice_connectivity,
        _rpc_server_connection,
    ) = setup_transaction_service_no_comms(&mut runtime, factories, connection, None);
    let mut alice_event_stream = alice_ts.get_event_stream();
    rpc_service_state.set_response_delay(Some(Duration::from_secs(1)));

    let block_height_a = 10;
    let block_height_b = block_height_a + 1;

    let fees1 = 1000 * uT;
    let reward1 = 1_000_000 * uT;

    let fees2 = 2000 * uT;
    let fees2b = 5000 * uT;
    let reward2 = 2_000_000 * uT;

    // Create a coinbase Txn at the first block height
    let _tx1 = runtime
        .block_on(alice_ts.generate_coinbase_transaction(reward1, fees1, block_height_a))
        .unwrap();
    let transactions = runtime.block_on(alice_ts.get_completed_transactions()).unwrap();
    assert_eq!(transactions.len(), 1);
    let tx_id1 = transactions
        .values()
        .find(|tx| tx.amount == fees1 + reward1)
        .unwrap()
        .tx_id;
    assert_eq!(
        runtime
            .block_on(alice_output_manager.get_balance())
            .unwrap()
            .pending_incoming_balance,
        fees1 + reward1
    );

    // Create another coinbase Txn at the next block height
    let _tx2 = runtime
        .block_on(alice_ts.generate_coinbase_transaction(reward2, fees2, block_height_b))
        .unwrap();
    let transactions = runtime.block_on(alice_ts.get_completed_transactions()).unwrap();
    assert_eq!(transactions.len(), 2);
    let tx_id2 = transactions
        .values()
        .find(|tx| tx.amount == fees2 + reward2)
        .unwrap()
        .tx_id;
    assert_eq!(
        runtime
            .block_on(alice_output_manager.get_balance())
            .unwrap()
            .pending_incoming_balance,
        fees1 + reward1 + fees2 + reward2
    );

    // Take out a second one at the second height which should overwrite the initial one
    let _tx2b = runtime
        .block_on(alice_ts.generate_coinbase_transaction(reward2, fees2b, block_height_b))
        .unwrap();
    let transactions = runtime.block_on(alice_ts.get_completed_transactions()).unwrap();
    assert_eq!(transactions.len(), 2);
    let tx_id2b = transactions
        .values()
        .find(|tx| tx.amount == fees2b + reward2)
        .unwrap()
        .tx_id;
    assert_eq!(
        runtime
            .block_on(alice_output_manager.get_balance())
            .unwrap()
            .pending_incoming_balance,
        fees1 + reward1 + fees2b + reward2
    );

    assert!(transactions.values().any(|tx| tx.amount == fees1 + reward1));
    assert!(transactions.values().any(|tx| tx.amount == fees2b + reward2));

    // Start the transaction protocols
    alice_connectivity.set_base_node(server_node_identity.to_peer());

    runtime.block_on(async {
        let delay = sleep(Duration::from_secs(30));
        tokio::pin!(delay);
        let mut count = 0usize;
        loop {
            tokio::select! {
                event = alice_event_stream.recv() => {
                    if let TransactionEvent::ReceivedFinalizedTransaction(tx_id) = &*event.unwrap() {
                        if tx_id == &tx_id1 || tx_id == &tx_id2 || tx_id == &tx_id2b {
                            count += 1;
                        }
                        if count == 3 {
                            break;
                        }
                    }
                },
                () = &mut delay => {
                    break;
                },
            }
        }
        assert_eq!(
            count, 3,
            "Expected exactly two 'ReceivedFinalizedTransaction(_)' events"
        );
    });

    // Now we will test validation where tx1 will not be found but tx2b will be unconfirmed, then confirmed.
    let tx1 = runtime.block_on(db.get_completed_transaction(tx_id1)).unwrap();
    let tx2b = runtime.block_on(db.get_completed_transaction(tx_id2b)).unwrap();

    let mut block_headers = HashMap::new();
    for i in 0..=4 {
        let mut block_header = BlockHeader::new(1);
        block_header.height = i;
        block_headers.insert(i, block_header.clone());
    }
    rpc_service_state.set_blocks(block_headers.clone());
    let mut transaction_query_batch_responses = vec![
        TxQueryBatchResponseProto {
            signature: Some(SignatureProto::from(
                tx1.transaction.first_kernel_excess_sig().unwrap().clone(),
            )),
            location: TxLocationProto::from(TxLocation::NotStored) as i32,
            block_hash: None,
            confirmations: 0,
            block_height: 0,
        },
        TxQueryBatchResponseProto {
            signature: Some(SignatureProto::from(
                tx2b.transaction.first_kernel_excess_sig().unwrap().clone(),
            )),
            location: TxLocationProto::from(TxLocation::Mined) as i32,
            block_hash: Some(block_headers.get(&1).unwrap().hash()),
            confirmations: 0,
            block_height: 1,
        },
    ];
    let batch_query_response = TxQueryBatchResponsesProto {
        responses: transaction_query_batch_responses.clone(),
        is_synced: true,
        tip_hash: Some(block_headers.get(&1).unwrap().hash()),
        height_of_longest_chain: 1,
    };

    rpc_service_state.set_transaction_query_batch_responses(batch_query_response);

    alice_connectivity.set_base_node(server_node_identity.to_peer());

    runtime
        .block_on(alice_ts.validate_transactions())
        .expect("Validation should start");

    let _tx_batch_query_calls = runtime
        .block_on(rpc_service_state.wait_pop_transaction_batch_query_calls(1, Duration::from_secs(30)))
        .unwrap();

    let completed_txs = runtime.block_on(alice_ts.get_completed_transactions()).unwrap();

    assert_eq!(completed_txs.len(), 2);

    let tx = completed_txs.get(&tx_id1).unwrap();
    assert_eq!(tx.status, TransactionStatus::Coinbase);
    assert!(tx.valid);

    let tx = completed_txs.get(&tx_id2b).unwrap();
    assert_eq!(tx.status, TransactionStatus::MinedUnconfirmed);
    assert!(tx.valid);

    // Now we will have tx_id2b becoming confirmed
    let _ = transaction_query_batch_responses.pop();
    transaction_query_batch_responses.push(TxQueryBatchResponseProto {
        signature: Some(SignatureProto::from(
            tx2b.transaction.first_kernel_excess_sig().unwrap().clone(),
        )),
        location: TxLocationProto::from(TxLocation::Mined) as i32,
        block_hash: Some(block_headers.get(&4).unwrap().hash()),
        confirmations: 3,
        block_height: 4,
    });

    let batch_query_response = TxQueryBatchResponsesProto {
        responses: transaction_query_batch_responses,
        is_synced: true,
        tip_hash: Some(block_headers.get(&4).unwrap().hash()),
        height_of_longest_chain: 4,
    };
    rpc_service_state.set_transaction_query_batch_responses(batch_query_response);

    runtime
        .block_on(alice_ts.validate_transactions())
        .expect("Validation should start");

    let _tx_batch_query_calls = runtime
        .block_on(rpc_service_state.wait_pop_transaction_batch_query_calls(1, Duration::from_secs(30)))
        .unwrap();

    let completed_txs = runtime.block_on(alice_ts.get_completed_transactions()).unwrap();

    let tx = completed_txs.get(&tx_id2b).unwrap();
    assert_eq!(tx.status, TransactionStatus::MinedConfirmed);
    assert!(tx.valid);
}

#[test]
fn test_coinbase_abandoned() {
    let factories = CryptoFactories::default();
    let mut runtime = Runtime::new().unwrap();

    let (connection, _temp_dir) = make_wallet_database_connection(None);

    let (
        mut alice_ts,
        mut alice_output_manager,
        _,
        _,
        _,
        _,
        _,
        _,
        _shutdown,
        _mock_rpc_server,
        server_node_identity,
        rpc_service_state,
        _,
        mut alice_connectivity,
        _rpc_server_connection,
    ) = setup_transaction_service_no_comms(&mut runtime, factories, connection, None);
    let mut alice_event_stream = alice_ts.get_event_stream();
    rpc_service_state.set_response_delay(Some(Duration::from_secs(1)));

    let block_height_a = 10;

    // First we create un unmined coinbase and then abandon it
    let fees1 = 1000 * uT;
    let reward1 = 1_000_000 * uT;

    let tx1 = runtime
        .block_on(alice_ts.generate_coinbase_transaction(reward1, fees1, block_height_a))
        .unwrap();
    let transactions = runtime.block_on(alice_ts.get_completed_transactions()).unwrap();
    assert_eq!(transactions.len(), 1);
    let tx_id1 = transactions
        .values()
        .find(|tx| tx.amount == fees1 + reward1)
        .unwrap()
        .tx_id;
    assert_eq!(
        runtime
            .block_on(alice_output_manager.get_balance())
            .unwrap()
            .pending_incoming_balance,
        fees1 + reward1
    );

    let transaction_query_batch_responses = vec![TxQueryBatchResponseProto {
        signature: Some(SignatureProto::from(tx1.first_kernel_excess_sig().unwrap().clone())),
        location: TxLocationProto::from(TxLocation::InMempool) as i32,
        block_hash: None,
        confirmations: 0,
        block_height: 0,
    }];

    let batch_query_response = TxQueryBatchResponsesProto {
        responses: transaction_query_batch_responses,
        is_synced: true,
        tip_hash: Some([5u8; 16].to_vec()),
        height_of_longest_chain: block_height_a + TransactionServiceConfig::default().num_confirmations_required + 1,
    };

    rpc_service_state.set_transaction_query_batch_responses(batch_query_response);

    // Start the transaction protocols
    alice_connectivity.set_base_node(server_node_identity.to_peer());

    let balance = runtime.block_on(alice_output_manager.get_balance()).unwrap();
    assert_eq!(balance.pending_incoming_balance, fees1 + reward1);

    runtime
        .block_on(alice_ts.validate_transactions())
        .expect("Validation should start");

    runtime.block_on(async {
        let delay = sleep(Duration::from_secs(30));
        tokio::pin!(delay);
        let mut count = 0usize;
        loop {
            tokio::select! {
                event = alice_event_stream.recv() => {
                    if let TransactionEvent::TransactionCancelled(tx_id, _) = &*event.unwrap() {
                        if tx_id == &tx_id1  {
                            count += 1;
                        }
                        if count == 1 {
                            break;
                        }
                    }
                },
                () = &mut delay => {
                    break;
                },
            }
        }
        assert_eq!(count, 1, "Expected a TransactionCancelled event");
    });

    let tx = runtime.block_on(alice_ts.get_completed_transaction(tx_id1)).unwrap();
    assert_eq!(tx.status, TransactionStatus::Coinbase);
    assert!(!tx.valid);

    let balance = runtime.block_on(alice_output_manager.get_balance()).unwrap();
    assert_eq!(balance, Balance {
        available_balance: MicroTari(0),
        time_locked_balance: Some(MicroTari(0)),
        pending_incoming_balance: MicroTari(0),
        pending_outgoing_balance: MicroTari(0)
    });

    let invalid_txs = runtime.block_on(alice_output_manager.get_invalid_outputs()).unwrap();
    assert!(invalid_txs.is_empty());

    // Now we will make a coinbase that will be mined, reorged out and then reorged back in
    let fees2 = 2000 * uT;
    let reward2 = 2_000_000 * uT;
    let block_height_b = 11;

    let tx2 = runtime
        .block_on(alice_ts.generate_coinbase_transaction(reward2, fees2, block_height_b))
        .unwrap();
    let transactions = runtime.block_on(alice_ts.get_completed_transactions()).unwrap();
    assert_eq!(transactions.len(), 2);
    let tx_id2 = transactions
        .values()
        .find(|tx| tx.amount == fees2 + reward2)
        .unwrap()
        .tx_id;
    assert_eq!(
        runtime
            .block_on(alice_output_manager.get_balance())
            .unwrap()
            .pending_incoming_balance,
        fees2 + reward2
    );

    let transaction_query_batch_responses = vec![TxQueryBatchResponseProto {
        signature: Some(SignatureProto::from(tx2.first_kernel_excess_sig().unwrap().clone())),
        location: TxLocationProto::from(TxLocation::Mined) as i32,
        block_hash: Some([11u8; 16].to_vec()),
        confirmations: 2,
        block_height: block_height_b,
    }];

    let batch_query_response = TxQueryBatchResponsesProto {
        responses: transaction_query_batch_responses,
        is_synced: true,
        tip_hash: Some([13u8; 16].to_vec()),
        height_of_longest_chain: block_height_b + 2,
    };

    rpc_service_state.set_transaction_query_batch_responses(batch_query_response);

    let mut block_headers = HashMap::new();
    for i in 0..=(block_height_b + 2) {
        let mut block_header = BlockHeader::new(1);
        block_header.height = i;
        block_headers.insert(i, block_header.clone());
    }
    rpc_service_state.set_blocks(block_headers);
    runtime
        .block_on(alice_ts.validate_transactions())
        .expect("Validation should start");

    runtime.block_on(async {
        let delay = sleep(Duration::from_secs(30));
        tokio::pin!(delay);
        let mut count = 0usize;
        loop {
            tokio::select! {
                event = alice_event_stream.recv() => {
                    if let TransactionEvent::TransactionMinedUnconfirmed{tx_id, num_confirmations:_, is_valid: _} = &*event.unwrap() {                         if tx_id == &tx_id2  {
                            count += 1;
                        }
                        if count == 1 {
                            break;
                        }
                    }
                },
                () = &mut delay => {
                    break;
                },
            }
        }
        assert_eq!(count, 1, "Expected a TransactionMinedUnconfirmed event");
    });

    let tx = runtime.block_on(alice_ts.get_completed_transaction(tx_id2)).unwrap();
    assert_eq!(tx.status, TransactionStatus::MinedUnconfirmed);

    // Now we create a reorg
    let transaction_query_batch_responses = vec![
        TxQueryBatchResponseProto {
            signature: Some(SignatureProto::from(tx1.first_kernel_excess_sig().unwrap().clone())),
            location: TxLocationProto::from(TxLocation::NotStored) as i32,
            block_hash: None,
            confirmations: 0,
            block_height: 0,
        },
        TxQueryBatchResponseProto {
            signature: Some(SignatureProto::from(tx2.first_kernel_excess_sig().unwrap().clone())),
            location: TxLocationProto::from(TxLocation::NotStored) as i32,
            block_hash: None,
            confirmations: 0,
            block_height: 0,
        },
    ];

    let batch_query_response = TxQueryBatchResponsesProto {
        responses: transaction_query_batch_responses,
        is_synced: true,
        tip_hash: Some([12u8; 16].to_vec()),
        height_of_longest_chain: block_height_b + TransactionServiceConfig::default().num_confirmations_required + 1,
    };

    rpc_service_state.set_transaction_query_batch_responses(batch_query_response);

    let mut block_headers = HashMap::new();
    for i in 0..=(block_height_b + TransactionServiceConfig::default().num_confirmations_required + 1) {
        let mut block_header = BlockHeader::new(2);
        block_header.height = i;
        block_headers.insert(i, block_header.clone());
    }
    rpc_service_state.set_blocks(block_headers);
    runtime
        .block_on(alice_ts.validate_transactions())
        .expect("Validation should start");

    runtime.block_on(async {
        let delay = sleep(Duration::from_secs(30));
        tokio::pin!(delay);
        let mut count = 0usize;
        loop {
            tokio::select! {
                event = alice_event_stream.recv() => {
                    match &*event.unwrap() {
                        TransactionEvent::TransactionBroadcast(tx_id) => {
                            if tx_id == &tx_id2  {
                                count += 1;
                            }
                        },
                        TransactionEvent::TransactionCancelled(tx_id, _) => {
                             if tx_id == &tx_id2  {
                                count += 1;
                            }
                        },
                        _ => (),
                    }

                    if count == 2 {
                            break;
                        }
                },
                () = &mut delay => {
                    break;
                },
            }
        }
        assert_eq!(
            count, 2,
            "Expected a TransactionBroadcast and Transaction Cancelled event"
        );
    });

    let tx = runtime.block_on(alice_ts.get_completed_transaction(tx_id2)).unwrap();
    assert_eq!(tx.status, TransactionStatus::Coinbase);
    assert!(!tx.valid);

    let balance = runtime.block_on(alice_output_manager.get_balance()).unwrap();
    assert_eq!(balance, Balance {
        available_balance: MicroTari(0),
        time_locked_balance: Some(MicroTari(0)),
        pending_incoming_balance: MicroTari(0),
        pending_outgoing_balance: MicroTari(0)
    });

    // Now reorg again and have tx2 be mined
    let mut block_headers = HashMap::new();
    for i in 0..=15 {
        let mut block_header = BlockHeader::new(1);
        block_header.height = i;
        block_headers.insert(i, block_header.clone());
    }
    rpc_service_state.set_blocks(block_headers.clone());

    let transaction_query_batch_responses = vec![
        TxQueryBatchResponseProto {
            signature: Some(SignatureProto::from(tx1.first_kernel_excess_sig().unwrap().clone())),
            location: TxLocationProto::from(TxLocation::NotStored) as i32,
            block_hash: None,
            confirmations: 0,
            block_height: 0,
        },
        TxQueryBatchResponseProto {
            signature: Some(SignatureProto::from(tx2.first_kernel_excess_sig().unwrap().clone())),
            location: TxLocationProto::from(TxLocation::Mined) as i32,
            block_hash: Some(block_headers.get(&10).unwrap().hash()),
            confirmations: 5,
            block_height: 10,
        },
    ];

    let batch_query_response = TxQueryBatchResponsesProto {
        responses: transaction_query_batch_responses,
        is_synced: true,
        tip_hash: Some([20u8; 16].to_vec()),
        height_of_longest_chain: 20,
    };

    rpc_service_state.set_transaction_query_batch_responses(batch_query_response);

    runtime
        .block_on(alice_ts.validate_transactions())
        .expect("Validation should start");

    runtime.block_on(async {
        let delay = sleep(Duration::from_secs(30));
        tokio::pin!(delay);
        let mut count = 0usize;
        loop {
            tokio::select! {
                event = alice_event_stream.recv() => {
                    match &*event.unwrap() {
                        TransactionEvent::TransactionMined { tx_id, is_valid: _ }  => {
                            if tx_id == &tx_id2  {
                                count += 1;
                            }
                        },
                        TransactionEvent::TransactionCancelled(tx_id, _) => {
                             if tx_id == &tx_id1  {
                                count += 1;
                            }
                        },
                        _ => (),
                    }

                    if count == 2 {
                            break;
                        }
                },
                () = &mut delay => {
                    break;
                },
            }
        }
        assert_eq!(count, 2, "Expected a TransactionMined and TransactionCancelled event");
    });
}

#[test]
fn test_coinbase_transaction_reused_for_same_height() {
    let factories = CryptoFactories::default();
    let mut runtime = Runtime::new().unwrap();
    let (connection, _temp_dir) = make_wallet_database_connection(None);

    let (mut tx_service, mut output_service, _, _, _, _, _, _, _shutdown, _, _, _, _, _, _rpc_server_connection) =
        setup_transaction_service_no_comms(&mut runtime, factories, connection, None);

    let blockheight1 = 10;
    let fees1 = 2000 * uT;
    let reward1 = 1_000_000 * uT;

    let blockheight2 = 11;
    let fees2 = 3000 * uT;
    let reward2 = 2_000_000 * uT;

    // a requested coinbase transaction for the same height and amount should be the same
    let tx1 = runtime
        .block_on(tx_service.generate_coinbase_transaction(reward1, fees1, blockheight1))
        .unwrap();

    let tx2 = runtime
        .block_on(tx_service.generate_coinbase_transaction(reward1, fees1, blockheight1))
        .unwrap();

    assert_eq!(tx1, tx2);
    let transactions = runtime.block_on(tx_service.get_completed_transactions()).unwrap();

    assert_eq!(transactions.len(), 1);
    for tx in transactions.values() {
        assert_eq!(tx.amount, fees1 + reward1);
    }
    assert_eq!(
        runtime
            .block_on(output_service.get_balance())
            .unwrap()
            .pending_incoming_balance,
        fees1 + reward1
    );

    // a requested coinbase transaction for the same height but new amount should be different
    let tx3 = runtime
        .block_on(tx_service.generate_coinbase_transaction(reward2, fees2, blockheight1))
        .unwrap();

    assert_ne!(tx3, tx1);
    let transactions = runtime.block_on(tx_service.get_completed_transactions()).unwrap();
    assert_eq!(transactions.len(), 1); // tx1 and tx2 should be cancelled
    for tx in transactions.values() {
        assert_eq!(tx.amount, fees2 + reward2);
    }
    assert_eq!(
        runtime
            .block_on(output_service.get_balance())
            .unwrap()
            .pending_incoming_balance,
        fees2 + reward2
    );

    // a requested coinbase transaction for a new height should be different
    let tx_height2 = runtime
        .block_on(tx_service.generate_coinbase_transaction(reward2, fees2, blockheight2))
        .unwrap();

    assert_ne!(tx1, tx_height2);
    let transactions = runtime.block_on(tx_service.get_completed_transactions()).unwrap();
    assert_eq!(transactions.len(), 2);
    for tx in transactions.values() {
        assert_eq!(tx.amount, fees2 + reward2);
    }
    assert_eq!(
        runtime
            .block_on(output_service.get_balance())
            .unwrap()
            .pending_incoming_balance,
        2 * (fees2 + reward2)
    );
}

#[test]
fn test_transaction_resending() {
    let factories = CryptoFactories::default();
    let mut runtime = Runtime::new().unwrap();

    let alice_node_identity =
        NodeIdentity::random(&mut OsRng, get_next_memory_address(), PeerFeatures::COMMUNICATION_NODE);
    let bob_node_identity =
        NodeIdentity::random(&mut OsRng, get_next_memory_address(), PeerFeatures::COMMUNICATION_NODE);
    // Setup Alice wallet with no comms stack
    let (connection, _tempdir) = make_wallet_database_connection(None);

    let (
        mut alice_ts,
        mut alice_output_manager,
        alice_outbound_service,
        _alice_tx_sender,
        mut alice_tx_reply_sender,
        _,
        _,
        _,
        _shutdown,
        _,
        _,
        _,
        _,
        _,
        _rpc_server_connection,
    ) = setup_transaction_service_no_comms(
        &mut runtime,
        factories.clone(),
        connection,
        Some(TransactionServiceConfig {
            transaction_resend_period: Duration::from_secs(20),
            resend_response_cooldown: Duration::from_secs(10),
            ..Default::default()
        }),
    );

    // Send a transaction to Bob
    let alice_total_available = 250000 * uT;
    let (_utxo, uo) = make_input(&mut OsRng, alice_total_available, &factories.commitment);
    runtime.block_on(alice_output_manager.add_output(uo, None)).unwrap();

    let amount_sent = 10000 * uT;

    let tx_id = runtime
        .block_on(alice_ts.send_transaction(
            bob_node_identity.public_key().clone(),
            amount_sent,
            None,
            100 * uT,
            "Testing Message".to_string(),
        ))
        .unwrap();

    // Check that there were repeats
    alice_outbound_service
        .wait_call_count(2, Duration::from_secs(60))
        .expect("Alice call wait 1");

    let mut alice_sender_message = TransactionSenderMessage::None;
    for _ in 0..2 {
        let call = alice_outbound_service.pop_call().unwrap();
        alice_sender_message = try_decode_sender_message(call.1.to_vec().clone()).unwrap();
        if let TransactionSenderMessage::Single(data) = alice_sender_message.clone() {
            assert_eq!(data.tx_id, tx_id);
        } else {
            panic!("Should be a Single Transaction Sender Message")
        }
    }

    // Setup Bob's wallet with no comms stack
    let (connection, _tempdir) = make_wallet_database_connection(None);

    let (
        _bob_ts,
        _bob_output_manager,
        bob_outbound_service,
        mut bob_tx_sender,
        mut _bob_tx_reply_sender,
        _,
        _,
        _,
        _shutdown,
        _,
        _,
        _,
        _,
        _,
        _rpc_server_connection,
    ) = setup_transaction_service_no_comms(
        &mut runtime,
        factories,
        connection,
        Some(TransactionServiceConfig {
            transaction_resend_period: Duration::from_secs(20),
            resend_response_cooldown: Duration::from_secs(10),
            ..Default::default()
        }),
    );

    // Pass sender message to Bob's wallet
    runtime
        .block_on(bob_tx_sender.send(create_dummy_message(
            alice_sender_message.clone().into(),
            alice_node_identity.public_key(),
        )))
        .unwrap();

    // Check that the reply was repeated
    bob_outbound_service
        .wait_call_count(2, Duration::from_secs(60))
        .expect("Bob call wait 1");

    let mut bob_reply_message;
    for _ in 0..2 {
        let call = bob_outbound_service.pop_call().unwrap();
        bob_reply_message = try_decode_transaction_reply_message(call.1.to_vec().clone()).unwrap();
        assert_eq!(bob_reply_message.tx_id, tx_id);
    }

    runtime.block_on(async { sleep(Duration::from_secs(2)).await });
    // See if sending a second message too soon is ignored
    runtime
        .block_on(bob_tx_sender.send(create_dummy_message(
            alice_sender_message.clone().into(),
            alice_node_identity.public_key(),
        )))
        .unwrap();

    assert!(bob_outbound_service.wait_call_count(1, Duration::from_secs(2)).is_err());

    // Wait for the cooldown to expire but before the resend period has elapsed see if a repeat illicits a response.
    runtime.block_on(async { sleep(Duration::from_secs(8)).await });
    runtime
        .block_on(bob_tx_sender.send(create_dummy_message(
            alice_sender_message.into(),
            alice_node_identity.public_key(),
        )))
        .unwrap();
    bob_outbound_service
        .wait_call_count(2, Duration::from_secs(60))
        .expect("Bob call wait 2");
    let _ = bob_outbound_service.pop_call().unwrap();
    let call = bob_outbound_service.pop_call().unwrap();
    bob_reply_message = try_decode_transaction_reply_message(call.1.to_vec()).unwrap();
    assert_eq!(bob_reply_message.tx_id, tx_id);

    let _ = alice_outbound_service.take_calls();

    // Send the reply to Alice
    runtime
        .block_on(alice_tx_reply_sender.send(create_dummy_message(
            bob_reply_message.clone().into(),
            bob_node_identity.public_key(),
        )))
        .unwrap();

    alice_outbound_service
        .wait_call_count(2, Duration::from_secs(60))
        .expect("Alice call wait 2");

    let _ = alice_outbound_service.pop_call().unwrap();
    let call = alice_outbound_service.pop_call().unwrap();
    let alice_finalize_message = try_decode_finalized_transaction_message(call.1.to_vec()).unwrap();
    assert_eq!(alice_finalize_message.tx_id, tx_id.as_u64());

    // See if sending a second message before cooldown and see if it is ignored
    runtime
        .block_on(alice_tx_reply_sender.send(create_dummy_message(
            bob_reply_message.clone().into(),
            bob_node_identity.public_key(),
        )))
        .unwrap();

    assert!(alice_outbound_service
        .wait_call_count(1, Duration::from_secs(5))
        .is_err());

    // Wait for the cooldown to expire but before the resend period has elapsed see if a repeat illicts a response.
    runtime.block_on(async { sleep(Duration::from_secs(6)).await });

    runtime
        .block_on(alice_tx_reply_sender.send(create_dummy_message(
            bob_reply_message.into(),
            bob_node_identity.public_key(),
        )))
        .unwrap();

    alice_outbound_service
        .wait_call_count(1, Duration::from_secs(30))
        .expect("Alice call wait 3");

    let call = alice_outbound_service.pop_call().unwrap();
    let alice_finalize_message = try_decode_finalized_transaction_message(call.1.to_vec()).unwrap();
    assert_eq!(alice_finalize_message.tx_id, tx_id);
}

#[test]
fn test_resend_on_startup() {
    // Test that messages are resent on startup if enough time has passed
    let factories = CryptoFactories::default();
    let mut runtime = Runtime::new().unwrap();

    let alice_node_identity =
        NodeIdentity::random(&mut OsRng, get_next_memory_address(), PeerFeatures::COMMUNICATION_NODE);

    // First we will check the Send Tranasction message
    let input = create_unblinded_output(
        script!(Nop),
        OutputFeatures::default(),
        TestParamsHelpers::new(),
        MicroTari::from(100_000),
    );
    let constants = create_consensus_constants(0);
    let mut builder = SenderTransactionProtocol::builder(1, constants);
    let amount = MicroTari::from(10_000);
    builder
        .with_lock_height(0)
        .with_fee_per_gram(MicroTari::from(177 / 5))
        .with_offset(PrivateKey::random(&mut OsRng))
        .with_private_nonce(PrivateKey::random(&mut OsRng))
        .with_amount(0, amount)
        .with_message("Yo!".to_string())
        .with_input(
            input
                .as_transaction_input(&factories.commitment)
                .expect("Should be able to make transaction input"),
            input,
        )
        .with_change_secret(PrivateKey::random(&mut OsRng))
        .with_recipient_data(
            0,
            script!(Nop),
            PrivateKey::random(&mut OsRng),
            Default::default(),
            PrivateKey::random(&mut OsRng),
        )
        .with_change_script(script!(Nop), ExecutionStack::default(), PrivateKey::random(&mut OsRng));

    let mut stp = builder.build::<HashDigest>(&factories, None, Some(u64::MAX)).unwrap();
    let stp_msg = stp.build_single_round_message().unwrap();
    let tx_sender_msg = TransactionSenderMessage::Single(Box::new(stp_msg));

    let tx_id = stp.get_tx_id().unwrap();
    let mut outbound_tx = OutboundTransaction {
        tx_id,
        destination_public_key: PublicKey::from_secret_key(&PrivateKey::random(&mut OsRng)),
        amount,
        fee: stp.get_fee_amount().unwrap(),
        sender_protocol: stp,
        status: TransactionStatus::Pending,
        message: "Yo!".to_string(),
        timestamp: Utc::now().naive_utc(),
        cancelled: false,
        direct_send_success: false,
        send_count: 1,
        last_send_timestamp: Some(Utc::now().naive_utc()),
    };
    let (connection, _temp_dir) = make_wallet_database_connection(None);
    let alice_backend = TransactionServiceSqliteDatabase::new(connection.clone(), None);
    alice_backend
        .write(WriteOperation::Insert(DbKeyValuePair::PendingOutboundTransaction(
            tx_id,
            Box::new(outbound_tx.clone()),
        )))
        .unwrap();

    let (
        mut alice_ts,
        _,
        alice_outbound_service,
        _,
        _,
        _,
        _,
        _,
        _shutdown,
        _,
        _,
        _,
        _,
        mut alice_connectivity,
        _rpc_server_connection,
    ) = setup_transaction_service_no_comms(
        &mut runtime,
        factories.clone(),
        connection,
        Some(TransactionServiceConfig {
            transaction_resend_period: Duration::from_secs(10),
            resend_response_cooldown: Duration::from_secs(5),
            ..Default::default()
        }),
    );

    // Need to set something for alices base node, doesn't matter what
    alice_connectivity.set_base_node(alice_node_identity.to_peer());

    assert!(runtime.block_on(alice_ts.restart_broadcast_protocols()).is_ok());
    assert!(runtime.block_on(alice_ts.restart_transaction_protocols()).is_ok());

    // Check that if the cooldown is not done that a message will not be sent.
    assert!(alice_outbound_service
        .wait_call_count(1, Duration::from_secs(5))
        .is_err());
    drop(alice_ts);
    drop(alice_outbound_service);

    // Now we do it again with the timestamp prior to the cooldown and see that a message is sent
    outbound_tx.send_count = 1;
    outbound_tx.last_send_timestamp = Utc::now().naive_utc().checked_sub_signed(ChronoDuration::seconds(20));

    let (connection2, _temp_dir2) = make_wallet_database_connection(None);
    let alice_backend2 = TransactionServiceSqliteDatabase::new(connection2.clone(), None);

    alice_backend2
        .write(WriteOperation::Insert(DbKeyValuePair::PendingOutboundTransaction(
            tx_id,
            Box::new(outbound_tx),
        )))
        .unwrap();

    let (
        mut alice_ts2,
        _,
        alice_outbound_service2,
        _,
        _,
        _,
        _,
        _,
        _shutdown,
        _,
        _,
        _,
        _,
        mut alice_connectivity2,
        _rpc_server_connection2,
    ) = setup_transaction_service_no_comms(
        &mut runtime,
        factories.clone(),
        connection2,
        Some(TransactionServiceConfig {
            transaction_resend_period: Duration::from_secs(10),
            resend_response_cooldown: Duration::from_secs(5),
            ..Default::default()
        }),
    );

    // Need to set something for alices base node, doesn't matter what
    alice_connectivity2.set_base_node(alice_node_identity.to_peer());

    assert!(runtime.block_on(alice_ts2.restart_broadcast_protocols()).is_ok());
    assert!(runtime.block_on(alice_ts2.restart_transaction_protocols()).is_ok());

    // Check for resend on startup
    alice_outbound_service2
        .wait_call_count(1, Duration::from_secs(30))
        .expect("Carol call wait 1");

    let call = alice_outbound_service2.pop_call().unwrap();

    if let TransactionSenderMessage::Single(data) = try_decode_sender_message(call.1.to_vec()).unwrap() {
        assert_eq!(data.tx_id, tx_id);
    } else {
        panic!("Should be a Single Transaction Sender Message")
    }

    // Now we do this for the Transaction Reply

    let rtp = ReceiverTransactionProtocol::new(
        tx_sender_msg,
        PrivateKey::random(&mut OsRng),
        PrivateKey::random(&mut OsRng),
        OutputFeatures::default(),
        &factories,
    );

    let mut inbound_tx = InboundTransaction {
        tx_id,
        source_public_key: PublicKey::from_secret_key(&PrivateKey::random(&mut OsRng)),
        amount,
        receiver_protocol: rtp,
        status: TransactionStatus::Pending,
        message: "Yo2".to_string(),
        timestamp: Utc::now().naive_utc(),
        cancelled: false,
        direct_send_success: false,
        send_count: 0,
        last_send_timestamp: Some(Utc::now().naive_utc()),
    };
    let (bob_connection, _temp_dir) = make_wallet_database_connection(None);
    let bob_backend = TransactionServiceSqliteDatabase::new(bob_connection.clone(), None);

    bob_backend
        .write(WriteOperation::Insert(DbKeyValuePair::PendingInboundTransaction(
            tx_id,
            Box::new(inbound_tx.clone()),
        )))
        .unwrap();

    let (
        mut bob_ts,
        _,
        bob_outbound_service,
        _,
        _,
        _,
        _,
        _,
        _shutdown,
        _,
        _,
        _,
        _,
        mut bob_connectivity,
        _rpc_server_connection_bob,
    ) = setup_transaction_service_no_comms(
        &mut runtime,
        factories.clone(),
        bob_connection,
        Some(TransactionServiceConfig {
            transaction_resend_period: Duration::from_secs(10),
            resend_response_cooldown: Duration::from_secs(5),
            ..Default::default()
        }),
    );

    // Need to set something for bobs base node, doesn't matter what
    bob_connectivity.set_base_node(alice_node_identity.to_peer());

    assert!(runtime.block_on(bob_ts.restart_broadcast_protocols()).is_ok());
    assert!(runtime.block_on(bob_ts.restart_transaction_protocols()).is_ok());

    // Check that if the cooldown is not done that a message will not be sent.
    assert!(bob_outbound_service.wait_call_count(1, Duration::from_secs(5)).is_err());
    drop(bob_ts);
    drop(bob_outbound_service);

    // Now we do it again with the timestamp prior to the cooldown and see that a message is sent
    inbound_tx.send_count = 1;
    inbound_tx.last_send_timestamp = Utc::now().naive_utc().checked_sub_signed(ChronoDuration::seconds(20));
    let (bob_connection2, _temp_dir2) = make_wallet_database_connection(None);
    let bob_backend2 = TransactionServiceSqliteDatabase::new(bob_connection2.clone(), None);
    bob_backend2
        .write(WriteOperation::Insert(DbKeyValuePair::PendingInboundTransaction(
            tx_id,
            Box::new(inbound_tx),
        )))
        .unwrap();

    let (
        mut bob_ts2,
        _,
        bob_outbound_service2,
        _,
        _,
        _,
        _,
        _,
        _shutdown,
        _,
        _,
        _,
        _,
        mut bob_connectivity2,
        _rpc_server_connection_bob2,
    ) = setup_transaction_service_no_comms(
        &mut runtime,
        factories,
        bob_connection2,
        Some(TransactionServiceConfig {
            transaction_resend_period: Duration::from_secs(10),
            resend_response_cooldown: Duration::from_secs(5),
            ..Default::default()
        }),
    );

    // Need to set something for bobs base node, doesn't matter what
    bob_connectivity2.set_base_node(alice_node_identity.to_peer());

    assert!(runtime.block_on(bob_ts2.restart_broadcast_protocols()).is_ok());
    assert!(runtime.block_on(bob_ts2.restart_transaction_protocols()).is_ok());
    // Check for resend on startup

    bob_outbound_service2
        .wait_call_count(1, Duration::from_secs(30))
        .expect("Dave call wait 1");

    let call = bob_outbound_service2.pop_call().unwrap();

    let reply = try_decode_transaction_reply_message(call.1.to_vec()).unwrap();
    assert_eq!(reply.tx_id, tx_id);
}

#[test]
fn test_replying_to_cancelled_tx() {
    let factories = CryptoFactories::default();
    let mut runtime = Runtime::new().unwrap();

    let alice_node_identity =
        NodeIdentity::random(&mut OsRng, get_next_memory_address(), PeerFeatures::COMMUNICATION_NODE);
    let bob_node_identity =
        NodeIdentity::random(&mut OsRng, get_next_memory_address(), PeerFeatures::COMMUNICATION_NODE);
    // Testing if a Tx Reply is received for a Cancelled Outbound Tx that a Cancelled message is sent back:
    let (alice_connection, _tempdir) = make_wallet_database_connection(None);

    let (
        mut alice_ts,
        mut alice_output_manager,
        alice_outbound_service,
        _alice_tx_sender,
        mut alice_tx_reply_sender,
        _,
        _,
        _,
        _shutdown,
        _,
        _,
        _,
        _,
        _,
        _rpc_server_connection,
    ) = setup_transaction_service_no_comms(
        &mut runtime,
        factories.clone(),
        alice_connection,
        Some(TransactionServiceConfig {
            transaction_resend_period: Duration::from_secs(10),
            resend_response_cooldown: Duration::from_secs(5),
            pending_transaction_cancellation_timeout: Duration::from_secs(20),
            ..Default::default()
        }),
    );

    // Send a transaction to Bob
    let alice_total_available = 250000 * uT;
    let (_utxo, uo) = make_input(&mut OsRng, alice_total_available, &factories.commitment);
    runtime.block_on(alice_output_manager.add_output(uo, None)).unwrap();

    let amount_sent = 10000 * uT;

    let tx_id = runtime
        .block_on(alice_ts.send_transaction(
            bob_node_identity.public_key().clone(),
            amount_sent,
            None,
            100 * uT,
            "Testing Message".to_string(),
        ))
        .unwrap();
    alice_outbound_service
        .wait_call_count(1, Duration::from_secs(30))
        .expect("Alice call wait 1");

    let call = alice_outbound_service.pop_call().unwrap();
    let alice_sender_message = try_decode_sender_message(call.1.to_vec()).unwrap();
    if let TransactionSenderMessage::Single(data) = alice_sender_message.clone() {
        assert_eq!(data.tx_id, tx_id);
    }
    // Need a moment for Alice's wallet to finish writing to its database before cancelling
    runtime.block_on(async { sleep(Duration::from_secs(5)).await });

    runtime.block_on(alice_ts.cancel_transaction(tx_id)).unwrap();

    // Setup Bob's wallet with no comms stack
    let (bob_connection, _tempdir) = make_wallet_database_connection(None);

    let (
        _bob_ts,
        _bob_output_manager,
        bob_outbound_service,
        mut bob_tx_sender,
        mut _bob_tx_reply_sender,
        _,
        _,
        _,
        _shutdown,
        _,
        _,
        _,
        _,
        _,
        _rpc_server_connection,
    ) = setup_transaction_service_no_comms(
        &mut runtime,
        factories,
        bob_connection,
        Some(TransactionServiceConfig {
            transaction_resend_period: Duration::from_secs(10),
            resend_response_cooldown: Duration::from_secs(5),
            pending_transaction_cancellation_timeout: Duration::from_secs(15),
            ..Default::default()
        }),
    );

    // Pass sender message to Bob's wallet
    runtime
        .block_on(bob_tx_sender.send(create_dummy_message(
            alice_sender_message.into(),
            alice_node_identity.public_key(),
        )))
        .unwrap();
    bob_outbound_service
        .wait_call_count(1, Duration::from_secs(30))
        .expect("Bob call wait 1");

    let call = bob_outbound_service.pop_call().unwrap();
    let bob_reply_message = try_decode_transaction_reply_message(call.1.to_vec()).unwrap();
    assert_eq!(bob_reply_message.tx_id, tx_id);

    // Wait for cooldown to expire
    runtime.block_on(async { sleep(Duration::from_secs(5)).await });

    let _ = alice_outbound_service.take_calls();

    runtime
        .block_on(alice_tx_reply_sender.send(create_dummy_message(
            bob_reply_message.into(),
            bob_node_identity.public_key(),
        )))
        .unwrap();

    alice_outbound_service
        .wait_call_count(1, Duration::from_secs(30))
        .expect("Alice call wait 2");

    let call = alice_outbound_service.pop_call().unwrap();
    let alice_cancelled_message = try_decode_transaction_cancelled_message(call.1.to_vec()).unwrap();
    assert_eq!(alice_cancelled_message.tx_id, tx_id.as_u64());
}

#[test]
fn test_transaction_timeout_cancellation() {
    let factories = CryptoFactories::default();
    let mut runtime = Runtime::new().unwrap();

    let bob_node_identity =
        NodeIdentity::random(&mut OsRng, get_next_memory_address(), PeerFeatures::COMMUNICATION_NODE);
    // Testing if a Tx Reply is received for a Cancelled Outbound Tx that a Cancelled message is sent back:
    let (alice_connection, _tempdir) = make_wallet_database_connection(None);

    let (
        mut alice_ts,
        mut alice_output_manager,
        alice_outbound_service,
        _alice_tx_sender,
        _alice_tx_reply_sender,
        _,
        _,
        _,
        _shutdown,
        _,
        _,
        _,
        _,
        _,
        _rpc_server_connection,
    ) = setup_transaction_service_no_comms(
        &mut runtime,
        factories.clone(),
        alice_connection,
        Some(TransactionServiceConfig {
            transaction_resend_period: Duration::from_secs(10),
            resend_response_cooldown: Duration::from_secs(5),
            pending_transaction_cancellation_timeout: Duration::from_secs(15),
            ..Default::default()
        }),
    );

    // Send a transaction to Bob
    let alice_total_available = 250000 * uT;
    let (_utxo, uo) = make_input(&mut OsRng, alice_total_available, &factories.commitment);
    runtime.block_on(alice_output_manager.add_output(uo, None)).unwrap();

    let amount_sent = 10000 * uT;

    let tx_id = runtime
        .block_on(alice_ts.send_transaction(
            bob_node_identity.public_key().clone(),
            amount_sent,
            None,
            20 * uT,
            "Testing Message".to_string(),
        ))
        .unwrap();

    // For testing the resend period is set to 10 seconds and the timeout period is set to 15 seconds so we are going
    // to wait for 3 messages The intial send, the resend and then the cancellation
    alice_outbound_service
        .wait_call_count(5, Duration::from_secs(60))
        .expect("Alice call wait 1");

    let calls = alice_outbound_service.take_calls();

    // First call

    let sender_message = try_decode_sender_message(calls[0].1.to_vec()).unwrap();
    if let TransactionSenderMessage::Single(data) = sender_message {
        assert_eq!(data.tx_id, tx_id);
    } else {
        panic!("Should be a Single Transaction Sender Message")
    }
    // Resend
    let sender_message = try_decode_sender_message(calls[2].1.to_vec()).unwrap();
    if let TransactionSenderMessage::Single(data) = sender_message {
        assert_eq!(data.tx_id, tx_id);
    } else {
        panic!("Should be a Single Transaction Sender Message")
    }

    // Timeout Cancellation
    let alice_cancelled_message = try_decode_transaction_cancelled_message(calls[4].1.to_vec()).unwrap();
    assert_eq!(alice_cancelled_message.tx_id, tx_id.as_u64());

    // Now to test if the timeout has elapsed during downtime and that it is honoured on startup
    // First we will check the Send Transction message
    let input = create_unblinded_output(
        TariScript::default(),
        OutputFeatures::default(),
        TestParamsHelpers::new(),
        MicroTari::from(100_000),
    );
    let constants = create_consensus_constants(0);
    let mut builder = SenderTransactionProtocol::builder(1, constants);
    let amount = MicroTari::from(10_000);
    builder
        .with_lock_height(0)
        .with_fee_per_gram(MicroTari::from(177 / 5))
        .with_offset(PrivateKey::random(&mut OsRng))
        .with_private_nonce(PrivateKey::random(&mut OsRng))
        .with_amount(0, amount)
        .with_message("Yo!".to_string())
        .with_input(
            input
                .as_transaction_input(&factories.commitment)
                .expect("Should be able to make transaction input"),
            input,
        )
        .with_change_secret(PrivateKey::random(&mut OsRng))
        .with_recipient_data(
            0,
            script!(Nop),
            PrivateKey::random(&mut OsRng),
            Default::default(),
            PrivateKey::random(&mut OsRng),
        )
        .with_change_script(script!(Nop), ExecutionStack::default(), PrivateKey::random(&mut OsRng));

    let mut stp = builder.build::<HashDigest>(&factories, None, Some(u64::MAX)).unwrap();
    let stp_msg = stp.build_single_round_message().unwrap();
    let tx_sender_msg = TransactionSenderMessage::Single(Box::new(stp_msg));

    let tx_id = stp.get_tx_id().unwrap();
    let outbound_tx = OutboundTransaction {
        tx_id,
        destination_public_key: PublicKey::from_secret_key(&PrivateKey::random(&mut OsRng)),
        amount,
        fee: stp.get_fee_amount().unwrap(),
        sender_protocol: stp,
        status: TransactionStatus::Pending,
        message: "Yo!".to_string(),
        timestamp: Utc::now()
            .naive_utc()
            .checked_sub_signed(ChronoDuration::seconds(20))
            .unwrap(),
        cancelled: false,
        direct_send_success: false,
        send_count: 1,
        last_send_timestamp: Some(Utc::now().naive_utc()),
    };
    let (bob_connection, _temp_dir) = make_wallet_database_connection(None);
    let bob_backend = TransactionServiceSqliteDatabase::new(bob_connection.clone(), None);
    bob_backend
        .write(WriteOperation::Insert(DbKeyValuePair::PendingOutboundTransaction(
            tx_id,
            Box::new(outbound_tx),
        )))
        .unwrap();

    let (
        mut bob_ts,
        _,
        bob_outbound_service,
        _,
        _,
        _,
        _,
        _,
        _shutdown,
        _,
        _,
        _,
        _,
        mut bob_connectivity,
        _rpc_server_connection_bob,
    ) = setup_transaction_service_no_comms(
        &mut runtime,
        factories.clone(),
        bob_connection,
        Some(TransactionServiceConfig {
            transaction_resend_period: Duration::from_secs(10),
            resend_response_cooldown: Duration::from_secs(5),
            pending_transaction_cancellation_timeout: Duration::from_secs(15),
            ..Default::default()
        }),
    );

    // Need to set something for bobs base node, doesn't matter what
    bob_connectivity.set_base_node(bob_node_identity.to_peer());
    assert!(runtime.block_on(bob_ts.restart_broadcast_protocols()).is_ok());
    assert!(runtime.block_on(bob_ts.restart_transaction_protocols()).is_ok());

    // Make sure we receive this before the timeout as it should be sent immediately on startup
    bob_outbound_service
        .wait_call_count(2, Duration::from_secs(14))
        .expect("Bob call wait 1");
    let call = bob_outbound_service.pop_call().unwrap();
    let bob_cancelled_message = try_decode_transaction_cancelled_message(call.1.to_vec()).unwrap();
    assert_eq!(bob_cancelled_message.tx_id, tx_id.as_u64());

    let call = bob_outbound_service.pop_call().unwrap();
    let bob_cancelled_message = try_decode_transaction_cancelled_message(call.1.to_vec()).unwrap();
    assert_eq!(bob_cancelled_message.tx_id, tx_id.as_u64());
    let (carol_connection, _temp) = make_wallet_database_connection(None);

    // Now to do this for the Receiver
    let (
        carol_ts,
        _,
        carol_outbound_service,
        mut carol_tx_sender,
        _,
        _,
        _,
        _,
        _shutdown,
        _,
        _,
        _,
        _,
        _,
        _rpc_server_connection_carol,
    ) = setup_transaction_service_no_comms(
        &mut runtime,
        factories,
        carol_connection,
        Some(TransactionServiceConfig {
            transaction_resend_period: Duration::from_secs(10),
            resend_response_cooldown: Duration::from_secs(5),
            pending_transaction_cancellation_timeout: Duration::from_secs(15),
            ..Default::default()
        }),
    );
    let mut carol_event_stream = carol_ts.get_event_stream();

    runtime
        .block_on(carol_tx_sender.send(create_dummy_message(
            tx_sender_msg.into(),
            bob_node_identity.public_key(),
        )))
        .unwrap();

    // Then we should get 2 reply messages and 1 cancellation event
    carol_outbound_service
        .wait_call_count(2, Duration::from_secs(60))
        .expect("Carol call wait 1");

    let calls = carol_outbound_service.take_calls();

    // Initial Reply
    let carol_reply_message = try_decode_transaction_reply_message(calls[0].1.to_vec()).unwrap();
    assert_eq!(carol_reply_message.tx_id, tx_id);

    // Resend
    let carol_reply_message = try_decode_transaction_reply_message(calls[1].1.to_vec()).unwrap();
    assert_eq!(carol_reply_message.tx_id, tx_id);

    runtime.block_on(async {
        let delay = sleep(Duration::from_secs(60));
        tokio::pin!(delay);
        let mut transaction_cancelled = false;
        loop {
            tokio::select! {
                event = carol_event_stream.recv() => {
                     if let TransactionEvent::TransactionCancelled(t, _) = &*event.unwrap() {
                        if t == &tx_id {
                            transaction_cancelled = true;
                            break;
                        }
                     }
                },
                () = &mut delay => {
                    break;
                },
            }
        }
        assert!(transaction_cancelled, "Transaction must be cancelled");
    });
}

/// This test will check that the Transaction Service starts the tx broadcast protocol correctly and reacts correctly
/// to a tx being broadcast and to a tx being rejected.
#[test]
fn transaction_service_tx_broadcast() {
    let factories = CryptoFactories::default();
    let mut runtime = Runtime::new().unwrap();

    let alice_node_identity =
        NodeIdentity::random(&mut OsRng, get_next_memory_address(), PeerFeatures::COMMUNICATION_NODE);

    let bob_node_identity =
        NodeIdentity::random(&mut OsRng, get_next_memory_address(), PeerFeatures::COMMUNICATION_NODE);
    let (connection, _temp_dir) = make_wallet_database_connection(None);

    let (
        mut alice_ts,
        mut alice_output_manager,
        alice_outbound_service,
        mut _alice_tx_sender,
        mut alice_tx_ack_sender,
        _,
        _alice_base_node_response_sender,
        _,
        _shutdown,
        _mock_rpc_server,
        server_node_identity,
        rpc_service_state,
        _,
        mut alice_connectivity,
        _rpc_server_connection,
    ) = setup_transaction_service_no_comms(&mut runtime, factories.clone(), connection, None);
    let mut alice_event_stream = alice_ts.get_event_stream();

    alice_connectivity.set_base_node(server_node_identity.to_peer());

    let (connection2, _temp_dir2) = make_wallet_database_connection(None);
    let (
        _bob_ts,
        _bob_output_manager,
        bob_outbound_service,
        mut bob_tx_sender,
        _,
        _,
        _,
        _,
        _shutdown,
        _,
        _,
        _,
        _,
        _,
        _rpc_server_connection_bob,
    ) = setup_transaction_service_no_comms(&mut runtime, factories.clone(), connection2, None);

    let alice_output_value = MicroTari(250000);

    let (_utxo, uo) = make_input(&mut OsRng, alice_output_value, &factories.commitment);
    runtime.block_on(alice_output_manager.add_output(uo, None)).unwrap();

    let (_utxo, uo2) = make_input(&mut OsRng, alice_output_value, &factories.commitment);
    runtime.block_on(alice_output_manager.add_output(uo2, None)).unwrap();

    let amount_sent1 = 10000 * uT;

    // Send Tx1
    let tx_id1 = runtime
        .block_on(alice_ts.send_transaction(
            bob_node_identity.public_key().clone(),
            amount_sent1,
            None,
            100 * uT,
            "Testing Message".to_string(),
        ))
        .unwrap();
    alice_outbound_service
        .wait_call_count(2, Duration::from_secs(60))
        .expect("Alice call wait 1");
    let (_, _body) = alice_outbound_service.pop_call().unwrap();
    let (_, body) = alice_outbound_service.pop_call().unwrap();

    let envelope_body = EnvelopeBody::decode(body.to_vec().as_slice()).unwrap();
    let tx_sender_msg: TransactionSenderMessage = envelope_body
        .decode_part::<proto::TransactionSenderMessage>(1)
        .unwrap()
        .unwrap()
        .try_into()
        .unwrap();
    match tx_sender_msg {
        TransactionSenderMessage::Single(_) => (),
        _ => {
            panic!("Transaction is the not a single rounder sender variant");
        },
    };

    runtime
        .block_on(bob_tx_sender.send(create_dummy_message(
            tx_sender_msg.into(),
            alice_node_identity.public_key(),
        )))
        .unwrap();
    bob_outbound_service
        .wait_call_count(2, Duration::from_secs(60))
        .expect("bob call wait 1");

    let _ = bob_outbound_service.pop_call().unwrap();
    let call = bob_outbound_service.pop_call().unwrap();

    let envelope_body = EnvelopeBody::decode(&mut call.1.to_vec().as_slice()).unwrap();
    let bob_tx_reply_msg1: RecipientSignedMessage = envelope_body
        .decode_part::<proto::RecipientSignedMessage>(1)
        .unwrap()
        .unwrap()
        .try_into()
        .unwrap();

    // Send Tx2
    let amount_sent2 = 100001 * uT;
    let tx_id2 = runtime
        .block_on(alice_ts.send_transaction(
            bob_node_identity.public_key().clone(),
            amount_sent2,
            None,
            20 * uT,
            "Testing Message2".to_string(),
        ))
        .unwrap();
    alice_outbound_service
        .wait_call_count(2, Duration::from_secs(60))
        .expect("Alice call wait 2");

    let _ = alice_outbound_service.pop_call().unwrap();
    let call = alice_outbound_service.pop_call().unwrap();
    let tx_sender_msg = try_decode_sender_message(call.1.to_vec()).unwrap();

    match tx_sender_msg {
        TransactionSenderMessage::Single(_) => (),
        _ => {
            panic!("Transaction is the not a single rounder sender variant");
        },
    };

    runtime
        .block_on(bob_tx_sender.send(create_dummy_message(
            tx_sender_msg.into(),
            alice_node_identity.public_key(),
        )))
        .unwrap();
    bob_outbound_service
        .wait_call_count(2, Duration::from_secs(60))
        .expect("Bob call wait 2");

    let (_, _body) = bob_outbound_service.pop_call().unwrap();
    let (_, body) = bob_outbound_service.pop_call().unwrap();

    let envelope_body = EnvelopeBody::decode(body.to_vec().as_slice()).unwrap();
    let bob_tx_reply_msg2: RecipientSignedMessage = envelope_body
        .decode_part::<proto::RecipientSignedMessage>(1)
        .unwrap()
        .unwrap()
        .try_into()
        .unwrap();

    let balance = runtime.block_on(alice_output_manager.get_balance()).unwrap();
    assert_eq!(balance.available_balance, MicroTari(0));

    // Give Alice the first of tx reply to start the broadcast process.
    runtime
        .block_on(alice_tx_ack_sender.send(create_dummy_message(
            bob_tx_reply_msg1.into(),
            bob_node_identity.public_key(),
        )))
        .unwrap();

    runtime.block_on(async {
        let delay = sleep(Duration::from_secs(60));
        tokio::pin!(delay);
        let mut tx1_received = false;
        loop {
            tokio::select! {
                event = alice_event_stream.recv() => {
                     if let TransactionEvent::ReceivedTransactionReply(tx_id) = &*event.unwrap(){
                        if tx_id == &tx_id1 {
                            tx1_received = true;
                            break;
                        }
                    }
                },
                () = &mut delay => {
                    break;
                },
            }
        }
        assert!(tx1_received);
    });

    let alice_completed_tx1 = runtime
        .block_on(alice_ts.get_completed_transactions())
        .unwrap()
        .remove(&tx_id1)
        .expect("Transaction must be in collection");

    let tx1_fee = alice_completed_tx1.fee;

    assert_eq!(alice_completed_tx1.status, TransactionStatus::Completed);

    let _ = runtime
        .block_on(rpc_service_state.wait_pop_submit_transaction_calls(1, Duration::from_secs(30)))
        .expect("Should receive a tx submission");
    let _ = runtime
        .block_on(rpc_service_state.wait_pop_transaction_query_calls(1, Duration::from_secs(30)))
        .expect("Should receive a tx query");

    rpc_service_state.set_transaction_query_response(TxQueryResponse {
        location: TxLocation::Mined,
        block_hash: None,
        confirmations: TransactionServiceConfig::default().num_confirmations_required,
        is_synced: true,
        height_of_longest_chain: 0,
    });

    runtime.block_on(async {
        let delay = sleep(Duration::from_secs(60));
        tokio::pin!(delay);
        let mut tx1_broadcast = false;
        loop {
            tokio::select! {
                event = alice_event_stream.recv() => {
                    println!("Event: {:?}", event);
                     if let TransactionEvent::TransactionBroadcast(tx_id) = &*event.unwrap(){
                        if tx_id == &tx_id1 {
                            tx1_broadcast = true;
                            break;
                        }
                    }
                },
                () = &mut delay => {
                    break;
                },
            }
        }
        assert!(tx1_broadcast);
    });

    runtime
        .block_on(alice_tx_ack_sender.send(create_dummy_message(
            bob_tx_reply_msg2.into(),
            bob_node_identity.public_key(),
        )))
        .unwrap();

    runtime.block_on(async {
        let delay = sleep(Duration::from_secs(60));
        tokio::pin!(delay);
        let mut tx2_received = false;
        loop {
            tokio::select! {
                event = alice_event_stream.recv() => {
                     if let TransactionEvent::ReceivedTransactionReply(tx_id) = &*event.unwrap(){
                        if tx_id == &tx_id2 {
                            tx2_received = true;
                            break;
                        }
                    }
                },
                () = &mut delay => {
                    break;
                },
            }
        }
        assert!(tx2_received);
    });

    rpc_service_state.set_submit_transaction_response(TxSubmissionResponse {
        accepted: false,
        rejection_reason: TxSubmissionRejectionReason::Orphan,
        is_synced: true,
    });

    rpc_service_state.set_transaction_query_response(TxQueryResponse {
        location: TxLocation::NotStored,
        block_hash: None,
        confirmations: TransactionServiceConfig::default().num_confirmations_required,
        is_synced: true,
        height_of_longest_chain: 0,
    });

    let alice_completed_tx2 = runtime
        .block_on(alice_ts.get_completed_transactions())
        .unwrap()
        .remove(&tx_id2)
        .expect("Transaction must be in collection");

    assert_eq!(alice_completed_tx2.status, TransactionStatus::Completed);

    let _ = runtime
        .block_on(rpc_service_state.wait_pop_submit_transaction_calls(1, Duration::from_secs(30)))
        .expect("Should receive a tx submission");

    runtime.block_on(async {
        let delay = sleep(Duration::from_secs(60));
        tokio::pin!(delay);
        let mut tx2_cancelled = false;
        loop {
            tokio::select! {
                event = alice_event_stream.recv() => {
                     if let TransactionEvent::TransactionCancelled(tx_id, _) = &*event.unwrap(){
                        if tx_id == &tx_id2 {
                            tx2_cancelled = true;
                            break;
                        }
                    }
                },
                () = &mut delay => {
                    break;
                },
            }
        }
        assert!(tx2_cancelled);
    });

    // Check that the cancelled Tx value + change from tx1 is available
    let balance = runtime.block_on(alice_output_manager.get_balance()).unwrap();

    assert_eq!(
        balance.pending_incoming_balance,
        alice_output_value - amount_sent1 - tx1_fee
    );
    assert_eq!(balance.available_balance, alice_output_value);
}

#[test]
fn broadcast_all_completed_transactions_on_startup() {
    let mut runtime = Runtime::new().unwrap();
    let factories = CryptoFactories::default();
    let (connection, _temp_dir) = make_wallet_database_connection(None);
    let db = TransactionServiceSqliteDatabase::new(connection.clone(), None);
    let kernel = KernelBuilder::new()
        .with_excess(&factories.commitment.zero())
        .with_signature(&Signature::default())
        .build()
        .unwrap();

    let tx = Transaction::new(
        vec![],
        vec![],
        vec![kernel],
        PrivateKey::random(&mut OsRng),
        PrivateKey::random(&mut OsRng),
    );

    let completed_tx1 = CompletedTransaction {
        tx_id: 1.into(),
        source_public_key: PublicKey::from_secret_key(&PrivateKey::random(&mut OsRng)),
        destination_public_key: PublicKey::from_secret_key(&PrivateKey::random(&mut OsRng)),
        amount: 5000 * uT,
        fee: MicroTari::from(20),
        transaction: tx.clone(),
        status: TransactionStatus::Completed,
        message: "Yo!".to_string(),
        timestamp: Utc::now().naive_utc(),
        cancelled: false,
        direction: TransactionDirection::Outbound,
        coinbase_block_height: None,
        send_count: 0,
        last_send_timestamp: None,
        valid: true,
        transaction_signature: tx.first_kernel_excess_sig().unwrap_or(&Signature::default()).clone(),
        confirmations: None,
        mined_height: None,
        mined_in_block: None,
    };

    let completed_tx2 = CompletedTransaction {
        tx_id: 2.into(),
        status: TransactionStatus::MinedConfirmed,
        ..completed_tx1.clone()
    };

    let completed_tx3 = CompletedTransaction {
        tx_id: 3.into(),
        status: TransactionStatus::Completed,
        ..completed_tx1.clone()
    };

    db.write(WriteOperation::Insert(DbKeyValuePair::CompletedTransaction(
        completed_tx1.tx_id,
        Box::new(completed_tx1),
    )))
    .unwrap();

    db.write(WriteOperation::Insert(DbKeyValuePair::CompletedTransaction(
        completed_tx2.tx_id,
        Box::new(completed_tx2),
    )))
    .unwrap();

    db.write(WriteOperation::Insert(DbKeyValuePair::CompletedTransaction(
        completed_tx3.tx_id,
        Box::new(completed_tx3),
    )))
    .unwrap();

    let (
        mut alice_ts,
        _,
        _,
        _,
        _,
        _,
        _,
        _,
        _shutdown,
        _mock_rpc_server,
        server_node_identity,
        rpc_service_state,
        _,
        mut alice_connectivity,
        _rpc_server_connection,
    ) = setup_transaction_service_no_comms(&mut runtime, factories, connection, None);

    rpc_service_state.set_transaction_query_response(TxQueryResponse {
        location: TxLocation::Mined,
        block_hash: None,
        confirmations: TransactionServiceConfig::default().num_confirmations_required,
        is_synced: true,
        height_of_longest_chain: 0,
    });

    assert!(runtime.block_on(alice_ts.restart_broadcast_protocols()).is_err());

    alice_connectivity.set_base_node(server_node_identity.to_peer());

    assert!(runtime.block_on(alice_ts.restart_broadcast_protocols()).is_ok());

    let mut event_stream = alice_ts.get_event_stream();
    runtime.block_on(async {
        let delay = sleep(Duration::from_secs(60));
        tokio::pin!(delay);
        let mut found1 = false;
        let mut found2 = false;
        let mut found3 = false;
        loop {
            tokio::select! {
                event = event_stream.recv() => {
                    if let TransactionEvent::TransactionBroadcast(tx_id) = (*event.unwrap()).clone() {
                        if tx_id == TxId::from(1) {
                            found1 = true
                        }
                        if tx_id == TxId::from(2) {
                            found2 = true
                        }
                        if tx_id == TxId::from(3) {
                            found3 = true
                        }
                        if found1 && found3 {
                            break;
                        }

                    }
                },
                () = &mut delay => {
                    break;
                },
            }
        }
        assert!(found1);
        assert!(!found2);
        assert!(found3);
    });
}

#[test]
fn dont_broadcast_invalid_transactions() {
    let mut runtime = Runtime::new().unwrap();
    let factories = CryptoFactories::default();

    let temp_dir = tempdir().unwrap();
    let db_name = format!("{}.sqlite3", random::string(8).as_str());
    let db_path = format!("{}/{}", temp_dir.path().to_str().unwrap(), db_name);
    let connection = run_migration_and_create_sqlite_connection(&db_path, 16).unwrap();
    let backend = TransactionServiceSqliteDatabase::new(connection.clone(), None);

    let kernel = KernelBuilder::new()
        .with_excess(&factories.commitment.zero())
        .with_signature(&Signature::default())
        .build()
        .unwrap();

    let tx = Transaction::new(
        vec![],
        vec![],
        vec![kernel],
        PrivateKey::random(&mut OsRng),
        PrivateKey::random(&mut OsRng),
    );

    let completed_tx1 = CompletedTransaction {
        tx_id: 1.into(),
        source_public_key: PublicKey::from_secret_key(&PrivateKey::random(&mut OsRng)),
        destination_public_key: PublicKey::from_secret_key(&PrivateKey::random(&mut OsRng)),
        amount: 5000 * uT,
        fee: MicroTari::from(20),
        transaction: tx.clone(),
        status: TransactionStatus::Completed,
        message: "Yo!".to_string(),
        timestamp: Utc::now().naive_utc(),
        cancelled: false,
        direction: TransactionDirection::Outbound,
        coinbase_block_height: None,
        send_count: 0,
        last_send_timestamp: None,
        valid: false,
        transaction_signature: tx.first_kernel_excess_sig().unwrap_or(&Signature::default()).clone(),
        confirmations: None,
        mined_height: None,
        mined_in_block: None,
    };

    backend
        .write(WriteOperation::Insert(DbKeyValuePair::CompletedTransaction(
            completed_tx1.tx_id,
            Box::new(completed_tx1),
        )))
        .unwrap();

    let (
        mut alice_ts,
        _,
        _,
        _,
        _,
        _,
        _,
        _,
        _shutdown,
        _mock_rpc_server,
        server_node_identity,
        rpc_service_state,
        _,
        mut alice_connectivity,
        _rpc_server_connection,
    ) = setup_transaction_service_no_comms(&mut runtime, factories, connection, None);

    alice_connectivity.set_base_node(server_node_identity.to_peer());

    assert!(runtime.block_on(alice_ts.restart_broadcast_protocols()).is_ok());

    let tx_submit_calls =
        runtime.block_on(rpc_service_state.wait_pop_submit_transaction_calls(1, Duration::from_secs(5)));
    assert!(tx_submit_calls.is_err(), "Should be no calls made");
}<|MERGE_RESOLUTION|>--- conflicted
+++ resolved
@@ -35,11 +35,7 @@
     SinkExt,
 };
 use prost::Message;
-<<<<<<< HEAD
-use rand::rngs::OsRng;
-=======
 use rand::{rngs::OsRng, RngCore};
->>>>>>> 5b0c7c94
 use tari_common_types::{
     chain_metadata::ChainMetadata,
     transaction::{TransactionDirection, TransactionStatus, TxId},
