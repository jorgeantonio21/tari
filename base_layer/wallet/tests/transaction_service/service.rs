--- conflicted
+++ resolved
@@ -2866,7 +2866,6 @@
         .unwrap();
 
     // Test that Bob's node restarts the send protocol
-<<<<<<< HEAD
     let (
         mut bob_ts,
         _bob_oms,
@@ -2890,20 +2889,7 @@
     assert!(runtime.block_on(bob_ts.restart_transaction_protocols()).is_ok());
 
     runtime
-        .block_on(bob_tx_reply.send(create_dummy_message(alice_reply.into(), &alice_identity.public_key())))
-=======
-    let (mut bob_ts, _bob_oms, _bob_outbound_service, _, _, mut bob_tx_reply, _, _, _, _shutdown, _, _, _) =
-        setup_transaction_service_no_comms(&mut runtime, factories.clone(), bob_connection, None);
-    let mut bob_event_stream = bob_ts.get_event_stream();
-
-    runtime
-        .block_on(bob_ts.set_base_node_public_key(base_node_identity.public_key().clone()))
-        .unwrap();
-    assert!(runtime.block_on(bob_ts.restart_transaction_protocols()).is_ok());
-
-    runtime
         .block_on(bob_tx_reply.send(create_dummy_message(alice_reply.into(), alice_identity.public_key())))
->>>>>>> 029dbfc0
         .unwrap();
 
     runtime.block_on(async {
