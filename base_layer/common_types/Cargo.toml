--- conflicted
+++ resolved
@@ -7,12 +7,8 @@
 edition = "2018"
 
 [dependencies]
-<<<<<<< HEAD
-tari_crypto = { git = "https://github.com/tari-project/tari-crypto.git", tag = "v0.16.0" }
-=======
-tari_crypto = { git = "https://github.com/tari-project/tari-crypto.git", tag = "v0.16.1" }
->>>>>>> d7b4699c
-tari_utilities = { git = "https://github.com/tari-project/tari_utilities.git", tag="v0.4.7" }
+tari_crypto = { git = "https://github.com/tari-project/tari-crypto.git", tag = "v0.16.2" }
+tari_utilities = { git = "https://github.com/tari-project/tari_utilities.git", tag="v0.4.9" }
 tari_common = { version = "^0.40", path = "../../common" }
 
 base64 = "0.13.0"
