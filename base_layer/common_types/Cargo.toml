[package]
name = "tari_common_types"
authors = ["The Tari Development Community"]
description = "Tari cryptocurrency common types"
license = "BSD-3-Clause"
version = "0.40.2"
edition = "2018"

[dependencies]
<<<<<<< HEAD
tari_crypto = { git = "https://github.com/tari-project/tari-crypto.git", tag = "v0.16.1" }
=======
tari_crypto = { git = "https://github.com/tari-project/tari-crypto.git", tag = "v0.16.2" }
>>>>>>> f0a16bc7
tari_utilities = { git = "https://github.com/tari-project/tari_utilities.git", tag="v0.4.9" }
tari_common = { version = "^0.40", path = "../../common" }

base64 = "0.13.0"
digest = "0.9.0"
lazy_static = "1.4.0"
rand = "0.7.3"
serde = { version = "1.0.106", features = ["derive"] }
thiserror = "1.0.29"
tokio = { version = "1.20", features = ["time", "sync"] }
zeroize = "1"<|MERGE_RESOLUTION|>--- conflicted
+++ resolved
@@ -7,11 +7,7 @@
 edition = "2018"
 
 [dependencies]
-<<<<<<< HEAD
-tari_crypto = { git = "https://github.com/tari-project/tari-crypto.git", tag = "v0.16.1" }
-=======
 tari_crypto = { git = "https://github.com/tari-project/tari-crypto.git", tag = "v0.16.2" }
->>>>>>> f0a16bc7
 tari_utilities = { git = "https://github.com/tari-project/tari_utilities.git", tag="v0.4.9" }
 tari_common = { version = "^0.40", path = "../../common" }
 
