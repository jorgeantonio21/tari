// Copyright 2019. The Tari Project
//
// Redistribution and use in source and binary forms, with or without modification, are permitted provided that the
// following conditions are met:
//
// 1. Redistributions of source code must retain the above copyright notice, this list of conditions and the following
// disclaimer.
//
// 2. Redistributions in binary form must reproduce the above copyright notice, this list of conditions and the
// following disclaimer in the documentation and/or other materials provided with the distribution.
//
// 3. Neither the name of the copyright holder nor the names of its contributors may be used to endorse or promote
// products derived from this software without specific prior written permission.
//
// THIS SOFTWARE IS PROVIDED BY THE COPYRIGHT HOLDERS AND CONTRIBUTORS "AS IS" AND ANY EXPRESS OR IMPLIED WARRANTIES,
// INCLUDING, BUT NOT LIMITED TO, THE IMPLIED WARRANTIES OF MERCHANTABILITY AND FITNESS FOR A PARTICULAR PURPOSE ARE
// DISCLAIMED. IN NO EVENT SHALL THE COPYRIGHT HOLDER OR CONTRIBUTORS BE LIABLE FOR ANY DIRECT, INDIRECT, INCIDENTAL,
// SPECIAL, EXEMPLARY, OR CONSEQUENTIAL DAMAGES (INCLUDING, BUT NOT LIMITED TO, PROCUREMENT OF SUBSTITUTE GOODS OR
// SERVICES; LOSS OF USE, DATA, OR PROFITS; OR BUSINESS INTERRUPTION) HOWEVER CAUSED AND ON ANY THEORY OF LIABILITY,
// WHETHER IN CONTRACT, STRICT LIABILITY, OR TORT (INCLUDING NEGLIGENCE OR OTHERWISE) ARISING IN ANY WAY OUT OF THE
// USE OF THIS SOFTWARE, EVEN IF ADVISED OF THE POSSIBILITY OF SUCH DAMAGE.

use croaring::Bitmap;
use rand::{rngs::OsRng, RngCore};
use std::{iter::repeat_with, sync::Arc};
use tari_core::{
    blocks::{Block, BlockHeader, NewBlockTemplate},
    chain_storage::{
        BlockAddResult,
        BlockHeaderAccumulatedData,
        BlockchainBackend,
        BlockchainDatabase,
        ChainBlock,
        ChainHeader,
        ChainStorageError,
    },
<<<<<<< HEAD
    consensus::{emission::Emission, ConsensusConstants, ConsensusManager, ConsensusManagerBuilder, Network},
    proof_of_work::{sha3_difficulty, Difficulty},
=======
    consensus::{ConsensusConstants, ConsensusManager, ConsensusManagerBuilder, Network},
    proof_of_work::{sha3_difficulty, AchievedTargetDifficulty, Difficulty},
>>>>>>> e64b1ffc
    transactions::{
        helpers::{create_random_signature_from_s_key, create_signature, create_utxo, spend_utxos, TransactionSchema},
        tari_amount::MicroTari,
        transaction::{
            KernelBuilder,
            KernelFeatures,
            OutputFeatures,
            Transaction,
            TransactionKernel,
            TransactionOutput,
            UnblindedOutput,
        },
        types::{Commitment, CryptoFactories, HashDigest, HashOutput, PublicKey},
    },
};
use tari_crypto::{
    inputs,
    keys::PublicKey as PublicKeyTrait,
    script,
    script::TariScript,
    tari_utilities::{hash::Hashable, hex::Hex},
};
use tari_mmr::MutableMmr;

const _MAINNET: Network = Network::MainNet;
const _WEATHERWAX: Network = Network::Weatherwax;

pub fn create_coinbase(
    factories: &CryptoFactories,
    value: MicroTari,
    maturity_height: u64,
) -> (TransactionOutput, TransactionKernel, UnblindedOutput) {
    let features = OutputFeatures::create_coinbase(maturity_height);
    let script = script!(Nop);
    let (utxo, key, _) = create_utxo(value, &factories, Some(features.clone()), &script);
    let excess = Commitment::from_public_key(&PublicKey::from_secret_key(&key));
    let sig = create_signature(key.clone(), 0.into(), 0);
    let kernel = KernelBuilder::new()
        .with_signature(&sig)
        .with_excess(&excess)
        .with_features(KernelFeatures::COINBASE_KERNEL)
        .build()
        .unwrap();
    let output = UnblindedOutput::new(
        value,
        key.clone(),
        Some(features),
        script!(Nop),
        inputs!(PublicKey::from_secret_key(&key)),
        0,
        key,
        utxo.script_offset_public_key.clone(),
    );
    (utxo, kernel, output)
}

fn genesis_template(
    factories: &CryptoFactories,
    coinbase_value: MicroTari,
    consensus_constants: &ConsensusConstants,
) -> (NewBlockTemplate, UnblindedOutput) {
    let header = BlockHeader::new(consensus_constants.blockchain_version());
    let (utxo, kernel, output) = create_coinbase(factories, coinbase_value, consensus_constants.coinbase_lock_height());
    let block = NewBlockTemplate::from_block(
        header.into_builder().with_coinbase_utxo(utxo, kernel).build(),
        1.into(),
        coinbase_value,
    );
    (block, output)
}

// This is a helper function to generate and print out a block that can be used as the genesis block.
// #[test]
pub fn _create_act_gen_block() {
    let network = _WEATHERWAX;
    let consensus_manager: ConsensusManager = ConsensusManagerBuilder::new(network).build();
    let factories = CryptoFactories::default();
    let mut header = BlockHeader::new(consensus_manager.consensus_constants(0).blockchain_version());
    let value = consensus_manager.emission_schedule().block_reward(0);
    let (mut utxo, key, _) = create_utxo(value, &factories, None, &TariScript::default());
    utxo.features = OutputFeatures::create_coinbase(1);
    let (pk, sig) = create_random_signature_from_s_key(key.clone(), 0.into(), 0);
    let excess = Commitment::from_public_key(&pk);
    let kernel = KernelBuilder::new()
        .with_signature(&sig)
        .with_excess(&excess)
        .with_features(KernelFeatures::COINBASE_KERNEL)
        .build()
        .unwrap();

    let utxo_hash = utxo.hash();
    let rp = utxo.proof().hash();
    let kern = kernel.hash();
    header.kernel_mr = kern;
    header.output_mr = utxo_hash;
    header.range_proof_mr = rp;
    let block = header.into_builder().with_coinbase_utxo(utxo, kernel).build();
    println!("{}", &block);
    dbg!(&key.to_hex());
    dbg!(&block.body.outputs()[0].proof.to_hex());
    panic!(); // this is so that the output is printed
}

/// Create a genesis block returning it with the spending key for the coinbase utxo
///
/// Right now this function does not use consensus rules to generate the block. The coinbase output has an arbitrary
/// value, and the maturity is zero.
pub fn create_genesis_block(
    factories: &CryptoFactories,
    consensus_constants: &ConsensusConstants,
) -> (ChainBlock, UnblindedOutput) {
    create_genesis_block_with_coinbase_value(factories, consensus_constants.emission_amounts().0, consensus_constants)
}

// Calculate the MMR Merkle roots for the genesis block template and update the header.
fn update_genesis_block_mmr_roots(template: NewBlockTemplate) -> Result<Block, ChainStorageError> {
    let NewBlockTemplate { header, mut body, .. } = template;
    // Make sure the body components are sorted. If they already are, this is a very cheap call.
    body.sort();
    let kernel_hashes: Vec<HashOutput> = body.kernels().iter().map(|k| k.hash()).collect();
    let out_hashes: Vec<HashOutput> = body.outputs().iter().map(|out| out.hash()).collect();
    let rp_hashes: Vec<HashOutput> = body.outputs().iter().map(|out| out.proof().hash()).collect();

    let mut header = BlockHeader::from(header);
    header.kernel_mr = MutableMmr::<HashDigest, _>::new(kernel_hashes, Bitmap::create())
        .unwrap()
        .get_merkle_root()?;
    header.output_mr = MutableMmr::<HashDigest, _>::new(out_hashes, Bitmap::create())
        .unwrap()
        .get_merkle_root()?;
    header.range_proof_mr = MutableMmr::<HashDigest, _>::new(rp_hashes, Bitmap::create())
        .unwrap()
        .get_merkle_root()?;
    Ok(Block { header, body })
}

/// Create a genesis block with the specified coinbase value, returning it with the spending key for the coinbase utxo.
pub fn create_genesis_block_with_coinbase_value(
    factories: &CryptoFactories,
    coinbase_value: MicroTari,
    consensus_constants: &ConsensusConstants,
) -> (ChainBlock, UnblindedOutput) {
    let (template, output) = genesis_template(&factories, coinbase_value, consensus_constants);
    let mut block = update_genesis_block_mmr_roots(template).unwrap();
    find_header_with_achieved_difficulty(&mut block.header, Difficulty::from(1));
    let hash = block.hash();
    (
        ChainBlock::try_construct(block.into(), BlockHeaderAccumulatedData {
            hash,
            total_kernel_offset: Default::default(),
            achieved_difficulty: 1.into(),
            total_accumulated_difficulty: 1,
            accumulated_monero_difficulty: 1.into(),
            accumulated_blake_difficulty: 1.into(),
            target_difficulty: 1.into(),
        })
        .unwrap(),
        output,
    )
}

/// Create a Genesis block with additional utxos that are immediately available for spending. This is useful for
/// writing tests without having to add blocks just so the coinbase output can mature.
#[allow(dead_code)]
pub fn create_genesis_block_with_utxos(
    factories: &CryptoFactories,
    values: &[MicroTari],
    consensus_constants: &ConsensusConstants,
) -> (ChainBlock, Vec<UnblindedOutput>) {
    let (mut template, coinbase) = genesis_template(&factories, 100_000_000.into(), consensus_constants);
    let script = script!(Nop);
    let outputs = values.iter().fold(vec![coinbase], |mut secrets, v| {
        let (t, k, _) = create_utxo(*v, factories, None, &script);
        template.body.add_output(t.clone());
        secrets.push(UnblindedOutput::new(
            *v,
            k.clone(),
            None,
            script.clone(),
            inputs!(PublicKey::from_secret_key(&k)),
            0,
            k,
            t.script_offset_public_key,
        ));
        secrets
    });
    let mut block = update_genesis_block_mmr_roots(template).unwrap();
    find_header_with_achieved_difficulty(&mut block.header, Difficulty::from(1));
    let hash = block.hash();
    (
        ChainBlock::try_construct(block.into(), BlockHeaderAccumulatedData {
            hash,
            total_kernel_offset: Default::default(),
            achieved_difficulty: 1.into(),
            total_accumulated_difficulty: 1,
            accumulated_monero_difficulty: 1.into(),
            accumulated_blake_difficulty: 1.into(),
            target_difficulty: 1.into(),
        })
        .unwrap(),
        outputs,
    )
}

/// Create a new block using the provided transactions that adds to the blockchain given in `prev_block`.
pub fn chain_block(
    prev_block: &Block,
    transactions: Vec<Transaction>,
    consensus: &ConsensusManager,
) -> NewBlockTemplate {
    let mut header = BlockHeader::from_previous(&prev_block.header);
    header.version = consensus.consensus_constants(header.height).blockchain_version();
    let height = header.height;
    NewBlockTemplate::from_block(
        header.into_builder().with_transactions(transactions).build(),
        1.into(),
        consensus.get_block_reward_at(height),
    )
}

/// Create a new block using the provided coinbase and transactions that adds to the blockchain given in `prev_block`.
pub fn chain_block_with_coinbase(
    prev_block: &ChainBlock,
    transactions: Vec<Transaction>,
    coinbase_utxo: TransactionOutput,
    coinbase_kernel: TransactionKernel,
    consensus: &ConsensusManager,
) -> NewBlockTemplate {
    let mut header = BlockHeader::from_previous(&prev_block.header());
    header.version = consensus.consensus_constants(header.height).blockchain_version();
    let height = header.height;
    NewBlockTemplate::from_block(
        header
            .into_builder()
            .with_transactions(transactions)
            .with_coinbase_utxo(coinbase_utxo, coinbase_kernel)
            .build(),
        1.into(),
        consensus.get_block_reward_at(height),
    )
}

/// Create a new block using the provided coinbase and transactions that adds to the blockchain given in `prev_block`.
pub fn chain_block_with_new_coinbase(
    prev_block: &ChainBlock,
    transactions: Vec<Transaction>,
    consensus_manager: &ConsensusManager,
    factories: &CryptoFactories,
) -> (NewBlockTemplate, UnblindedOutput) {
    let height = prev_block.height() + 1;
    let mut coinbase_value = consensus_manager.emission_schedule().block_reward(height);
    coinbase_value += transactions
        .iter()
        .fold(MicroTari(0), |acc, x| acc + x.body.get_total_fee());
    let (coinbase_utxo, coinbase_kernel, coinbase_output) = create_coinbase(
        &factories,
        coinbase_value,
        height + consensus_manager.consensus_constants(0).coinbase_lock_height(),
    );
    let mut header = BlockHeader::from_previous(&prev_block.header());
    header.version = consensus_manager
        .consensus_constants(header.height)
        .blockchain_version();
    let reward = consensus_manager.get_block_reward_at(header.height);
    let template = NewBlockTemplate::from_block(
        header
            .into_builder()
            .with_transactions(transactions)
            .with_coinbase_utxo(coinbase_utxo, coinbase_kernel)
            .build(),
        1.into(),
        reward,
    );
    (template, coinbase_output)
}

/// Create a new block with the provided transactions. The new MMR roots are calculated, and then the new block is
/// added to the database. The newly created block is returned as the result.
pub fn append_block<B: BlockchainBackend>(
    db: &BlockchainDatabase<B>,
    prev_block: &ChainBlock,
    txns: Vec<Transaction>,
    consensus: &ConsensusManager,
    achieved_difficulty: Difficulty,
) -> Result<ChainBlock, ChainStorageError> {
    append_block_with_coinbase(
        &CryptoFactories::default(),
        db,
        prev_block,
        txns,
        consensus,
        achieved_difficulty,
    )
    .map(|(b, _)| b)
}

/// Create a new block with the provided transactions and add a coinbase output. The new MMR roots are calculated, and
/// then the new block is added to the database. The newly created block is returned as the result.
pub fn append_block_with_coinbase<B: BlockchainBackend>(
    factories: &CryptoFactories,
    db: &BlockchainDatabase<B>,
    prev_block: &ChainBlock,
    txns: Vec<Transaction>,
    consensus_manager: &ConsensusManager,
    achieved_difficulty: Difficulty,
) -> Result<(ChainBlock, UnblindedOutput), ChainStorageError> {
    let height = prev_block.height() + 1;
    let mut coinbase_value = consensus_manager.emission_schedule().block_reward(height);
    coinbase_value += txns.iter().fold(MicroTari(0), |acc, x| acc + x.body.get_total_fee());
    let (coinbase_utxo, coinbase_kernel, coinbase_output) = create_coinbase(
        &factories,
        coinbase_value,
        height + consensus_manager.consensus_constants(0).coinbase_lock_height(),
    );
    let template = chain_block_with_coinbase(prev_block, txns, coinbase_utxo, coinbase_kernel, consensus_manager);
    let mut block = db.prepare_block_merkle_roots(template)?;
    block.header.nonce = OsRng.next_u64();
    find_header_with_achieved_difficulty(&mut block.header, achieved_difficulty);
    let res = db.add_block(Arc::new(block))?;
    match res {
        BlockAddResult::Ok(b) => Ok((b.as_ref().clone(), coinbase_output)),
        BlockAddResult::BlockExists => Err(ChainStorageError::InvalidOperation("Block already exists".to_string())),
        BlockAddResult::OrphanBlock => Err(ChainStorageError::InvalidOperation("Block added as orphan".to_string())),
        BlockAddResult::ChainReorg { .. } => Err(ChainStorageError::InvalidOperation(
            "Chain reorged unexpectedly".to_string(),
        )),
    }
}

/// Generate a new block using the given transaction schema and add it to the provided database.
/// The blocks and UTXO vectors are also updated with the info from the new block.
pub fn generate_new_block<B: BlockchainBackend>(
    db: &mut BlockchainDatabase<B>,
    blocks: &mut Vec<ChainBlock>,
    outputs: &mut Vec<Vec<UnblindedOutput>>,
    schemas: Vec<TransactionSchema>,
    consensus: &ConsensusManager,
) -> Result<BlockAddResult, ChainStorageError> {
    let coinbase_value = consensus.emission_schedule().block_reward(db.get_height().unwrap() + 1);
    generate_new_block_with_coinbase(
        db,
        &CryptoFactories::default(),
        blocks,
        outputs,
        schemas,
        coinbase_value,
        consensus,
    )
}

#[allow(dead_code)]
pub fn generate_new_block_with_achieved_difficulty<B: BlockchainBackend>(
    db: &mut BlockchainDatabase<B>,
    blocks: &mut Vec<ChainBlock>,
    outputs: &mut Vec<Vec<UnblindedOutput>>,
    schemas: Vec<TransactionSchema>,
    achieved_difficulty: Difficulty,
    consensus: &ConsensusManager,
) -> Result<BlockAddResult, ChainStorageError> {
    let mut txns = Vec::new();
    let mut block_utxos = Vec::new();
    for schema in schemas {
        let (tx, mut utxos, _) = spend_utxos(schema);
        txns.push(tx);
        block_utxos.append(&mut utxos);
    }
    outputs.push(block_utxos);
    generate_block_with_achieved_difficulty(db, blocks, txns, achieved_difficulty, consensus)
}

/// Generate a new block using the given transaction schema and coinbase value and add it to the provided database.
/// The blocks and UTXO vectors are also updated with the info from the new block.
pub fn generate_new_block_with_coinbase<B: BlockchainBackend>(
    db: &mut BlockchainDatabase<B>,
    factories: &CryptoFactories,
    blocks: &mut Vec<ChainBlock>,
    outputs: &mut Vec<Vec<UnblindedOutput>>,
    schemas: Vec<TransactionSchema>,
    coinbase_value: MicroTari,
    consensus: &ConsensusManager,
) -> Result<BlockAddResult, ChainStorageError> {
    let mut txns = Vec::new();
    let mut block_utxos = Vec::new();
    let mut keys = Vec::new();
    let mut fees = MicroTari(0);
    for schema in schemas {
        let (tx, mut utxos, param) = spend_utxos(schema);
        fees += tx.body.get_total_fee();
        txns.push(tx);
        block_utxos.append(&mut utxos);
        keys.push(param);
    }

    let (coinbase_utxo, coinbase_kernel, coinbase_output) = create_coinbase(factories, coinbase_value + fees, 100);
    block_utxos.push(coinbase_output);

    outputs.push(block_utxos);
    generate_block_with_coinbase(db, blocks, txns, coinbase_utxo, coinbase_kernel, consensus)
}

pub fn find_header_with_achieved_difficulty(header: &mut BlockHeader, achieved_difficulty: Difficulty) {
    let mut num_tries = 0;

    while sha3_difficulty(header) != achieved_difficulty {
        header.nonce += 1;
        num_tries += 1;
        if num_tries > 10_000_000 {
            // Just in case we burn a hole in the CI server
            panic!("Could not find a nonce for achieved difficulty in time");
        }
    }
}

/// Generate a block and add it to the database using the transactions provided. The header will be updated with the
/// correct MMR roots.
/// This function is not able to determine the unblinded outputs of a transaction, so if you are mixing using this
/// with [generate_new_block], you must update the unblinded UTXO vector yourself.
#[allow(dead_code)]
pub fn generate_block<B: BlockchainBackend>(
    db: &BlockchainDatabase<B>,
    blocks: &mut Vec<ChainBlock>,
    transactions: Vec<Transaction>,
    consensus: &ConsensusManager,
) -> Result<BlockAddResult, ChainStorageError> {
    let prev_block = blocks.last().unwrap();
    let template = chain_block_with_new_coinbase(prev_block, transactions, consensus, &CryptoFactories::default()).0;
    let new_block = db.prepare_block_merkle_roots(template)?;
    let result = db.add_block(new_block.into());
    if let Ok(BlockAddResult::Ok(ref b)) = result {
        blocks.push(b.as_ref().clone());
    }
    result
}

#[allow(dead_code)]
pub fn generate_block_with_achieved_difficulty<B: BlockchainBackend>(
    db: &mut BlockchainDatabase<B>,
    blocks: &mut Vec<ChainBlock>,
    transactions: Vec<Transaction>,
    achieved_difficulty: Difficulty,
    consensus: &ConsensusManager,
) -> Result<BlockAddResult, ChainStorageError> {
    let template = chain_block_with_new_coinbase(
        &blocks.last().unwrap(),
        transactions,
        consensus,
        &CryptoFactories::default(),
    )
    .0;
    let mut new_block = db.prepare_block_merkle_roots(template)?;
    new_block.header.nonce = OsRng.next_u64();
    find_header_with_achieved_difficulty(&mut new_block.header, achieved_difficulty);
    let result = db.add_block(new_block.into());
    if let Ok(BlockAddResult::Ok(ref b)) = result {
        blocks.push(b.as_ref().clone());
    }
    result
}

/// Generate a block and add it to the database using the provided transactions and coinbase. The header will be updated
/// with the correct MMR roots.
pub fn generate_block_with_coinbase<B: BlockchainBackend>(
    db: &mut BlockchainDatabase<B>,
    blocks: &mut Vec<ChainBlock>,
    transactions: Vec<Transaction>,
    coinbase_utxo: TransactionOutput,
    coinbase_kernel: TransactionKernel,
    consensus: &ConsensusManager,
) -> Result<BlockAddResult, ChainStorageError> {
    let template = chain_block_with_coinbase(
        &blocks.last().unwrap(),
        transactions,
        coinbase_utxo,
        coinbase_kernel,
        consensus,
    );
    let new_block = db.prepare_block_merkle_roots(template)?;
    let result = db.add_block(new_block.into());
    if let Ok(BlockAddResult::Ok(ref b)) = result {
        blocks.push(b.as_ref().clone());
    }
    result
}

#[allow(dead_code)]
pub fn construct_chained_blocks<B: BlockchainBackend>(
    db: &BlockchainDatabase<B>,
    block0: ChainBlock,
    consensus: &ConsensusManager,
    n: usize,
) -> Vec<ChainBlock> {
    let mut prev_block = block0;

    repeat_with(|| {
        let block = append_block(db, &prev_block, vec![], consensus, 1.into()).unwrap();
        prev_block = block.clone();
        block
    })
    .take(n)
    .collect()
}

#[allow(dead_code)]
<<<<<<< HEAD
pub fn create_chain_header<B: BlockchainBackend>(
    db: &B,
    header: BlockHeader,
    prev_accum: &BlockHeaderAccumulatedData,
) -> ChainHeader {
    let validator = MockValidator::new(true);
    let achieved_target_diff = validator.validate(db, &header).unwrap();
=======
pub fn create_chain_header(header: BlockHeader, prev_accum: &BlockHeaderAccumulatedData) -> ChainHeader {
    let achieved_target_diff = AchievedTargetDifficulty::try_construct(
        header.pow_algo(),
        prev_accum.target_difficulty,
        prev_accum.achieved_difficulty,
    )
    .unwrap();
>>>>>>> e64b1ffc
    let accumulated_data = BlockHeaderAccumulatedData::builder(prev_accum)
        .with_hash(header.hash())
        .with_achieved_target_difficulty(achieved_target_diff)
        .with_total_kernel_offset(header.total_kernel_offset.clone())
        .build()
        .unwrap();
    ChainHeader::try_construct(header, accumulated_data).unwrap()
}<|MERGE_RESOLUTION|>--- conflicted
+++ resolved
@@ -34,13 +34,8 @@
         ChainHeader,
         ChainStorageError,
     },
-<<<<<<< HEAD
     consensus::{emission::Emission, ConsensusConstants, ConsensusManager, ConsensusManagerBuilder, Network},
-    proof_of_work::{sha3_difficulty, Difficulty},
-=======
-    consensus::{ConsensusConstants, ConsensusManager, ConsensusManagerBuilder, Network},
     proof_of_work::{sha3_difficulty, AchievedTargetDifficulty, Difficulty},
->>>>>>> e64b1ffc
     transactions::{
         helpers::{create_random_signature_from_s_key, create_signature, create_utxo, spend_utxos, TransactionSchema},
         tari_amount::MicroTari,
@@ -544,23 +539,14 @@
 }
 
 #[allow(dead_code)]
-<<<<<<< HEAD
-pub fn create_chain_header<B: BlockchainBackend>(
-    db: &B,
-    header: BlockHeader,
-    prev_accum: &BlockHeaderAccumulatedData,
+pub fn create_chain_header(header: BlockHeader, prev_accum: &BlockHeaderAccumulatedData
 ) -> ChainHeader {
-    let validator = MockValidator::new(true);
-    let achieved_target_diff = validator.validate(db, &header).unwrap();
-=======
-pub fn create_chain_header(header: BlockHeader, prev_accum: &BlockHeaderAccumulatedData) -> ChainHeader {
     let achieved_target_diff = AchievedTargetDifficulty::try_construct(
         header.pow_algo(),
         prev_accum.target_difficulty,
         prev_accum.achieved_difficulty,
     )
     .unwrap();
->>>>>>> e64b1ffc
     let accumulated_data = BlockHeaderAccumulatedData::builder(prev_accum)
         .with_hash(header.hash())
         .with_achieved_target_difficulty(achieved_target_diff)
