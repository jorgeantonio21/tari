--- conflicted
+++ resolved
@@ -22,24 +22,6 @@
 
 use std::sync::Arc;
 
-<<<<<<< HEAD
-use rand::rngs::OsRng;
-use tari_common::configuration::Network;
-use tari_common_types::types::{CommitmentFactory, PublicKey};
-use tari_crypto::{
-    commitment::HomomorphicCommitmentFactory,
-    keys::PublicKey as PublicKeyTrait,
-    ristretto::RistrettoPublicKey,
-};
-use tari_test_utils::unpack_enum;
-use tari_utilities::Hashable;
-
-use crate::{
-    blocks::{genesis_block::get_genesis_block, Block, BlockHeader, NewBlockTemplate},
-    chain_storage::{BlockchainDatabase, ChainStorageError, Validators},
-    consensus::{chain_strength_comparer::ChainStrengthComparerBuilder, ConsensusConstantsBuilder, ConsensusManager},
-    proof_of_work::Difficulty,
-=======
 use tari_common::configuration::Network;
 use tari_test_utils::unpack_enum;
 
@@ -50,7 +32,6 @@
     crypto::tari_utilities::hex::Hex,
     proof_of_work::{AchievedTargetDifficulty, Difficulty, PowAlgorithm},
     tari_utilities::Hashable,
->>>>>>> 5b0c7c94
     test_helpers::{
         blockchain::{create_new_blockchain, create_store_with_consensus_and_validators, TempDatabase},
         create_block,
@@ -59,17 +40,7 @@
     transactions::{
         tari_amount::T,
         test_helpers::{schema_to_transaction, TransactionSchema},
-<<<<<<< HEAD
-        transaction::{OutputFeatures, OutputFlags, Transaction, UnblindedOutput},
-    },
-    txn_schema,
-    validation::{
-        block_validators::{BodyOnlyValidator, OrphanBlockValidator},
-        header_validator::HeaderValidator,
-        ValidationError,
-=======
         transaction::{OutputFeatures, Transaction, UnblindedOutput},
->>>>>>> 5b0c7c94
     },
     txn_schema,
 };
@@ -110,16 +81,6 @@
     size: usize,
     db: &BlockchainDatabase<TempDatabase>,
 ) -> (Vec<Arc<Block>>, Vec<UnblindedOutput>) {
-<<<<<<< HEAD
-    let tip = db.get_chain_metadata().unwrap();
-    let mut prev_block = Arc::new(
-        db.fetch_block_by_hash(tip.best_block().clone())
-            .unwrap()
-            .unwrap()
-            .try_into_block()
-            .unwrap(),
-    );
-=======
     let last_header = db.fetch_last_header().unwrap();
     let mut prev_block = db
         .fetch_block(last_header.height)
@@ -127,7 +88,6 @@
         .try_into_block()
         .map(Arc::new)
         .unwrap();
->>>>>>> 5b0c7c94
     let mut blocks = Vec::with_capacity(size);
     let mut outputs = Vec::with_capacity(size);
     for _ in 1..=size as u64 {
@@ -417,27 +377,6 @@
 
 mod add_block {
     use super::*;
-<<<<<<< HEAD
-
-    fn setup() -> BlockchainDatabase<TempDatabase> {
-        let network = Network::LocalNet;
-        let consensus_constants = ConsensusConstantsBuilder::new(network)
-            .with_coinbase_lockheight(0)
-            .build();
-        let rules = ConsensusManager::builder(network)
-            .add_consensus_constants(consensus_constants)
-            .with_block(get_genesis_block(network))
-            .on_ties(ChainStrengthComparerBuilder::new().by_height().build())
-            .build();
-        let validators = Validators::new(
-            BodyOnlyValidator::new(),
-            HeaderValidator::new(rules.clone()),
-            OrphanBlockValidator::new(rules.clone(), true, Default::default()),
-        );
-        create_store_with_consensus_and_validators(rules, validators)
-    }
-=======
->>>>>>> 5b0c7c94
 
     #[test]
     fn it_rejects_duplicate_commitments_in_the_utxo_set() {
@@ -466,24 +405,16 @@
             input_data: None,
         }]);
 
-<<<<<<< HEAD
         let (block, _) = create_next_block(&db, &prev_block, txns);
-        let err = db.add_block(block).unwrap_err();
+        let err = db.add_block(block.clone()).unwrap_err();
         unpack_enum!(
             ChainStorageError::ValidationError {
                 source: ValidationError::ContainsTxO
             } = err
         );
-=======
-        let (block, _) = create_next_block(&prev_block, txns);
-        let err = db.add_block(block.clone()).unwrap_err();
-        unpack_enum!(ChainStorageError::KeyExists { key, table_name } = err);
-        assert_eq!(table_name, "utxo_commitment_index");
-        assert_eq!(key, prev_output.commitment.to_hex());
         // Check rollback
         let header = db.fetch_header(block.header.height).unwrap();
         assert!(header.is_none());
->>>>>>> 5b0c7c94
 
         let (txns, _) = schema_to_transaction(&[txn_schema!(from: vec![prev_utxo.clone()], to: vec![50 * T])]);
         let (block, _) = create_next_block(&db, &prev_block, txns);
@@ -651,15 +582,10 @@
         let db = setup();
         let _ = add_many_chained_blocks(2, &db);
         let stats = db.fetch_total_size_stats().unwrap();
-<<<<<<< HEAD
-        // Returns one per db
-        assert_eq!(stats.sizes().len(), 21);
-=======
         assert_eq!(
             stats.sizes().iter().find(|s| s.name == "utxos_db").unwrap().num_entries,
             4003
         );
->>>>>>> 5b0c7c94
     }
 }
 
@@ -701,141 +627,6 @@
     }
 }
 
-<<<<<<< HEAD
-mod fetch_utxo_by_unique_id {
-    use super::*;
-
-    #[test]
-    fn it_returns_none_if_empty() {
-        let db = setup();
-        let asset_pk = RistrettoPublicKey::default();
-        let result = db.fetch_utxo_by_unique_id(Some(asset_pk), vec![1, 2, 3], None).unwrap();
-        assert!(result.is_none());
-    }
-
-    #[test]
-    fn it_finds_the_utxo_by_unique_id_at_deleted_height() {
-        let db = setup();
-        let unique_id = vec![1u8; 3];
-        let (_, asset_pk) = RistrettoPublicKey::random_keypair(&mut OsRng);
-
-        // Height 1
-        let (blocks, outputs) = add_many_chained_blocks(1, &db);
-
-        let features = OutputFeatures {
-            flags: OutputFlags::MINT_NON_FUNGIBLE,
-            parent_public_key: Some(asset_pk.clone()),
-            unique_id: Some(unique_id.clone()),
-            ..Default::default()
-        };
-        let (txns, tx_outputs) = schema_to_transaction(&[txn_schema!(
-            from: vec![outputs[0].clone()],
-            to: vec![500 * T],
-            fee: 5.into(),
-            lock: 0,
-            features: features
-        )]);
-
-        let asset_utxo1 = tx_outputs.iter().find(|o| o.features == features).unwrap();
-
-        // Height 2 - mint
-        let (block, _) = create_next_block(blocks.last().unwrap(), txns);
-        assert!(db.add_block(block).unwrap().is_added());
-
-        // Height 4
-        let (blocks, _) = add_many_chained_blocks(2, &db);
-
-        let info = db
-            .fetch_utxo_by_unique_id(Some(asset_pk.clone()), unique_id.clone(), None)
-            .unwrap()
-            .unwrap();
-        assert_eq!(info.output.as_transaction_output().unwrap().features, features);
-        let expected_commitment =
-            CommitmentFactory::default().commit_value(&asset_utxo1.spending_key, asset_utxo1.value.as_u64());
-        assert_eq!(
-            info.output.as_transaction_output().unwrap().commitment,
-            expected_commitment
-        );
-
-        let features = OutputFeatures {
-            flags: OutputFlags::empty(),
-            parent_public_key: Some(asset_pk.clone()),
-            unique_id: Some(unique_id.clone()),
-            ..Default::default()
-        };
-        let (txns, tx_outputs) = schema_to_transaction(&[txn_schema!(
-            from: vec![asset_utxo1.clone()],
-            to: vec![50 * T],
-            fee: 5.into(),
-            lock: 0,
-            features: features
-        )]);
-
-        let asset_utxo2 = tx_outputs.iter().find(|o| o.features == features).unwrap();
-
-        // Height 5 - spend
-        let (block, _) = create_next_block(blocks.last().unwrap(), txns);
-        assert!(db.add_block(block).unwrap().is_added());
-
-        // Height 10
-        let (blocks, _) = add_many_chained_blocks(5, &db);
-
-        // Current UTXO
-        let info = db
-            .fetch_utxo_by_unique_id(Some(asset_pk.clone()), unique_id.clone(), None)
-            .unwrap()
-            .unwrap();
-        let expected_commitment =
-            CommitmentFactory::default().commit_value(&asset_utxo2.spending_key, asset_utxo2.value.as_u64());
-        assert_eq!(
-            info.output.as_transaction_output().unwrap().commitment,
-            expected_commitment
-        );
-
-        let assert_utxo_not_found = |deleted_height: Option<u64>| {
-            let info = db
-                .fetch_utxo_by_unique_id(Some(asset_pk.clone()), unique_id.clone(), deleted_height)
-                .unwrap();
-            assert!(info.is_none());
-        };
-
-        let assert_utxo_found = |utxo: &UnblindedOutput, deleted_height: Option<u64>| {
-            let info = db
-                .fetch_utxo_by_unique_id(Some(asset_pk.clone()), unique_id.clone(), deleted_height)
-                .unwrap()
-                .ok_or_else(|| format!("was none at deleted height {:?}", deleted_height))
-                .unwrap();
-
-            let expected_commitment =
-                CommitmentFactory::default().commit_value(&utxo.spending_key, utxo.value.as_u64());
-            assert_eq!(
-                info.output.as_transaction_output().unwrap().commitment,
-                expected_commitment
-            );
-        };
-
-        (0..=4).for_each(|i| {
-            assert_utxo_not_found(Some(i));
-        });
-        (5..=10).for_each(|i| {
-            assert_utxo_found(asset_utxo1, Some(i));
-        });
-
-        let (txns, _) = schema_to_transaction(&[txn_schema!(from: vec![asset_utxo2.clone()], to: vec![T])]);
-
-        // Height 11 - burn
-        let (block, _) = create_next_block(blocks.last().unwrap(), txns);
-        assert!(db.add_block(block).unwrap().is_added());
-
-        assert_utxo_found(asset_utxo2, None);
-        (0..=4).for_each(|i| {
-            assert_utxo_not_found(Some(i));
-        });
-        (5..=10).for_each(|i| {
-            assert_utxo_found(asset_utxo1, Some(i));
-        });
-        assert_utxo_found(asset_utxo2, Some(11));
-=======
 mod fetch_header_containing_utxo_mmr {
     use super::*;
 
@@ -969,6 +760,141 @@
         assert_eq!(num_deleted, 5);
         let last_header = db.fetch_last_header().unwrap();
         assert_eq!(last_header.height, 2);
->>>>>>> 5b0c7c94
+    }
+}
+
+mod fetch_utxo_by_unique_id {
+    use super::*;
+
+    #[test]
+    fn it_returns_none_if_empty() {
+        let db = setup();
+        let asset_pk = RistrettoPublicKey::default();
+        let result = db.fetch_utxo_by_unique_id(Some(asset_pk), vec![1, 2, 3], None).unwrap();
+        assert!(result.is_none());
+    }
+
+    #[test]
+    fn it_finds_the_utxo_by_unique_id_at_deleted_height() {
+        let db = setup();
+        let unique_id = vec![1u8; 3];
+        let (_, asset_pk) = RistrettoPublicKey::random_keypair(&mut OsRng);
+
+        // Height 1
+        let (blocks, outputs) = add_many_chained_blocks(1, &db);
+
+        let features = OutputFeatures {
+            flags: OutputFlags::MINT_NON_FUNGIBLE,
+            parent_public_key: Some(asset_pk.clone()),
+            unique_id: Some(unique_id.clone()),
+            ..Default::default()
+        };
+        let (txns, tx_outputs) = schema_to_transaction(&[txn_schema!(
+            from: vec![outputs[0].clone()],
+            to: vec![500 * T],
+            fee: 5.into(),
+            lock: 0,
+            features: features
+        )]);
+
+        let asset_utxo1 = tx_outputs.iter().find(|o| o.features == features).unwrap();
+
+        // Height 2 - mint
+        let (block, _) = create_next_block(blocks.last().unwrap(), txns);
+        assert!(db.add_block(block).unwrap().is_added());
+
+        // Height 4
+        let (blocks, _) = add_many_chained_blocks(2, &db);
+
+        let info = db
+            .fetch_utxo_by_unique_id(Some(asset_pk.clone()), unique_id.clone(), None)
+            .unwrap()
+            .unwrap();
+        assert_eq!(info.output.as_transaction_output().unwrap().features, features);
+        let expected_commitment =
+            CommitmentFactory::default().commit_value(&asset_utxo1.spending_key, asset_utxo1.value.as_u64());
+        assert_eq!(
+            info.output.as_transaction_output().unwrap().commitment,
+            expected_commitment
+        );
+
+        let features = OutputFeatures {
+            flags: OutputFlags::empty(),
+            parent_public_key: Some(asset_pk.clone()),
+            unique_id: Some(unique_id.clone()),
+            ..Default::default()
+        };
+        let (txns, tx_outputs) = schema_to_transaction(&[txn_schema!(
+            from: vec![asset_utxo1.clone()],
+            to: vec![50 * T],
+            fee: 5.into(),
+            lock: 0,
+            features: features
+        )]);
+
+        let asset_utxo2 = tx_outputs.iter().find(|o| o.features == features).unwrap();
+
+        // Height 5 - spend
+        let (block, _) = create_next_block(blocks.last().unwrap(), txns);
+        assert!(db.add_block(block).unwrap().is_added());
+
+        // Height 10
+        let (blocks, _) = add_many_chained_blocks(5, &db);
+
+        // Current UTXO
+        let info = db
+            .fetch_utxo_by_unique_id(Some(asset_pk.clone()), unique_id.clone(), None)
+            .unwrap()
+            .unwrap();
+        let expected_commitment =
+            CommitmentFactory::default().commit_value(&asset_utxo2.spending_key, asset_utxo2.value.as_u64());
+        assert_eq!(
+            info.output.as_transaction_output().unwrap().commitment,
+            expected_commitment
+        );
+
+        let assert_utxo_not_found = |deleted_height: Option<u64>| {
+            let info = db
+                .fetch_utxo_by_unique_id(Some(asset_pk.clone()), unique_id.clone(), deleted_height)
+                .unwrap();
+            assert!(info.is_none());
+        };
+
+        let assert_utxo_found = |utxo: &UnblindedOutput, deleted_height: Option<u64>| {
+            let info = db
+                .fetch_utxo_by_unique_id(Some(asset_pk.clone()), unique_id.clone(), deleted_height)
+                .unwrap()
+                .ok_or_else(|| format!("was none at deleted height {:?}", deleted_height))
+                .unwrap();
+
+            let expected_commitment =
+                CommitmentFactory::default().commit_value(&utxo.spending_key, utxo.value.as_u64());
+            assert_eq!(
+                info.output.as_transaction_output().unwrap().commitment,
+                expected_commitment
+            );
+        };
+
+        (0..=4).for_each(|i| {
+            assert_utxo_not_found(Some(i));
+        });
+        (5..=10).for_each(|i| {
+            assert_utxo_found(asset_utxo1, Some(i));
+        });
+
+        let (txns, _) = schema_to_transaction(&[txn_schema!(from: vec![asset_utxo2.clone()], to: vec![T])]);
+
+        // Height 11 - burn
+        let (block, _) = create_next_block(blocks.last().unwrap(), txns);
+        assert!(db.add_block(block).unwrap().is_added());
+
+        assert_utxo_found(asset_utxo2, None);
+        (0..=4).for_each(|i| {
+            assert_utxo_not_found(Some(i));
+        });
+        (5..=10).for_each(|i| {
+            assert_utxo_found(asset_utxo1, Some(i));
+        });
+        assert_utxo_found(asset_utxo2, Some(11));
     }
 }