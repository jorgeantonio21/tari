--- conflicted
+++ resolved
@@ -25,14 +25,6 @@
 
 // TODO: Move the horizon synchronizer to the `sync` module
 
-<<<<<<< HEAD
-pub use error::HorizonSyncError;
-use horizon_state_synchronization::HorizonStateSynchronization;
-use log::*;
-use tari_comms::PeerConnection;
-
-pub use self::config::HorizonSyncConfig;
-=======
 mod config;
 pub use self::config::HorizonSyncConfig;
 
@@ -43,27 +35,16 @@
 use horizon_state_synchronization::HorizonStateSynchronization;
 use log::*;
 
->>>>>>> 5b0c7c94
 use super::{
     events_and_states::{HorizonSyncInfo, HorizonSyncStatus},
     StateEvent,
     StateInfo,
 };
-<<<<<<< HEAD
-use crate::{base_node::BaseNodeStateMachine, chain_storage::BlockchainBackend, transactions::CryptoFactories};
-
-mod config;
-
-mod error;
-
-mod horizon_state_synchronization;
-=======
 use crate::{
     base_node::{sync::SyncPeer, BaseNodeStateMachine},
     chain_storage::BlockchainBackend,
     transactions::CryptoFactories,
 };
->>>>>>> 5b0c7c94
 
 const LOG_TARGET: &str = "c::bn::state_machine_service::states::horizon_state_sync";
 
