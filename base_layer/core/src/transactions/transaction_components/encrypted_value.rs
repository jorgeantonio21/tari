--- conflicted
+++ resolved
@@ -120,12 +120,8 @@
 // Generate a ChaCha20-Poly1305 key from an ECDH shared secret and commitment using Blake2b
 fn kdf_aead(shared_secret: &PrivateKey, commitment: &Commitment) -> Key {
     const AEAD_KEY_LENGTH: usize = 32; // The length in bytes of a ChaCha20-Poly1305 AEAD key
-<<<<<<< HEAD
-    let mut hasher = Blake256::with_params(&[], b"SCAN_AEAD".as_ref(), b"TARI_KDF".as_ref()).expect("Given Blake256 params should not produce failure");
-=======
     let mut hasher = Blake256::with_params(&[], b"SCAN_AEAD".as_ref(), b"TARI_KDF".as_ref())
         .expect("Given Blake256 params should not produce failure");
->>>>>>> 3c740643
     hasher.update(shared_secret.as_bytes());
     hasher.update(commitment.as_bytes());
     let output = hasher.finalize();
