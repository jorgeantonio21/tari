--- conflicted
+++ resolved
@@ -27,11 +27,7 @@
 use chacha20poly1305::{
     aead::{Aead, Error, Payload},
     ChaCha20Poly1305,
-<<<<<<< HEAD
-=======
-    Key,
     KeyInit,
->>>>>>> 10a19d5e
     Nonce,
 };
 use digest::generic_array::GenericArray;
