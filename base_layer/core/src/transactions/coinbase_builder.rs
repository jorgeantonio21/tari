// Copyright 2019. The Tari Project
//
// Redistribution and use in source and binary forms, with or without modification, are permitted provided that the
// following conditions are met:
//
// 1. Redistributions of source code must retain the above copyright notice, this list of conditions and the following
// disclaimer.
//
// 2. Redistributions in binary form must reproduce the above copyright notice, this list of conditions and the
// following disclaimer in the documentation and/or other materials provided with the distribution.
//
// 3. Neither the name of the copyright holder nor the names of its contributors may be used to endorse or promote
// products derived from this software without specific prior written permission.
//
// THIS SOFTWARE IS PROVIDED BY THE COPYRIGHT HOLDERS AND CONTRIBUTORS "AS IS" AND ANY EXPRESS OR IMPLIED WARRANTIES,
// INCLUDING, BUT NOT LIMITED TO, THE IMPLIED WARRANTIES OF MERCHANTABILITY AND FITNESS FOR A PARTICULAR PURPOSE ARE
// DISCLAIMED. IN NO EVENT SHALL THE COPYRIGHT HOLDER OR CONTRIBUTORS BE LIABLE FOR ANY DIRECT, INDIRECT, INCIDENTAL,
// SPECIAL, EXEMPLARY, OR CONSEQUENTIAL DAMAGES (INCLUDING, BUT NOT LIMITED TO, PROCUREMENT OF SUBSTITUTE GOODS OR
// SERVICES; LOSS OF USE, DATA, OR PROFITS; OR BUSINESS INTERRUPTION) HOWEVER CAUSED AND ON ANY THEORY OF LIABILITY,
// WHETHER IN CONTRACT, STRICT LIABILITY, OR TORT (INCLUDING NEGLIGENCE OR OTHERWISE) ARISING IN ANY WAY OUT OF THE
// USE OF THIS SOFTWARE, EVEN IF ADVISED OF THE POSSIBILITY OF SUCH DAMAGE.
//

use tari_common_types::types::{BlindingFactor, PrivateKey, PublicKey, Signature};
use tari_crypto::{
    commitment::HomomorphicCommitmentFactory,
    hash::blake2::Blake256,
    hashing::DomainSeparatedHasher,
    keys::PublicKey as PK,
};
use tari_script::{inputs, script, TariScript};
use tari_utilities::ByteArray;
use thiserror::Error;

use crate::{
    consensus::{
        emission::{Emission, EmissionSchedule},
        ConsensusConstants,
    },
    covenants::Covenant,
    transactions::{
        crypto_factories::CryptoFactories,
        tari_amount::{uT, MicroTari},
        transaction_components::{
            EncryptedValue,
            KernelBuilder,
            KernelFeatures,
            OutputFeatures,
            Transaction,
            TransactionBuilder,
            TransactionKernel,
            TransactionOutput,
            TransactionOutputVersion,
            UnblindedOutput,
        },
<<<<<<< HEAD
        transaction_protocol::{build_challenge, RewindData, TransactionMetadata},
        types::WalletServiceHashingDomain,
=======
        transaction_protocol::{RewindData, TransactionMetadata},
>>>>>>> d9a9d1c0
    },
};

#[derive(Debug, Clone, Error, PartialEq, Eq)]
pub enum CoinbaseBuildError {
    #[error("The block height for this coinbase transaction wasn't provided")]
    MissingBlockHeight,
    #[error("The value for the coinbase transaction is missing")]
    MissingFees,
    #[error("The private nonce for this coinbase transaction wasn't provided")]
    MissingNonce,
    #[error("The spend key for this coinbase transaction wasn't provided")]
    MissingSpendKey,
    #[error("The script key for this coinbase transaction wasn't provided")]
    MissingScriptKey,
    #[error("The value encryption was not succeed")]
    ValueEncryptionFailed,
    #[error("An error occurred building the final transaction: `{0}`")]
    BuildError(String),
    #[error("Some inconsistent data was given to the builder. This transaction is not valid")]
    InvalidTransaction,
    #[error("Unable to produce a spender offset key from spend key hash")]
    InvalidSenderOffsetKey,
}

pub struct CoinbaseBuilder {
    factories: CryptoFactories,
    block_height: Option<u64>,
    fees: Option<MicroTari>,
    spend_key: Option<PrivateKey>,
    script_key: Option<PrivateKey>,
    script: Option<TariScript>,
    private_nonce: Option<PrivateKey>,
    rewind_data: Option<RewindData>,
    covenant: Covenant,
}

impl CoinbaseBuilder {
    /// Start building a new Coinbase transaction. From here you can build the transaction piecemeal with the builder
    /// methods, or pass in a block to `using_block` to determine most of the coinbase parameters automatically.
    pub fn new(factories: CryptoFactories) -> Self {
        CoinbaseBuilder {
            factories,
            block_height: None,
            fees: None,
            spend_key: None,
            script_key: None,
            script: None,
            private_nonce: None,
            rewind_data: None,
            covenant: Covenant::default(),
        }
    }

    /// Assign the block height. This is used to determine the lock height of the transaction.
    pub fn with_block_height(mut self, height: u64) -> Self {
        self.block_height = Some(height);
        self
    }

    /// Indicates the sum total of all fees that the coinbase transaction earns, over and above the block reward
    pub fn with_fees(mut self, value: MicroTari) -> Self {
        self.fees = Some(value);
        self
    }

    /// Provides the private spend key for this transaction. This will usually be provided by a miner's wallet instance.
    pub fn with_spend_key(mut self, key: PrivateKey) -> Self {
        self.spend_key = Some(key);
        self
    }

    /// Provides the private script key for this transaction. This will usually be provided by a miner's wallet
    /// instance.
    pub fn with_script_key(mut self, key: PrivateKey) -> Self {
        self.script_key = Some(key);
        self
    }

    /// Provides the private script for this transaction, usually by a miner's wallet instance.
    pub fn with_script(mut self, script: TariScript) -> Self {
        self.script = Some(script);
        self
    }

    /// Set the covenant for this transaction.
    pub fn with_covenant(mut self, covenant: Covenant) -> Self {
        self.covenant = covenant;
        self
    }

    /// The nonce to be used for this transaction. This will usually be provided by a miner's wallet instance.
    pub fn with_nonce(mut self, nonce: PrivateKey) -> Self {
        self.private_nonce = Some(nonce);
        self
    }

    /// Add the rewind data needed to make this coinbase output rewindable
    pub fn with_rewind_data(mut self, rewind_data: RewindData) -> Self {
        self.rewind_data = Some(rewind_data);
        self
    }

    /// Try and construct a Coinbase Transaction. The block reward is taken from the emission curve for the current
    /// block height. The other parameters (keys, nonces etc.) are provided by the caller. Other data is
    /// automatically set: Coinbase transactions have an offset of zero, no fees, the `COINBASE_OUTPUT` flags are set
    /// on the output and kernel, and the maturity schedule is set from the consensus rules.
    ///
    /// After `build` is called, the struct is destroyed and the private keys stored are dropped and the memory zeroed
    /// out (by virtue of the zero_on_drop crate).

    pub fn build(
        self,
        constants: &ConsensusConstants,
        emission_schedule: &EmissionSchedule,
    ) -> Result<(Transaction, UnblindedOutput), CoinbaseBuildError> {
        let height = self.block_height.ok_or(CoinbaseBuildError::MissingBlockHeight)?;
        let reward = emission_schedule.block_reward(height);
        self.build_with_reward(constants, reward)
    }

    /// Try and construct a Coinbase Transaction while specifying the block reward. The other parameters (keys, nonces
    /// etc.) are provided by the caller. Other data is automatically set: Coinbase transactions have an offset of
    /// zero, no fees, the `COINBASE_OUTPUT` flags are set on the output and kernel, and the maturity schedule is
    /// set from the consensus rules.
    ///
    /// After `build_with_reward` is called, the struct is destroyed and the private keys stored are dropped and the
    /// memory zeroed out (by virtue of the zero_on_drop crate).
    #[allow(clippy::erasing_op)] // This is for 0 * uT
    pub fn build_with_reward(
        self,
        constants: &ConsensusConstants,
        block_reward: MicroTari,
    ) -> Result<(Transaction, UnblindedOutput), CoinbaseBuildError> {
        let height = self.block_height.ok_or(CoinbaseBuildError::MissingBlockHeight)?;
        let total_reward = block_reward + self.fees.ok_or(CoinbaseBuildError::MissingFees)?;
        let nonce = self.private_nonce.ok_or(CoinbaseBuildError::MissingNonce)?;
        let public_nonce = PublicKey::from_secret_key(&nonce);
        let spending_key = self.spend_key.ok_or(CoinbaseBuildError::MissingSpendKey)?;
        let script_private_key = self.script_key.unwrap_or_else(|| spending_key.clone());
        let script = self.script.unwrap_or_else(|| script!(Nop));

        let commitment = self
            .factories
            .commitment
            .commit_value(&spending_key, total_reward.as_u64());
        let output_features = OutputFeatures::create_coinbase(height + constants.coinbase_lock_height());
        let excess = self.factories.commitment.commit_value(&spending_key, 0);
        let kernel_features = KernelFeatures::create_coinbase();
        let metadata = TransactionMetadata::new_with_features(0.into(), 0, kernel_features);
        let challenge =
            TransactionKernel::build_kernel_challenge_from_tx_meta(&public_nonce, excess.as_public_key(), &metadata);
        let sig = Signature::sign(spending_key.clone(), nonce, &challenge)
            .map_err(|_| CoinbaseBuildError::BuildError("Challenge could not be represented as a scalar".into()))?;

        let hasher =
            DomainSeparatedHasher::<Blake256, WalletServiceHashingDomain>::new_with_label("sender_offset_private_key");
        let spending_key_hash = hasher.chain(spending_key.as_bytes()).finalize();
        let spending_key_hash_bytes = spending_key_hash.as_ref();

        let sender_offset_private_key =
            PrivateKey::from_bytes(spending_key_hash_bytes).map_err(|_| CoinbaseBuildError::InvalidSenderOffsetKey)?;
        let sender_offset_public_key = PublicKey::from_secret_key(&sender_offset_private_key);
        let covenant = self.covenant;

        let encrypted_value = self
            .rewind_data
            .as_ref()
            .map(|rd| EncryptedValue::encrypt_value(&rd.encryption_key, &commitment, total_reward))
            .transpose()
            .map_err(|_| CoinbaseBuildError::ValueEncryptionFailed)?
            .unwrap_or_default();

        let minimum_value_promise = MicroTari::zero();

        let metadata_sig = TransactionOutput::create_final_metadata_signature(
            TransactionOutputVersion::get_current_version(),
            total_reward,
            &spending_key,
            &script,
            &output_features,
            &sender_offset_private_key,
            &covenant,
            &encrypted_value,
            minimum_value_promise,
        )
        .map_err(|e| CoinbaseBuildError::BuildError(e.to_string()))?;

        let unblinded_output = UnblindedOutput::new_current_version(
            total_reward,
            spending_key,
            output_features,
            script,
            inputs!(PublicKey::from_secret_key(&script_private_key)),
            script_private_key,
            sender_offset_public_key,
            metadata_sig,
            0,
            covenant,
            encrypted_value,
            minimum_value_promise,
        );
        let output = if let Some(rewind_data) = self.rewind_data.as_ref() {
            unblinded_output
                .as_rewindable_transaction_output(&self.factories, rewind_data, None)
                .map_err(|e| CoinbaseBuildError::BuildError(e.to_string()))?
        } else {
            unblinded_output
                .as_transaction_output(&self.factories)
                .map_err(|e| CoinbaseBuildError::BuildError(e.to_string()))?
        };
        let kernel = KernelBuilder::new()
            .with_fee(0 * uT)
            .with_features(kernel_features)
            .with_lock_height(0)
            .with_excess(&excess)
            .with_signature(&sig)
            .build()
            .map_err(|e| CoinbaseBuildError::BuildError(e.to_string()))?;

        let mut builder = TransactionBuilder::new();
        builder
            .add_output(output)
            .add_offset(BlindingFactor::default())
            .add_script_offset(BlindingFactor::default())
            .with_reward(total_reward)
            .with_kernel(kernel);
        let tx = builder
            .build(&self.factories, None, height)
            .map_err(|e| CoinbaseBuildError::BuildError(e.to_string()))?;
        Ok((tx, unblinded_output))
    }
}

#[cfg(test)]
mod test {
    use rand::rngs::OsRng;
    use tari_common::configuration::Network;
    use tari_common_types::types::{BlindingFactor, PrivateKey, Signature};
    use tari_crypto::{commitment::HomomorphicCommitmentFactory, keys::SecretKey as SecretKeyTrait};

    use crate::{
        consensus::{emission::Emission, ConsensusManager, ConsensusManagerBuilder},
        transactions::{
            coinbase_builder::CoinbaseBuildError,
            crypto_factories::CryptoFactories,
            tari_amount::uT,
            test_helpers::TestParams,
            transaction_components::{
                EncryptedValue,
                KernelFeatures,
                OutputFeatures,
                OutputType,
                TransactionError,
                TransactionKernel,
            },
            transaction_protocol::RewindData,
            CoinbaseBuilder,
        },
    };

    fn get_builder() -> (CoinbaseBuilder, ConsensusManager, CryptoFactories) {
        let network = Network::LocalNet;
        let rules = ConsensusManagerBuilder::new(network).build();
        let factories = CryptoFactories::default();
        (CoinbaseBuilder::new(factories.clone()), rules, factories)
    }

    #[test]
    fn missing_height() {
        let (builder, rules, _) = get_builder();
        assert_eq!(
            builder
                .build(rules.consensus_constants(0), rules.emission_schedule(),)
                .unwrap_err(),
            CoinbaseBuildError::MissingBlockHeight
        );
    }

    #[test]
    fn missing_fees() {
        let (builder, rules, _) = get_builder();
        let builder = builder.with_block_height(42);
        assert_eq!(
            builder
                .build(rules.consensus_constants(42), rules.emission_schedule(),)
                .unwrap_err(),
            CoinbaseBuildError::MissingFees
        );
    }

    #[test]
    #[allow(clippy::erasing_op)]
    fn missing_spend_key() {
        let p = TestParams::new();
        let (builder, rules, _) = get_builder();
        let fees = 0 * uT;
        let builder = builder.with_block_height(42).with_fees(fees).with_nonce(p.nonce);
        assert_eq!(
            builder
                .build(rules.consensus_constants(42), rules.emission_schedule(),)
                .unwrap_err(),
            CoinbaseBuildError::MissingSpendKey
        );
    }

    #[test]
    fn valid_coinbase() {
        let p = TestParams::new();
        let (builder, rules, factories) = get_builder();
        let builder = builder
            .with_block_height(42)
            .with_fees(145 * uT)
            .with_nonce(p.nonce.clone())
            .with_spend_key(p.spend_key.clone());
        let (tx, _unblinded_output) = builder
            .build(rules.consensus_constants(42), rules.emission_schedule())
            .unwrap();
        let utxo = &tx.body.outputs()[0];
        let block_reward = rules.emission_schedule().block_reward(42) + 145 * uT;

        assert!(factories
            .commitment
            .open_value(&p.spend_key, block_reward.into(), utxo.commitment()));
        utxo.verify_range_proof(&factories.range_proof).unwrap();
        assert_eq!(utxo.features.output_type, OutputType::Coinbase);
        tx.body
            .check_coinbase_output(
                block_reward,
                rules.consensus_constants(0).coinbase_lock_height(),
                &factories,
                42,
            )
            .unwrap();
    }

    #[test]
    fn valid_coinbase_with_rewindable_output() {
        let rewind_blinding_key = PrivateKey::random(&mut OsRng);

        let rewind_data = RewindData {
            rewind_blinding_key: rewind_blinding_key.clone(),
            encryption_key: PrivateKey::random(&mut OsRng),
        };

        let p = TestParams::new();
        let (builder, rules, factories) = get_builder();
        let builder = builder
            .with_block_height(42)
            .with_fees(145 * uT)
            .with_nonce(p.nonce.clone())
            .with_spend_key(p.spend_key.clone())
            .with_rewind_data(rewind_data.clone());
        let (tx, _) = builder
            .build(rules.consensus_constants(42), rules.emission_schedule())
            .unwrap();
        let block_reward = rules.emission_schedule().block_reward(42) + 145 * uT;

        let output = &tx.body.outputs()[0];
        let committed_value =
            EncryptedValue::decrypt_value(&rewind_data.encryption_key, &output.commitment, &output.encrypted_value)
                .unwrap();
        assert_eq!(committed_value, block_reward);
        let blinding_factor = output
            .recover_mask(&factories.range_proof, &rewind_blinding_key)
            .unwrap();
        assert_eq!(blinding_factor, p.spend_key);
    }

    #[test]
    fn invalid_coinbase_maturity() {
        let p = TestParams::new();
        let (builder, rules, factories) = get_builder();
        let block_reward = rules.emission_schedule().block_reward(42) + 145 * uT;
        let builder = builder
            .with_block_height(42)
            .with_fees(145 * uT)
            .with_nonce(p.nonce.clone())
            .with_spend_key(p.spend_key);
        let (mut tx, _) = builder
            .build(rules.consensus_constants(42), rules.emission_schedule())
            .unwrap();
        tx.body.outputs_mut()[0].features.maturity = 1;
        assert!(matches!(
            tx.body.check_coinbase_output(
                block_reward,
                rules.consensus_constants(0).coinbase_lock_height(),
                &factories,
                42
            ),
            Err(TransactionError::InvalidCoinbaseMaturity)
        ));
    }

    #[test]
    #[allow(clippy::identity_op)]
    fn invalid_coinbase_value() {
        let p = TestParams::new();
        let (builder, rules, factories) = get_builder();
        // We just want some small amount here.
        let missing_fee = rules.emission_schedule().block_reward(4200000) + (2 * uT);
        let builder = builder
            .with_block_height(42)
            .with_fees(1 * uT)
            .with_nonce(p.nonce.clone())
            .with_spend_key(p.spend_key.clone());
        let (mut tx, _) = builder
            .build(rules.consensus_constants(0), rules.emission_schedule())
            .unwrap();
        let block_reward = rules.emission_schedule().block_reward(42) + missing_fee;
        let builder = CoinbaseBuilder::new(factories.clone());
        let builder = builder
            .with_block_height(4200000)
            .with_fees(1 * uT)
            .with_nonce(p.nonce.clone())
            .with_spend_key(p.spend_key.clone());
        let (tx2, _) = builder
            .build(rules.consensus_constants(0), rules.emission_schedule())
            .unwrap();
        let mut coinbase2 = tx2.body.outputs()[0].clone();
        let mut coinbase_kernel2 = tx2.body.kernels()[0].clone();
        coinbase2.features = OutputFeatures::default();
        coinbase_kernel2.features = KernelFeatures::empty();
        tx.body.add_output(coinbase2);
        tx.body.add_kernel(coinbase_kernel2);

        // test catches that coinbase amount is wrong
        assert!(matches!(
            tx.body.check_coinbase_output(
                block_reward,
                rules.consensus_constants(0).coinbase_lock_height(),
                &factories,
                42
            ),
            Err(TransactionError::InvalidCoinbase)
        ));
        // lets construct a correct one now, with the correct amount.
        let builder = CoinbaseBuilder::new(factories.clone());
        let builder = builder
            .with_block_height(42)
            .with_fees(missing_fee)
            .with_nonce(p.nonce.clone())
            .with_spend_key(p.spend_key);
        let (tx3, _) = builder
            .build(rules.consensus_constants(0), rules.emission_schedule())
            .unwrap();
        assert!(tx3
            .body
            .check_coinbase_output(
                block_reward,
                rules.consensus_constants(0).coinbase_lock_height(),
                &factories,
                42
            )
            .is_ok());
    }
    use tari_crypto::keys::PublicKey;

    #[test]
    #[allow(clippy::identity_op)]
    fn invalid_coinbase_amount() {
        let p = TestParams::new();
        let (builder, rules, factories) = get_builder();
        // We just want some small amount here.
        let missing_fee = rules.emission_schedule().block_reward(4200000) + (2 * uT);
        let builder = builder
            .with_block_height(42)
            .with_fees(1 * uT)
            .with_nonce(p.nonce.clone())
            .with_spend_key(p.spend_key.clone());
        let (mut tx, _) = builder
            .build(rules.consensus_constants(0), rules.emission_schedule())
            .unwrap();
        let block_reward = rules.emission_schedule().block_reward(42) + missing_fee;
        let builder = CoinbaseBuilder::new(factories.clone());
        let builder = builder
            .with_block_height(4200000)
            .with_fees(1 * uT)
            .with_nonce(p.nonce.clone())
            .with_spend_key(p.spend_key);
        let (tx2, output) = builder
            .build(rules.consensus_constants(0), rules.emission_schedule())
            .unwrap();
        let mut tx_kernel_test = tx.clone();

        // let add duplicate coinbase flagged utxo
        let coinbase2 = tx2.body.outputs()[0].clone();
        let mut coinbase_kernel2 = tx2.body.kernels()[0].clone();
        coinbase_kernel2.features = KernelFeatures::empty();
        // fix signature
        let p2 = TestParams::new();
        let challenge = TransactionKernel::build_kernel_challenge(
            &p2.public_nonce,
            &PublicKey::from_secret_key(&output.spending_key),
            coinbase_kernel2.fee,
            coinbase_kernel2.lock_height,
            &KernelFeatures::empty(),
            &None,
        );
        coinbase_kernel2.excess_sig = Signature::sign(output.spending_key, p2.nonce, &challenge).unwrap();

        tx.body.add_output(coinbase2);
        tx.body.add_kernel(coinbase_kernel2);

        // lets add duplciate coinbase kernel
        let mut coinbase2 = tx2.body.outputs()[0].clone();
        coinbase2.features = OutputFeatures::default();
        let coinbase_kernel2 = tx2.body.kernels()[0].clone();
        tx_kernel_test.body.add_output(coinbase2);
        tx_kernel_test.body.add_kernel(coinbase_kernel2);

        // test catches that coinbase count on the utxo is wrong
        assert!(matches!(
            tx.body.check_coinbase_output(
                block_reward,
                rules.consensus_constants(0).coinbase_lock_height(),
                &factories,
                42
            ),
            Err(TransactionError::MoreThanOneCoinbase)
        ));
        // test catches that coinbase count on the kernel is wrong
        assert!(matches!(
            tx_kernel_test.body.check_coinbase_output(
                block_reward,
                rules.consensus_constants(0).coinbase_lock_height(),
                &factories,
                42
            ),
            Err(TransactionError::MoreThanOneCoinbase)
        ));
        // testing that "block" is still valid
        tx.body
            .validate_internal_consistency(
                &BlindingFactor::default(),
                &PrivateKey::default(),
                false,
                block_reward,
                &factories,
                None,
                u64::MAX,
            )
            .unwrap();
    }
}<|MERGE_RESOLUTION|>--- conflicted
+++ resolved
@@ -53,12 +53,8 @@
             TransactionOutputVersion,
             UnblindedOutput,
         },
-<<<<<<< HEAD
-        transaction_protocol::{build_challenge, RewindData, TransactionMetadata},
+        transaction_protocol::{RewindData, TransactionMetadata},
         types::WalletServiceHashingDomain,
-=======
-        transaction_protocol::{RewindData, TransactionMetadata},
->>>>>>> d9a9d1c0
     },
 };
 
