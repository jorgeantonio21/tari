--- conflicted
+++ resolved
@@ -104,18 +104,8 @@
     Arc::new(PeerManager::new(LMDBWrapper::new(Arc::new(peer_database)), None).unwrap())
 }
 
-<<<<<<< HEAD
-pub fn create_chain_header(
-    db: &TempDatabase,
-    header: BlockHeader,
-    prev_accum: &BlockHeaderAccumulatedData,
-) -> ChainHeader {
-    let validator = MockValidator::new(true);
-    let achieved_target_diff = validator.validate(db, &header).unwrap();
-=======
 pub fn create_chain_header(header: BlockHeader, prev_accum: &BlockHeaderAccumulatedData) -> ChainHeader {
     let achieved_target_diff = AchievedTargetDifficulty::try_construct(header.pow_algo(), 1.into(), 1.into()).unwrap();
->>>>>>> e64b1ffc
     let accumulated_data = BlockHeaderAccumulatedData::builder(prev_accum)
         .with_hash(header.hash())
         .with_achieved_target_difficulty(achieved_target_diff)
