--- conflicted
+++ resolved
@@ -48,15 +48,14 @@
 }
 
 pub fn create_message_hash(message_signature: &[u8], body: &[u8]) -> [u8; 32] {
-<<<<<<< HEAD
-    CommsChallenge::new().chain(message_signature).chain(&body).finalize().into()
-=======
-    CommsChallenge::new()
+    let domain_separated_hash = comms_dht_message_hash()
         .chain(message_signature)
         .chain(&body)
-        .finalize()
-        .into()
->>>>>>> 2ca06724
+        .finalize();
+
+    let output = [0u8; 32];
+    output.copy_from_slice(domain_separated_hash.as_ref());
+    output
 }
 
 /// # DHT Deduplication middleware
