--- conflicted
+++ resolved
@@ -28,19 +28,15 @@
     Key,
     Nonce,
 };
-<<<<<<< HEAD
 use chacha20poly1305::{
     self,
     aead::{Aead, NewAead},
     ChaCha20Poly1305,
 };
-=======
->>>>>>> 58c5e5a1
 use rand::{rngs::OsRng, RngCore};
 use tari_common::hashing_domain::HashToBytes;
 use tari_comms::types::{CommsChallenge, CommsPublicKey};
 use tari_crypto::{
-    hashing::{DomainSeparatedHasher, GenericHashDomain},
     keys::{DiffieHellmanSharedSecret, PublicKey},
     tari_utilities::{epoch_time::EpochTime, ByteArray},
 };
@@ -54,8 +50,6 @@
     outbound::DhtOutboundError,
     version::DhtProtocolVersion,
 };
-
-const DOMAIN_SEPARATION_CHALLENGE_LABEL: &str = "com.tari.comms.dht.crypt.message_parts";
 
 #[derive(Debug, Clone, Zeroize)]
 #[zeroize(drop)]
@@ -208,7 +202,6 @@
 
     // we digest the given data into a domain independent hash function to produce a signature
     // use of the hashing API for domain separation and deal with variable length input
-<<<<<<< HEAD
     let domain_separated_hash = comms_dht_hash_domain_challenge()
         .hasher::<CommsChallenge>()
         .chain(&protocol_version.as_bytes())
@@ -224,24 +217,6 @@
         .hash_to_bytes()
         .expect("the output size of Blake256 should be 32-bytes")
         // .map_err(|e| DhtOutboundError::CipherError(e.to_string()))
-=======
-    let domain_separated_hash =
-        DomainSeparatedHasher::<Challenge, GenericHashDomain>::new(DOMAIN_SEPARATION_CHALLENGE_LABEL)
-            .chain(&protocol_version.as_bytes())
-            .chain(destination.to_inner_bytes())
-            .chain(&(message_type as i32).to_le_bytes())
-            .chain(&flags.bits().to_le_bytes())
-            .chain(&expires)
-            .chain(&e_pk)
-            .chain(&body)
-            .finalize()
-            .into_vec();
-
-    let mut output = [0u8; 32];
-    // the use of Challenge bind to Blake256, should always produce a 32-byte length output data
-    output.copy_from_slice(domain_separated_hash.as_slice());
-    output
->>>>>>> 58c5e5a1
 }
 
 #[cfg(test)]
