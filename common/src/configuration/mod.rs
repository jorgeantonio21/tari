//! # Configuration of tari applications
//!
//! Tari application consist of `common`, `base_node`, `wallet` and `application` configuration sections.
//! All tari apps follow traits implemented in this crate for ease and automation, for instance managing config files,
//! defaults configuration, overloading settings from subsections.
//!
//! ## Submodules
//!
//! - [bootstrap] - build CLI and manage/load configuration with [ConfigBootsrap] struct
//! - [global] - load GlobalConfig for Tari
//! - [loader] - build and load configuration modules in a tari-way
//! - [utils] - utilities for working with configuration
//!
//! ## Configuration file
//!
//! The tari configuration file (config.yml) is intended to be a single config file for all Tari desktop apps to use
//! to pull configuration variables, whether it's a testnet base node; wallet; validator node etc.
//!
//! The file lives in ~/.tari by default and has sections which will allow a specific app to determine
//! the config values it needs, e.g.
//!
//! ```toml
//! [common]
//! # Globally common variables
//! ...
//! [base_node]
//! # common vars for all base_node instances
//! [base_node.weatherwax]
//! # overrides for rincewnd testnet
//! [base_node.mainnet]
//! # overrides for mainnet
//! [wallet]
//! [wallet.weatherwax]
//! # etc..
//! ```

pub mod bootstrap;
pub mod error;
pub mod global;
pub mod loader;
mod network;
pub use network::Network;
<<<<<<< HEAD
mod base_node_config;
mod merge_mining_config;
=======
pub mod name_server;
>>>>>>> 5b0c7c94
pub mod seconds;
pub mod utils;
mod validator_node_config;
mod wallet_config;
pub mod writer;

pub use base_node_config::BaseNodeConfig;
pub use merge_mining_config::MergeMiningConfig;
pub use validator_node_config::ValidatorNodeConfig;
pub use wallet_config::WalletConfig;<|MERGE_RESOLUTION|>--- conflicted
+++ resolved
@@ -40,12 +40,9 @@
 pub mod loader;
 mod network;
 pub use network::Network;
-<<<<<<< HEAD
+pub mod name_server;
 mod base_node_config;
 mod merge_mining_config;
-=======
-pub mod name_server;
->>>>>>> 5b0c7c94
 pub mod seconds;
 pub mod utils;
 mod validator_node_config;
