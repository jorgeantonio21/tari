--- conflicted
+++ resolved
@@ -28,12 +28,8 @@
     convert::TryFrom,
     io::BufRead,
     path::PathBuf,
-<<<<<<< HEAD
+    ptr::null,
     str::{self, FromStr},
-=======
-    ptr::null,
-    str,
->>>>>>> 164a4d46
     sync::{Arc, Mutex},
     time::Duration,
 };
@@ -1163,11 +1159,8 @@
     };
 
     let num_retries = 100;
-<<<<<<< HEAD
-
     let mut current_status = 0;
-=======
->>>>>>> 164a4d46
+
     for _ in 0..num_retries {
         let mut txs = client
             .get_completed_transactions(grpc::GetCompletedTransactionsRequest {})
